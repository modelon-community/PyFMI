#!/usr/bin/env python
# -*- coding: utf-8 -*-

# Copyright (C) 2010-2021 Modelon AB
#
# This program is free software: you can redistribute it and/or modify
# it under the terms of the GNU Lesser General Public License as published by
# the Free Software Foundation, version 3 of the License.
#
# This program is distributed in the hope that it will be useful,
# but WITHOUT ANY WARRANTY; without even the implied warranty of
# MERCHANTABILITY or FITNESS FOR A PARTICULAR PURPOSE. See the
# GNU Lesser General Public License for more details.
#
# You should have received a copy of the GNU Lesser General Public License
# along with this program. If not, see <http://www.gnu.org/licenses/>.
"""
Module for writing optimization and simulation results to file.
"""
from operator import itemgetter, attrgetter
import codecs
import re
import sys
import os
import logging as logging_module
from functools import reduce
from typing import Union

import numpy as np
import scipy
scipy_minmaj = tuple(map(int, scipy.__version__.split('.')[:2]))
if scipy_minmaj >= (1, 8):
    # due to a DeprecationWarning, we do below, this will likely need another change in a future update of scipy.
    from scipy.io.matlab._mio4 import MatFile4Reader, VarReader4, convert_dtypes, mdtypes_template, mxSPARSE_CLASS
else:
    from scipy.io.matlab.mio4 import MatFile4Reader, VarReader4, convert_dtypes, mdtypes_template, mxSPARSE_CLASS

import pyfmi.fmi as fmi
import pyfmi.fmi_util as fmi_util
from pyfmi.common import encode, decode
from pyfmi.common.diagnostics import DIAGNOSTICS_PREFIX, DiagnosticsBase

SYS_LITTLE_ENDIAN = sys.byteorder == 'little'

class Trajectory:
    """
    Class for storing a time series.
    """

    def __init__(self,t,x):
        """
        Constructor for the Trajectory class.

        Parameters::

            t --
                Abscissa of the trajectory.
            x --
                The ordinate of the trajectory.
        """
        self.t = t
        self.x = x

class ResultStorage:
    pass

    def get_variable_data(self, key):
        raise NotImplementedError

    def is_variable(self, var):
        raise NotImplementedError

    def is_negated(self, var):
        raise NotImplementedError

class ResultHandler:
    def __init__(self, model = None):
        self.model = model
        ## Which capabilities are supported
        self.supports = {"dynamic_diagnostics": False}

    def simulation_start(self, diagnostics_params = {}, diagnostics_vars = {}):
        """
        This method is called before the simulation has started and
        after the initialization call for the FMU.
        This function also takes two keyword arguments 'diagnostics_params'
        and 'diagnostics_vars' which are dicts containing information about what
        diagnostic parameters and variables to generate results for.
        """
        pass

    def initialize_complete(self):
        """
        This method is called after the initialization method of the FMU
        has been been called.
        """
        pass

    def integration_point(self, solver = None):
        """
        This method is called for each time-point for which result are
        to be stored as indicated by the "number of communication points"
        provided to the simulation method.
        """
        pass

    def diagnostics_point(self, diag_data = None):
        """
        Generates a data point for diagnostics data.
        """
        if self.supports.get('dynamic_diagnostics'):
            raise NotImplementedError

    def simulation_end(self):
        """
        This method is called at the end of a simulation.
        """
        pass

    def set_options(self, options = None):
        """
        Options are the options dictionary provided to the simulation
        method.
        """
        pass

    def get_result(self):
        """
        Method for retrieving the result. This method should return a
        result of an instance of ResultStorage or of an instance of a
        subclass of ResultStorage.
        """
        raise NotImplementedError

class ResultDymola:
    """
    Base class for representation of a result file.
    """

    def _get_name(self):
        return [decode(n) for n in self.name_lookup.keys()]

    name = property(fget = _get_name)

    def get_variable_index(self,name):
        """
        Retrieve the index in the name vector of a given variable.

        Parameters::

            name --
                Name of variable.

        Returns::

            In integer index.
        """
        #Strip name of spaces, for instance a[2, 1] to a[2,1]
        name = name.replace(" ", "")

        try:
            if isinstance(self, ResultDymolaBinary):
                return self.name_lookup[encode(name)]
            else:
                return self.name_lookup[name]
        except KeyError:
            #Variable was not found so check if it was a derivative variable
            #and check if there exists a variable with another naming
            #convention
            if self._check_if_derivative_variable(name):
                try:
                    #First do a simple search for the other naming convention
                    if isinstance(self, ResultDymolaBinary):
                        return self.name_lookup[encode(self._convert_dx_name(name))]
                    else:
                        return self.name_lookup[self._convert_dx_name(name)]
                except KeyError:
                    return self._exhaustive_search_for_derivatives(name)
            else:
                raise VariableNotFoundError("Cannot find variable " +
                                        name + " in data file.")

    def _correct_index_for_alias(self, data_index: int) -> tuple[int, int]:
<<<<<<< HEAD
        """ This function returns a correction for 'data_index' for alias variables.
            Negative values for data_index implies that it corresponds to an alias variable.
            The variable which it is aliased for is located in position |data_index| shifted by one.
        """
=======
        """ Correct data_index for aliases. """
>>>>>>> a7524eff
        factor = -1 if data_index < 0 else 1
        return factor*data_index - 1, factor

    def _check_if_derivative_variable(self, name: str) -> bool:
        """
        Check if a variable is a derivative variable or not.
        """
        return name.startswith("der(") or name.split(".")[-1].startswith("der(")

    def _exhaustive_search_for_derivatives(self, name):
        """
        Perform an exhaustive search for a derivative variable by
        first retrieving the underlying state and for each its alias
        check if there exists a derivative variable.
        """
        #Find alias for name
        state = self._find_underlying_state(name)
        index = self.get_variable_index(state)

        alias_index = np.where(self.dataInfo[:,1]==self.dataInfo[index,1])[0]

        #Loop through all alias
        for ind in alias_index:
            #Get the trial name
            trial_name = list(self.name_lookup.keys())[ind]

            #Create the derivative name
            if isinstance(self, ResultDymolaBinary):
                der_trial_name = self._create_derivative_from_state(decode(trial_name))
            else:
                der_trial_name = self._create_derivative_from_state(trial_name)

            try:
                if isinstance(self, ResultDymolaBinary):
                    return self.name_lookup[encode(der_trial_name)]
                else:
                    return self.name_lookup[der_trial_name]
            except KeyError:
                try:
                    if isinstance(self, ResultDymolaBinary):
                        return self.name_lookup[encode(self._convert_dx_name(der_trial_name))]
                    else:
                        return self.name_lookup[self._convert_dx_name(der_trial_name)]
                except KeyError:
                    pass
        else:
            raise VariableNotFoundError("Cannot find variable " +
                                        name + " in data file.")

    def _find_underlying_state(self, name):
        """
        Finds the underlying state of a derivative variable. der(PI.x)
        -> PI.x.
        """
        spl = name.split(".")

        if spl[0].startswith("der("):
            spl[0] = spl[0][4:] #Remove der(
            spl[-1] = spl[-1][:-1] #Remove )
            return ".".join(spl)
        elif spl[-1].startswith("der("):
            spl[-1] = spl[-1][4:] #Remove der(
            spl[-1] = spl[-1][:-1] #Remove )
            return ".".join(spl)
        else:
            return name

    def _create_derivative_from_state(self, name):
        """
        Create a derivative variable from a state by adding for instance
        to PI.x -> der(PI.x).
        """
        return "der("+name+")"

    def _convert_dx_name(self, name):
        """
        Internal method for converting the derivative variable into the
        "other" convention. A derivative variable can either be on the
        form PI.der(x) and der(PI.x).

        Returns the original name if the name was not a derivative name.
        """
        spl = name.split(".") #Split name

        if spl[0].startswith("der("): #der(PI.x)
            spl[0] = spl[0][4:] #Remove der
            spl[-1] = "der("+spl[-1] #Add der

            return ".".join(spl) #PI.der(x)

        elif spl[-1].startswith("der("): #PI.der(x)
            spl[0] = "der("+spl[0] #Add der
            spl[-1] = spl[-1][4:] #Remove der

            return ".".join(spl)

        else: #Variable was not a derivative variable
            return name

class ResultCSVTextual:
    """ Class representing a simulation or optimization result loaded from a CSV-file. """
    def __init__(self, filename, delimiter=";"):
        """
        Load a result file written on CSV format.

        Parameters::

            filename --
                Name of file or stream object which the result is written to.
                If filename is a stream object, it needs to support 'readline' and 'seek'.

            delimiter --
                The delimiter the data values is separated by.
                Default: ";""
        """

        if isinstance(filename, str):
            fid = codecs.open(filename,'r','utf-8')
        else: #assume stream
            if not(hasattr(filename, 'readline') and hasattr(filename, 'seek')):
                raise JIOError("Given stream needs to support 'readline' and 'seek' in order to retrieve the results.")
            fid = filename
            fid.seek(0, 0) # need to start reading from beginning

        if delimiter == ";":
            name = fid.readline().strip().split(delimiter)
        elif delimiter == ",":
            name = [s[1:-1] for s in re.findall('".+?"', fid.readline().strip())]
        else:
            raise JIOError('Unsupported separator.')
        self._name = name

        self.data_matrix = {}
        for i,n in enumerate(name):
            self.data_matrix[n] = i

        data = []
        while True:
            row = fid.readline().strip().split(delimiter)

            if row[-1] == "" or row[-1] == "\n":
                break

            data.append([float(d) for d in row])

        self.data = np.array(data)

    def get_variable_data(self,name):
        """
        Retrieve the data sequence for a variable with a given name.

        Parameters::

            name --
                Name of the variable.

        Returns::

            A Trajectory object containing the time vector and the data vector
            of the variable.
        """
        if name == 'time':
            return Trajectory(self.data[:,0],self.data[:,0])
        else:
            return Trajectory(self.data[:,0],self.data[:,self.data_matrix[name]])

    def is_variable(self, name):
        return True

    def is_negated(self, name):
        return False

    def get_data_matrix(self):
        """
        Returns the result matrix.

        Returns::

            The result data matrix.
        """
        return self.data

class ResultWriter():
    """
    Base class for writing results to file.
    """

    def write_header(self):
        """
        The header is intended to be used for writing general information about
        the model. This is intended to be called once.
        """
        pass

    def write_point(self):
        """
        This method does the writing of the actual result.
        """
        pass

    def write_finalize(self):
        """
        The finalize method can be used to for instance close the file.
        """
        pass

class ResultWriterDymola(ResultWriter):
    """
    Export an optimization or simulation result to file in Dymola's result file
    format.
    """
    def __init__(self, model, format='txt'):
        """
        Export an optimization or simulation result to file in Dymolas result
        file format.

        Parameters::

            model --
                A FMIModel object.

            format --
                A text string equal either to 'txt' for textual format or 'mat'
                for binary Matlab format.
                Default: 'txt'

        Limitations::

            Currently only textual format is supported.
        """
        self.model = model

        if format!='txt':
            raise JIOError('The format is currently not supported.')

        #Internal values
        self._file_open = False
        self._npoints = 0


    def write_header(self, file_name='', parameters=None):
        """
        Opens the file and writes the header. This includes the information
        about the variables and a table determining the link between variables
        and data.

        Parameters::

            file_name --
                If no file name is given, the name of the model (as defined by
                FMUModel*.get_identifier()) concatenated with the string '_result' is
                used. A file suffix equal to the format argument is then
                appended to the file name.
                Default: Empty string.
        """
        if file_name=='':
            file_name=self.model.get_identifier() + '_result.txt'

        # Open file
        f = codecs.open(file_name,'w','utf-8')
        self._file_open = True

        # Write header
        f.write('#1\n')
        f.write('char Aclass(3,11)\n')
        f.write('Atrajectory\n')
        f.write('1.1\n')
        f.write('\n')

        # all lists that we need for later
        vrefs_alias = []
        vrefs_noalias = []
        vrefs = []
        names_alias = []
        names_noalias = []
        names = []
        aliases_alias = []
        aliases = []
        descriptions_alias = []
        descriptions = []
        variabilities_alias = []
        variabilities_noalias = []
        variabilities = []
        types_alias = []
        types_noalias = []
        types = []

        for var in self.model.get_model_variables().values():
            if not var.type == fmi.FMI_STRING and not var.type == fmi.FMI_ENUMERATION:
                    if var.alias == fmi.FMI_NO_ALIAS:
                        vrefs_noalias.append(var.value_reference)
                        names_noalias.append(var.name)
                        aliases.append(var.alias)
                        descriptions.append(var.description)
                        variabilities_noalias.append(var.variability)
                        types_noalias.append(var.type)
                    else:
                        vrefs_alias.append(var.value_reference)
                        names_alias.append(var.name)
                        aliases_alias.append(var.alias)
                        descriptions_alias.append(var.description)
                        variabilities_alias.append(var.variability)
                        types_alias.append(var.type)

        # need to save these no alias lists for later
        vrefs = vrefs_noalias[:]
        names = names_noalias[:]
        types = types_noalias[:]
        variabilities = variabilities_noalias[:]

        # merge lists
        vrefs.extend(vrefs_alias)
        names.extend(names_alias)
        aliases.extend(aliases_alias)
        descriptions.extend(descriptions_alias)
        variabilities.extend(variabilities_alias)
        types.extend(types_alias)

        # zip to list of tuples and sort - non alias variables are now
        # guaranteed to be first in list
        names_noalias = sorted(zip(
            tuple(vrefs_noalias),
            tuple(names_noalias)),
            key=itemgetter(0))
        variabilities_noalias = sorted(zip(
            tuple(vrefs_noalias),
            tuple(variabilities_noalias)),
            key=itemgetter(0))
        types_noalias = sorted(zip(
            tuple(vrefs_noalias),
            tuple(types_noalias)),
            key=itemgetter(0))
        names = sorted(zip(
            tuple(vrefs),
            tuple(names)),
            key=itemgetter(0))
        aliases = sorted(zip(
            tuple(vrefs),
            tuple(aliases)),
            key=itemgetter(0))
        descriptions = sorted(zip(
            tuple(vrefs),
            tuple(descriptions)),
            key=itemgetter(0))
        variabilities = sorted(zip(
            tuple(vrefs),
            tuple(variabilities)),
            key=itemgetter(0))
        types = sorted(zip(
            tuple(vrefs),
            tuple(types)),
            key=itemgetter(0))

        num_vars = len(names)

        names_sens = []
        descs_sens = []
        cont_vars = []

        if parameters is not None:
            vars = self.model.get_model_variables(type=0,include_alias=False,variability=3)
            for i in self.model.get_state_value_references():
                for j in vars.keys():
                    if i == vars[j].value_reference:
                        cont_vars.append(vars[j].name)

        if parameters is not None:
            for j in range(len(parameters)):
                for i in range(len(self.model.continuous_states)):
                    names_sens += ['d'+cont_vars[i]+'/d'+parameters[j]]
                    descs_sens  += ['Sensitivity of '+cont_vars[i]+' with respect to '+parameters[j]+'.']

        # Find the maximum name and description length
        max_name_length = len('Time')
        max_desc_length = len('Time in [s]')

        for i in range(len(names)):
            name = names[i][1]
            desc = descriptions[i][1]

            if (len(name)>max_name_length):
                max_name_length = len(name)

            if (len(desc)>max_desc_length):
                max_desc_length = len(desc)

        for i in range(len(names_sens)):
            name = names_sens[i]
            desc = descs_sens[i]

            if (len(name)>max_name_length):
                max_name_length = len(name)

            if (len(desc)>max_desc_length):
                max_desc_length = len(desc)

        f.write('char name(%d,%d)\n' % (num_vars+len(names_sens)+1, max_name_length))
        f.write('time\n')

        for name in names:
            f.write(name[1] +'\n')
        for name in names_sens:
            f.write(name + '\n')

        f.write('\n')

        # Write descriptions
        f.write('char description(%d,%d)\n' % (num_vars+len(names_sens) + 1, max_desc_length))
        f.write('Time in [s]\n')

        # Loop over all variables, not only those with a description
        for desc in descriptions:
            f.write(desc[1] +'\n')
        for desc in descs_sens:
            f.write(desc + '\n')

        f.write('\n')

        # Write data meta information

        f.write('int dataInfo(%d,%d)\n' % (num_vars+len(names_sens) + 1, 4))
        f.write('0 1 0 -1 # time\n')

        list_of_continuous_states = np.append(self.model._save_real_variables_val,
            self.model._save_int_variables_val)
        list_of_continuous_states = np.append(list_of_continuous_states,
            self.model._save_bool_variables_val).tolist()
        list_of_continuous_states = dict(zip(list_of_continuous_states,
            range(len(list_of_continuous_states))))
        valueref_of_continuous_states = []

        cnt_1 = 1
        cnt_2 = 1
        n_parameters = 0
        datatable1 = False
        for i, name in enumerate(names):
            if aliases[i][1] == 0: # no alias
                if variabilities[i][1] == fmi.FMI_PARAMETER or \
                    variabilities[i][1] == fmi.FMI_CONSTANT:
                    cnt_1 += 1
                    n_parameters += 1
                    f.write('1 %d 0 -1 # ' % cnt_1 + name[1]+'\n')
                    datatable1 = True
                else:
                    cnt_2 += 1
                    valueref_of_continuous_states.append(
                        list_of_continuous_states[name[0]])
                    f.write('2 %d 0 -1 # ' % cnt_2 + name[1] +'\n')
                    datatable1 = False

            elif aliases[i][1] == 1: # alias
                if datatable1:
                    f.write('1 %d 0 -1 # ' % cnt_1 + name[1]+'\n')
                else:
                    f.write('2 %d 0 -1 # ' % cnt_2 + name[1] +'\n')
            else:
                if datatable1:
                    f.write('1 -%d 0 -1 # ' % cnt_1 + name[1]+'\n')
                else:
                    f.write('2 -%d 0 -1 # ' % cnt_2 + name[1] +'\n')
        for i, name in enumerate(names_sens):
            cnt_2 += 1
            f.write('2 %d 0 -1 # ' % cnt_2 + name +'\n')


        f.write('\n')

        # Write data
        # Write data set 1
        f.write('float data_1(%d,%d)\n' % (2, n_parameters + 1))
        f.write("%.14E" % self.model.time)
        str_text = ''

        # write constants and parameters
        for i, name in enumerate(names_noalias):
            if variabilities_noalias[i][1] == fmi.FMI_CONSTANT or \
                variabilities_noalias[i][1] == fmi.FMI_PARAMETER:
                    if types_noalias[i][1] == fmi.FMI_REAL:
                        str_text = str_text + (
                            " %.14E" % (self.model.get_real([name[0]])))
                    elif types_noalias[i][1] == fmi.FMI_INTEGER:
                        str_text = str_text + (
                            " %.14E" % (self.model.get_integer([name[0]])))
                    elif types_noalias[i][1] == fmi.FMI_BOOLEAN:
                        str_text = str_text + (
                            " %.14E" % (float(
                                self.model.get_boolean([name[0]])[0])))

        f.write(str_text)
        f.write('\n')
        self._point_last_t = f.tell()
        f.write("%s" % ' '*28)
        f.write(str_text)

        f.write('\n\n')

        self._nvariables = len(valueref_of_continuous_states)+1
        self._nvariables_sens = len(names_sens)


        f.write('float data_2(')
        self._point_npoints = f.tell()
        f.write(' '*(14+4+14))
        f.write('\n')

        #f.write('%s,%d)\n' % (' '*14, self._nvariables))

        self._file = f
        self._data_order = valueref_of_continuous_states

    def write_point(self, data=None, parameter_data=[]):
        """
        Writes the current status of the model to file. If the header has not
        been written previously it is written now. If data is specified it is
        written instead of the current status.

        Parameters::

                data --
                    A one dimensional array of variable trajectory data. data
                    should consist of information about the status in the order
                    specified by FMUModel*.save_time_point()
                    Default: None
        """
        f = self._file
        data_order = self._data_order

        #If data is none, store the current point from the model
        if data is None:
            #Retrieves the time-point
            [r,i,b] = self.model.save_time_point()
            data = np.append(np.append(np.append(self.model.time,r),i),b)

        #Write the point
        str_text = (" %.14E" % data[0])
        for j in range(self._nvariables-1):
            str_text = str_text + (" %.14E" % (data[1+data_order[j]]))
        for j in range(len(parameter_data)):
            str_text = str_text + (" %.14E" % (parameter_data[j]))
        f.write(str_text+'\n')

        #Update number of points
        self._npoints+=1

    def write_finalize(self):
        """
        Finalize the writing by filling in the blanks in the created file. The
        blanks consists of the number of points and the final time (in data set
        1). Also closes the file.
        """
        #If open, finalize and close
        if self._file_open:

            f = self._file

            f.seek(self._point_last_t)

            f.write('%.14E'%self.model.time)

            f.seek(self._point_npoints)
            f.write('%d,%d)' % (self._npoints, self._nvariables+self._nvariables_sens))
            #f.write('%d'%self._npoints)
            f.seek(-1,2)
            #Close the file
            f.write('\n')
            f.close()
            self._file_open = False


class ResultStorageMemory(ResultDymola):
    """
    Class representing a simulation result that is kept in MEMORY.
    """
    def __init__(self, model, data, vars_ref, vars):
        """
        Load result from the ResultHandlerMemory

        Parameters::

            model --
                Instance of the FMUModel*.
            data --
                The simulation data.
        """
        self.model = model
        self.vars = vars
        self._name = [var.name for var in vars.values()]
        self.data = {}
        self.data_matrix = data

        #time real integer boolean
        real_val_ref    = vars_ref[0]
        integer_val_ref = vars_ref[1]
        boolean_val_ref = vars_ref[2]

        self.time = data[:,0]
        for i,ref in enumerate(real_val_ref+integer_val_ref+boolean_val_ref):
            self.data[ref] = data[:,i+1]

    def get_variable_data(self,name):
        """
        Retrieve the data sequence for a variable with a given name.

        Parameters::

            name --
                Name of the variable.

        Returns::

            A Trajectory object containing the time vector and the data vector
            of the variable.
        """
        if name == 'time':
            return Trajectory(self.time,self.time)
        else:
            try:
                var = self.vars[name]
            except KeyError as ex:
                raise VariableNotFoundError("Cannot find variable " +
                                        name + " in data file.")

            factor = -1 if var.alias == fmi.FMI_NEGATED_ALIAS else 1

            if var.variability == fmi.FMI_CONSTANT or var.variability == fmi.FMI_PARAMETER:
                return Trajectory([self.time[0],self.time[-1]],np.array([self.model.get(name),self.model.get(name)]).ravel())
            else:
                return Trajectory(self.time,factor*self.data[var.value_reference])


    def is_variable(self, name):
        """
        Returns True if the given name corresponds to a time-varying variable.

        Parameters::

            name --
                Name of the variable/parameter/constant.

        Returns::

            True if the variable is time-varying.
        """
        if name == 'time':
            return True
        variability = self.vars[name].variability

        if variability ==  fmi.FMI_CONSTANT or variability == fmi.FMI_PARAMETER:
            return False
        else:
            return True

    def is_negated(self, name):
        """
        Returns True if the given name corresponds to a negated result vector.

        Parameters::

            name --
                Name of the variable/parameter/constant.

        Returns::

            True if the result should be negated
        """
        alias = self.vars[name].alias

        if alias == fmi.FMI_NEGATED_ALIAS:
            return True
        else:
            return False

    def get_column(self, name):
        """
        Returns the column number in the data matrix where the values of the
        variable are stored.

        Parameters::

            name --
                Name of the variable/parameter/constant.

        Returns::

            The column number.
        """
        raise NotImplementedError

    def get_data_matrix(self):
        """
        Returns the result matrix.

        Returns::

            The result data matrix.
        """
        return self.data_matrix

class ResultDymolaTextual(ResultDymola):
    """
    Class representing a simulation or optimization result loaded from a Dymola
    binary file.
    """
    def __init__(self,fname):
        """
        Load a result file written on Dymola textual format.

        Parameters::

            fname --
                Name of file or stream object which the result is written to.
                If fname is a stream, it needs to support 'readline' and 'seek'.
        """
        if isinstance(fname, str):
            fid = codecs.open(fname,'r','utf-8')
        else:
            if not (hasattr(fname, 'readline') and hasattr(fname, 'seek')):
                raise JIOError("Given stream needs to support 'readline' and 'seek' in order to retrieve the results.")
            fid = fname
            fid.seek(0,0) # Needs to start from beginning of file

        # Read Aclass section
        nLines = self._find_phrase(fid, 'char Aclass')

        nLines = int(nLines[0])
        self.Aclass = [fid.readline().strip() for i in range(nLines)]

        # Read name section
        nLines = self._find_phrase(fid, 'char name')

        nLines = int(nLines[0])
        self._name = [fid.readline().strip().replace(" ","") for i in range(nLines)]
        self.name_lookup = {key:ind for ind,key in enumerate(self._name)}

        # Read description section
        nLines = self._find_phrase(fid, 'char description')

        nLines = int(nLines[0])
        self.description = [fid.readline().strip() for i in range(nLines)]

        # Read dataInfo section
        nLines = self._find_phrase(fid, 'int dataInfo')

        nCols = nLines[2].partition(')')
        nLines = int(nLines[0])
        nCols = int(nCols[0])

        self.dataInfo = np.array([list(map(int,fid.readline().split()[0:nCols])) for i in range(nLines)])

        # Find out how many data matrices there are
        if len(self._name) == 1: #Only time
            nData = 2
        else:
            nData = max(self.dataInfo[:,0])

        self.data = []
        for i in range(0,nData):
            line = fid.readline()
            tmp = line.partition(' ')
            while tmp[0]!='float' and tmp[0]!='double' and line!='':
                line = fid.readline()
                tmp = line.partition(' ')
            if line=='':
                raise JIOError('The result does not seem to be of a supported format.')
            tmp = tmp[2].partition('(')
            nLines = tmp[2].partition(',')
            nCols = nLines[2].partition(')')
            nLines = int(nLines[0])
            nCols = int(nCols[0])
            data = []
            for i in range(0,nLines):
                info = []
                while len(info) < nCols and line != '':
                    line = fid.readline()
                    info.extend(line.split())
                try:
                    data.append(list(map(float,info[0:nCols])))
                except ValueError: #Handle 1.#INF's and such
                    data.append(list(map(robust_float,info[0:nCols])))
                if len(info) == 0 and i < nLines-1:
                    raise JIOError("Inconsistent number of lines in the result data.")
                del(info)
            self.data.append(np.array(data))

        if len(self.data) == 0:
            raise JIOError('Could not find any variable data in the result file.')

    def _find_phrase(self,fid, phrase):
        line = fid.readline()
        tmp = line.partition('(')
        while tmp[0]!=phrase and line!='':
            line = fid.readline()
            tmp = line.partition('(')
        if line=='':
            raise JIOError("The result does not seem to be of a supported format.")
        return tmp[2].partition(',')

    def get_variable_data(self,name):
        """
        Retrieve the data sequence for a variable with a given name.

        Parameters::

            name --
                Name of the variable.

        Returns::

            A Trajectory object containing the time vector and the data vector
            of the variable.
        """
        if name == 'time' or name== 'Time':
            variable_index = 0
        else:
            variable_index  = self.get_variable_index(name)

        data_index = self.dataInfo[variable_index][1]
        data_index, factor = self._correct_index_for_alias(data_index)
        data_mat = self.dataInfo[variable_index][0]-1

        if data_mat < 0:
<<<<<<< HEAD
            # Take into account that the 'Time' variable can be named either 'Time' or 'time'.

=======
            # Take into account that the 'Time' variable has data matrix index 0
            # and that 'time' is called 'Time' in Dymola results
>>>>>>> a7524eff
            data_mat = 1 if len(self.data) > 1 else 0

        return Trajectory(
            self.data[data_mat][:, 0],factor*self.data[data_mat][:, data_index])

    def is_variable(self, name):
        """
        Returns True if the given name corresponds to a time-varying variable.

        Parameters::

            name --
                Name of the variable/parameter/constant

        Returns::

            True if the variable is time-varying.
        """
        if name == 'time' or name== 'Time':
            return True
        variable_index  = self.get_variable_index(name)
        data_mat = self.dataInfo[variable_index][0]-1
        if data_mat<0:
            data_mat = 0

        if data_mat == 0:
            return False
        else:
            return True

    def is_negated(self, name):
        """
        Returns True if the given name corresponds to a negated result vector.

        Parameters::

            name --
                Name of the variable/parameter/constant.

        Returns::

            True if the result should be negated
        """
        variable_index  = self.get_variable_index(name)
        data_index = self.dataInfo[variable_index][1]
        if data_index<0:
            return True
        else:
            return False

    def get_column(self, name):
        """
        Returns the column number in the data matrix where the values of the
        variable are stored.

        Parameters::

            name --
                Name of the variable/parameter/constant.

        Returns::

            The column number.
        """
        if name == 'time' or name== 'Time':
            return 0

        if not self.is_variable(name):
            raise VariableNotTimeVarying("Variable " + name + " is not time-varying.")
        variable_index  = self.get_variable_index(name)
        data_index = self.dataInfo[variable_index][1]
        data_index, _ = self._correct_index_for_alias(data_index)

        return data_index

    def get_data_matrix(self):
        """
        Returns the result matrix.

        Returns::

            The result data matrix.
        """
        return self.data[1]

    def shift_time(self,time_shift):
        """
        Shift the time vector using a fixed offset.

        Parameters::
            time_shift --
                The time shift offset.
        """
        for i in range(len(self.data)):
            for j in range(np.shape(self.data[i])[0]):
                self.data[i][j,0] = self.data[i][j,0] + time_shift

    def append(self, res):
        """
        Append another simulation result. The time vector of the appended
        trajectories is shifted so that the appended trajectories appears
        after the original result trajectories.

        Parameters::
            res --
                A simulation result object of type DymolaResultTextual.
        """
        n_points = np.size(res.data[1],0)
        time_shift = self.data[1][-1,0]
        self.data[1] = np.vstack((self.data[1],res.data[1]))
        self.data[1][n_points:,0] = self.data[1][n_points:,0] + time_shift

#Overriding SCIPYs default reader for MATLAB v4 format
class DelayedVarReader4(VarReader4):
    def read_sub_array(self, hdr, copy=True):
        if hdr.name == b"data_2":
            ret = {"section": "data_2",
                   "file_position": self.mat_stream.tell(),
                   "sizeof_type": hdr.dtype.itemsize,
                   "nbr_points": hdr.dims[1],
                   "nbr_variables": hdr.dims[0]}
            return ret
        elif hdr.name == b"name":
            ret = {"section": "name",
                   "file_position": self.mat_stream.tell(),
                   "sizeof_type": hdr.dtype.itemsize,
                   "max_length": hdr.dims[0],
                   "nbr_variables": hdr.dims[1]}
            return ret
        else:
            arr = super(DelayedVarReader4, self).read_sub_array(hdr, copy)
            return arr

    def read_char_array(self, hdr):
        return self.read_sub_array(hdr)

#Need to hook in the variable reader above
class DelayedVariableLoad(MatFile4Reader):
    def initialize_read(self):
        self.dtypes = convert_dtypes(mdtypes_template, self.byte_order)
        self._matrix_reader = DelayedVarReader4(self)

    def read_var_header(self):
        """ This function overrides method 'read_var_header' from the scipy class scipy.io.matlab.mio4.MatFile4Reader.
            The reason is that we need to make sure the type of the elements
            in the tuple 'hdr.dims' are sufficient in order to carry out the multiplication
            to assign 'remaining_bytes' its value. For large files it can otherwise be an issue.
        """
        hdr = self._matrix_reader.read_header()
        hdr.dims = tuple(int(i) for i in hdr.dims)
        n = reduce(lambda x, y: x*y, hdr.dims, 1)  # fast product
        remaining_bytes = hdr.dtype.itemsize * n
        if hdr.is_complex and not hdr.mclass == mxSPARSE_CLASS:
            remaining_bytes *= 2
        next_position = self.mat_stream.tell() + remaining_bytes
        return hdr, next_position

class ResultDymolaBinary(ResultDymola):
    """
    Class representing a simulation or optimization result loaded from a Dymola
    binary file.
    """
    def __init__(self, fname, delayed_trajectory_loading = True, allow_file_updates=False):
        """
        Load a result file written on Dymola binary format.

        Parameters::

            fname --
                Name of file or a stream object supported by scipy.io.loadmat,
                which the result is written to.

            delayed_trajectory_loading --
                Determines if the trajectories are loaded on demand or
                all at the same time. Only works for files or streams that
                are based on a file and has attribute name.
                Default: True (for files)

            allow_file_updates --
                If this is True, file updates (in terms of more
                data points being added to the result file) is allowed.
                The number of variables stored in the file needs to be
                exactly the same and only the number of data points for
                the continuous variables are allowed to change.
                Default: False
        """

        if isinstance(fname, str):
            self._fname = fname
            self._is_stream = False
        elif hasattr(fname, "name") and os.path.isfile(fname.name):
            self._fname = fname.name
            self._is_stream = False
        else:
            self._fname = fname
            self._is_stream = True
            delayed_trajectory_loading = False
        self._allow_file_updates = allow_file_updates

        data_sections = ["name", "dataInfo", "data_2", "data_3", "data_4"]
        if not self._is_stream:
            with open(self._fname, "rb") as f:
                delayed = DelayedVariableLoad(f, chars_as_strings=False)
                try:
                    self.raw = delayed.get_variables(variable_names = data_sections)
                    self._contains_diagnostic_data = True
                    self._data_3_info = self.raw["data_3"]
                    self._data_3 = {}
                    self._data_4_info = self.raw["data_4"]

                    self._has_file_pos_data = False

                except Exception:
                    self._contains_diagnostic_data = False
                    data_sections = ["name", "dataInfo", "data_2"]
        else:
            data_sections = ["name", "dataInfo", "data_2"]
            self._contains_diagnostic_data = False

        if delayed_trajectory_loading or self._contains_diagnostic_data:
            if not self._contains_diagnostic_data:
                with open(self._fname, "rb") as f:
                    delayed = DelayedVariableLoad(f, chars_as_strings=False)
                    self.raw = delayed.get_variables(variable_names = data_sections)

            self._data_2_info = self.raw["data_2"]
            self._data_2 = {}
            if self._contains_diagnostic_data:
                self._file_pos_model_var = np.empty(self._data_2_info["nbr_points"], dtype=np.longlong)
                self._file_pos_diag_var = np.empty(self._data_3_info.shape[0], dtype=np.longlong)
            self._name_info   = self.raw["name"]

            self.name_lookup = self._get_name_dict()
        else:
            self.raw = scipy.io.loadmat(self._fname,chars_as_strings=False, variable_names = data_sections)
            self._data_2 = self.raw["data_2"]

            name = self.raw['name']

            self._name = fmi_util.convert_array_names_list_names_int(name.view(np.int32))
            self.name_lookup = {key:ind for ind,key in enumerate(self._name)}

        self.dataInfo  = self.raw['dataInfo'].transpose()
        self._dataInfo = self.raw['dataInfo']

        self._delayed_loading = delayed_trajectory_loading
        self._description = None
        self._data_1      = None
        self._mtime       = None if self._is_stream else os.path.getmtime(self._fname)
        self._data_sections = data_sections

    def _update_data_info(self):
        """
        Updates the data related to the data sections in case of that the file has changed.
        """
        data_sections = [d for d in self._data_sections if d.startswith("data_")]
        with open(self._fname, "rb") as f:
            delayed  = DelayedVariableLoad(f, chars_as_strings=False)
            self.raw = delayed.get_variables(variable_names = data_sections)
        self._mtime = os.path.getmtime(self._fname)
        self._data_2_info = self.raw["data_2"]
        self._data_2 = {}

        if self._contains_diagnostic_data:
            self._data_3_info = self.raw["data_3"]
            self._data_3 = {}
            self._data_4_info = self.raw["data_4"]

            self._file_pos_model_var = np.empty(self._data_2_info["nbr_points"], dtype=np.longlong)
            self._file_pos_diag_var = np.empty(self._data_3_info.shape[0], dtype=np.longlong)

            self._has_file_pos_data = False

    def _verify_file_data(self):
        if self._mtime != os.path.getmtime(self._fname):
            if self._allow_file_updates:
                self._update_data_info()
            else:
                raise JIOError("The result file has been modified since the result object was created. Please make sure that different filenames are used for different simulations.")

    def _get_data_1(self):
        if self._data_1 is None:
            if not self._is_stream and self._mtime != os.path.getmtime(self._fname) and not self._allow_file_updates:
                raise JIOError("The result file has been modified since the result object was created. Please make sure that different filenames are used for different simulations.")

            self._data_1 = scipy.io.loadmat(self._fname,chars_as_strings=False, variable_names=["data_1"])["data_1"]

        return self._data_1

    data_1 = property(_get_data_1, doc =
    """
    Property for accessing the constant/parameter vector.
    """)

    def _get_name_dict(self):
        file_position  = self._name_info["file_position"]
        sizeof_type    = self._name_info["sizeof_type"]
        max_length     = self._name_info["max_length"]
        nbr_variables  = self._name_info["nbr_variables"]

        name_dict = fmi_util.read_name_list(encode(self._fname), file_position, int(nbr_variables), int(max_length))

        if self._contains_diagnostic_data:  # Populate name dict with diagnostics variables calculated on the fly
            dict_names = list(name_dict.keys())
            name_dict[DiagnosticsBase.calculated_diagnostics['nbr_steps']['name']] = None
            for name in dict_names:
                if isinstance(name, bytes):
                    name = decode(name)
                if name == f'{DIAGNOSTICS_PREFIX}event_data.event_info.event_type':
                    name_dict[DiagnosticsBase.calculated_diagnostics['nbr_time_events']['name']] = None
                    name_dict[DiagnosticsBase.calculated_diagnostics['nbr_state_events']['name']] = None
                    name_dict[DiagnosticsBase.calculated_diagnostics['nbr_events']['name']] = None
                    continue
                if f'{DIAGNOSTICS_PREFIX}state_errors.' in name:
                    state_name = name.replace(f'{DIAGNOSTICS_PREFIX}state_errors.', '')
                    name_dict["{}.{}".format(DiagnosticsBase.calculated_diagnostics['nbr_state_limits_step']['name'], state_name)] = None
                if name == f'{DIAGNOSTICS_PREFIX}cpu_time_per_step':
                    name_dict[f'{DIAGNOSTICS_PREFIX}cpu_time'] = None

        return name_dict

    def _get_trajectory(self, data_index, start_index = 0, stop_index = None):
        if isinstance(self._data_2, dict):
            self._verify_file_data()

            if data_index in self._data_2:
                return self._data_2[data_index]

            file_position  = self._data_2_info["file_position"]
            sizeof_type    = self._data_2_info["sizeof_type"]
            nbr_points     = self._data_2_info["nbr_points"]
            nbr_variables  = self._data_2_info["nbr_variables"]

            # Account for sub-sets of data
            if start_index > 0:
                new_file_position = file_position + start_index*sizeof_type*nbr_variables
                new_nbr_points = nbr_points - start_index
            else:
                new_file_position = file_position
                new_nbr_points = nbr_points

            if stop_index is not None and stop_index > 0:
                new_nbr_points = stop_index
                if start_index > 0:
                    new_nbr_points -= start_index

            self._data_2[data_index] = fmi_util.read_trajectory(
                encode(self._fname),
                data_index,
                new_file_position,
                sizeof_type,
                int(new_nbr_points),
                int(nbr_variables)
            )

            return self._data_2[data_index]
        else:
            return self._data_2[data_index,:]

    def _get_diagnostics_trajectory(self, data_index, start_index = 0, stop_index = None):
        """ Returns trajectory for the diagnostics variable that corresponds to index 'data_index'. """
        self._verify_file_data()

        if data_index in self._data_3:
            return self._data_3[data_index]
        self._data_3[data_index] = self._read_trajectory_data(data_index, True, start_index, stop_index)
        return self._data_3[data_index][start_index:stop_index]

    def _read_trajectory_data(self, data_index, read_diag_data, start_index = 0, stop_index = None):
        """ Reads corresponding trajectory data for variable with index 'data_index',
            note that 'read_diag_data' is a boolean used when this function is invoked for
            diagnostic variables.
        """
        self._verify_file_data()

        file_position   = int(self._data_2_info["file_position"])
        sizeof_type     = int(self._data_2_info["sizeof_type"])
        nbr_points      = int(self._data_2_info["nbr_points"])
        nbr_variables   = int(self._data_2_info["nbr_variables"])

        nbr_diag_points    = int(self._data_3_info.shape[0])
        nbr_diag_variables = int(self._data_4_info.shape[0])

        # TODO account for start_index and stop_index

        data, self._file_pos_model_var, self._file_pos_diag_var = fmi_util.read_diagnostics_trajectory(
            encode(self._fname),
            int(read_diag_data),
            int(self._has_file_pos_data),
            self._file_pos_model_var,
            self._file_pos_diag_var,
            data_index,
            file_position,
            sizeof_type,
            nbr_points,
            nbr_diag_points,
            nbr_variables,
            nbr_diag_variables
        )
        self._has_file_pos_data = True

        return data

    def _get_interpolated_trajectory(self, data_index: int, start_index: int = None, stop_index: int = None) -> Trajectory:
        """ Returns an interpolated trajectory for variable of corresponding index 'data_index'. """
        self._verify_file_data()

        if data_index in self._data_2:
            return self._data_2[data_index]

        diag_time_vector = self._get_diagnostics_trajectory(0, start_index, stop_index)
        time_vector      = self._read_trajectory_data(0, False, start_index, stop_index)
        data             = self._read_trajectory_data(data_index, False, start_index, stop_index)

        f = scipy.interpolate.interp1d(time_vector, data, fill_value="extrapolate")

        self._data_2[data_index] = f(diag_time_vector)
        return self._data_2[data_index][start_index:stop_index]

    def _get_description(self):
        if not self._description:
            description = scipy.io.loadmat(
                self._fname,
                chars_as_strings = False,
                variable_names = ["description"])["description"]
            self._description = ["".join(description[:,i]).rstrip() for i in range(np.size(description[0,:]))]

        return self._description

    description = property(_get_description, doc =
    """
    Property for accessing the description vector.
    """)

    def _map_index_to_data_properties(self, variable_name: str) -> tuple[int, int, int]:
        """ Returns the data matrix ID, index and factor for given variable name. """

        variable_index = self.get_variable_index(variable_name)
        data_mat = self._dataInfo[0][variable_index]

        data_index = self._dataInfo[1][variable_index]
        data_index, factor = self._correct_index_for_alias(data_index)

        if data_mat == 0:
            # Take into account that the 'Time' variable can be named either 'Time' or 'time'.
            data_mat = 2 if len(self.raw['data_2'])> 0 else 1

        return factor, data_index, data_mat

    def _get_variable_data_as_trajectory(self,
                                         name: str,
                                         time: Union[Trajectory, None] = None,
                                         start_index: Union[int, None] = 0,
                                         stop_index : Union[int, None]= None) -> Trajectory:
        """
        Retrieve an instance of Trajectory for a variable with a given name.

        Parameters::
            name --
                Name of variable.
            time --
                [Optional] An array with time data. If specified, the number of data points
                          must align with the length of the data for requested variable.
            start_index --
                [Optional] An integer to enable retrieving subsets of the full trajectories, starting
                          from corresponding data at start_index.
            stop_index --
                [Optional] An integer to enable retrieving subsets of the full trajectories, ending
                          at corresponding data at stop_index.

        Returns::

            A Trajectory object containing the time vector and the data vector
            of the variable.
        """
        if isinstance(name, bytes):
            name = decode(name)

        if time is None:
            # Get the time trajectory
            if not self._contains_diagnostic_data:
                time = self._get_trajectory(0, start_index, stop_index)
            else:
                # Since we interpolate data if diagnostics is enabled
                time = self._get_diagnostics_trajectory(0, start_index, stop_index)

        if name == 'time' or name == 'Time':
            return Trajectory(time, time)
        elif self._contains_diagnostic_data and (
                name in [
                    DiagnosticsBase.calculated_diagnostics['nbr_events']['name'],
                    DiagnosticsBase.calculated_diagnostics['nbr_time_events']['name'],
                    DiagnosticsBase.calculated_diagnostics['nbr_state_events']['name'],
                    DiagnosticsBase.calculated_diagnostics['nbr_steps']['name']]
            ):
            return Trajectory(
                time, self._calculate_events_and_steps(name)[start_index:stop_index])
        elif self._contains_diagnostic_data and (
                f"{DiagnosticsBase.calculated_diagnostics['nbr_state_limits_step']['name']}." in name
            ):
            return Trajectory(
                time, self._calculate_nbr_state_limits_step(name)[start_index:stop_index])
        elif self._contains_diagnostic_data and (
                name == f'{DIAGNOSTICS_PREFIX}cpu_time'
            ):
            return Trajectory(
                time, self.get_variable_data(f'{DIAGNOSTICS_PREFIX}cpu_time_per_step').x[start_index:stop_index])

        factor, data_index, data_mat = self._map_index_to_data_properties(name)

        if data_mat == 1:
            return Trajectory(
                self.data_1[0, start_index:stop_index], factor*self.data_1[data_index, start_index:stop_index])
        elif data_mat == 2 and not self._contains_diagnostic_data:
            return Trajectory(
                time, factor*self._get_trajectory(data_index, start_index, stop_index))
        elif data_mat == 3:
            return Trajectory(
                time, self._get_diagnostics_trajectory(data_index+1, start_index, stop_index))
        else:
            return Trajectory(
                time, factor*self._get_interpolated_trajectory(data_index, start_index, stop_index))


    def get_variable_data(self, name: str) -> Trajectory:
        """
        Retrieve the data sequence for a variable with a given name.

        Parameters::

            name --
                Name of the variable.

        Returns::

            A Trajectory object containing the time vector and the data vector
            of the variable.
        """
        return self._get_variable_data_as_trajectory(name)

    def get_variables_data(self,
                           names: list[str],
                           start_index: int = 0,
                           stop_index: Union[int, None] = None
    ) -> tuple[list[Trajectory], Union[int, None]]:
        """"
            Returns multiple trajectories, sliced to index range.
            Note that start_index and stop_index behaves as indices for slicing, i.e. array[start_index:stop_index].
            This also implies that stop_index = None or stop_index larger than the number of available data points
            results in retrieving all the available data points from start_index, i.e. as the slice [start_index:].

            Note that (start_index, stop_index) = (None, None) results in the slicing [None:None] which is equivalent to [:].


            Parameters::

                names --
                    List of variables names for which to fetch trajectories.

                start_index --
                    Starting index for trajectory slicing.

                stop_index --
                    Stopping index for trajectory slicing.

            Raises::
                ValueError -- If stop_index < start_index.

            Returns::
                Tuple: (List of trajectories, next start index (non-negative))
        """
<<<<<<< HEAD

        """
            TODO:
            For [start_index, stop_index] we can do performance improvements
            since methods such as _get_trajectory, get_diagnostics_trajectory
            and _get_interpolated_trajectory always retrieve the full
            trajectory which is then sliced, here. Instead we can account for
            start_index and stop_index and reduce the time spent reading unused data points.
        """
        if isinstance(start_index, int) and isinstance(stop_index, int) and stop_index < start_index:
            raise ValueError(f"Invalid values for {start_index=} and {stop_index=}, " + \
                              "'start_index' needs to be less than or equal to 'stop_index'.")
=======
>>>>>>> a7524eff
        trajectories = []

        # Get the time trajectory
        if not self._contains_diagnostic_data:
            time = self._get_trajectory(0, start_index, stop_index)
        else:
            # Since we interpolate data if diagnostics is enabled
            time = self._get_diagnostics_trajectory(0, start_index, stop_index)

        # Need to account for data that might be added while we are iterating over 'names' later
        if stop_index is None:
            stop_index = len(time) + start_index

        for name in names:
            trajectories.append(self._get_variable_data_as_trajectory(name, time, start_index, stop_index))

        new_start_index = start_index + len(time) if len(trajectories) > 0 else None
        return trajectories, new_start_index

    def _calculate_events_and_steps(self, name):
        if name in self._data_3:
            return self._data_3[name]
        all_events_name = DiagnosticsBase.calculated_diagnostics['nbr_events']['name']
        time_events_name = DiagnosticsBase.calculated_diagnostics['nbr_time_events']['name']
        state_events_name = DiagnosticsBase.calculated_diagnostics['nbr_state_events']['name']
        steps_name = DiagnosticsBase.calculated_diagnostics['nbr_steps']['name']
        try:
            event_type_data = self.get_variable_data(f'{DIAGNOSTICS_PREFIX}event_data.event_info.event_type')
        except Exception:
            if name == steps_name:
                self._data_3[steps_name] = np.array(range(len(self._get_diagnostics_trajectory(0))))
                return self._data_3[name]
        self._data_3[all_events_name] = np.zeros(len(event_type_data.x))
        self._data_3[time_events_name] = np.zeros(len(event_type_data.x))
        self._data_3[state_events_name] = np.zeros(len(event_type_data.x))
        self._data_3[steps_name] = np.zeros(len(event_type_data.x))
        nof_events = 0
        nof_time_events = 0
        nof_state_events = 0
        nof_steps = 0
        for ind, etype in enumerate(event_type_data.x):
            if etype == 1:
                nof_events += 1
                nof_time_events += 1
            elif etype == 0:
                nof_state_events += 1
                nof_events += 1
            else:
                nof_steps += 1
            self._data_3[all_events_name][ind] = nof_events
            self._data_3[time_events_name][ind] = nof_time_events
            self._data_3[state_events_name][ind] = nof_state_events
            self._data_3[steps_name][ind] = nof_steps
        return self._data_3[name]

    def _calculate_nbr_state_limits_step(self, name):
        if name in self._data_3:
            return self._data_3[name]
        step_limitation_name = '{}.'.format(DiagnosticsBase.calculated_diagnostics['nbr_state_limits_step']['name'])
        state_name = name.replace(step_limitation_name, '')
        state_error_data = self.get_variable_data(f'{DIAGNOSTICS_PREFIX}state_errors.'+state_name)
        event_type_data = self.get_variable_data(f'{DIAGNOSTICS_PREFIX}event_data.event_info.event_type')
        self._data_3[name] = np.zeros(len(event_type_data.x))
        nof_times_state_limits_step = 0
        for ind, state_error in enumerate(state_error_data.x):
            if event_type_data.x[ind] == -1 and state_error >= 1.0:
                nof_times_state_limits_step += 1
            self._data_3[name][ind] = nof_times_state_limits_step
        return self._data_3[name]

    def is_variable(self, name):
        """
        Returns True if the given name corresponds to a time-varying variable.

        Parameters::

            name --
                Name of the variable/parameter/constant.

        Returns::

            True if the variable is time-varying.
        """
        if name == 'time' or name== 'Time':
            return True
        elif name in [DiagnosticsBase.calculated_diagnostics['nbr_events']['name'],
                      DiagnosticsBase.calculated_diagnostics['nbr_time_events']['name'],
                      DiagnosticsBase.calculated_diagnostics['nbr_state_events']['name'],
                      DiagnosticsBase.calculated_diagnostics['nbr_steps']['name'],
                      f'{DIAGNOSTICS_PREFIX}cpu_time']:
            return True
        elif '{}.'.format(DiagnosticsBase.calculated_diagnostics['nbr_state_limits_step']['name']) in name:
            return True
        variable_index  = self.get_variable_index(name)
        data_mat = self._dataInfo[0][variable_index]
        if data_mat<1:
            data_mat = 1

        if data_mat == 1:
            return False
        else:
            return True

    def is_negated(self, name):
        """
        Returns True if the given name corresponds to a negated result vector.

        Parameters::

            name --
                Name of the variable/parameter/constant.

        Returns::

            True if the result should be negated
        """
        variable_index  = self.get_variable_index(name)
        data_index = self._dataInfo [1][variable_index]
        if data_index<0:
            return True
        else:
            return False

    def get_column(self, name):
        """
        Returns the column number in the data matrix where the values of the
        variable are stored.

        Parameters::

            name --
                Name of the variable/parameter/constant.

        Returns::

            The column number.
        """
        if name == 'time' or name== 'Time':
            return 0

        if not self.is_variable(name):
            raise VariableNotTimeVarying("Variable " + name + " is not time-varying.")
        variable_index  = self.get_variable_index(name)
        data_index = self._dataInfo[1][variable_index]
        data_index, _ = self._correct_index_for_alias(data_index)

        return data_index

    def get_data_matrix(self):
        """
        Returns the result matrix. If delayed loading is used, this will
        force loading of the full result matrix.

        Returns::

            The result data matrix as a numpy array
        """
        if isinstance(self._data_2, dict):
            return scipy.io.loadmat(self._fname,chars_as_strings=False, variable_names=["data_2"])["data_2"]
        return self._data_2

class ResultHandlerMemory(ResultHandler):
    def simulation_start(self):
        """
        This method is called before the simulation has started and before
        the initialization of the model.
        """
        model = self.model
        opts = self.options

        self.vars = model.get_model_variables(filter=opts["filter"])

        #Store the continuous and discrete variables for result writing
        self.real_var_ref, self.int_var_ref, self.bool_var_ref = model.get_model_time_varying_value_references(filter=opts["filter"])

        self.real_sol = []
        self.int_sol  = []
        self.bool_sol = []
        self.time_sol = []
        self.param_sol= []

        self.model = model

    def initialize_complete(self):
        """
        This method is called after the initialization method of the FMU
        has been been called.
        """
        pass

    def integration_point(self, solver = None):
        """
        This method is called for each time-point for which result are
        to be stored as indicated by the "number of communcation points"
        provided to the simulation method.
        """
        model = self.model

        #Retrieves the time-point
        self.time_sol += [model.time]
        self.real_sol += [model.get_real(self.real_var_ref)]
        self.int_sol  += [model.get_integer(self.int_var_ref)]
        self.bool_sol += [model.get_boolean(self.bool_var_ref)]

        #Sets the parameters, if any
        if solver and self.options["sensitivities"]:
            self.param_sol += [np.array(solver.interpolate_sensitivity(model.time, 0)).flatten()]

    def simulation_end(self):
        """
        The finalize method can be used to for instance close the file.
        ANd this method is called after the simulation has completed.
        """
        pass

    def get_result(self):
        """
        Method for retrieving the result. This method should return a
        result of an instance of ResultBase or of an instance of a
        subclass of ResultBase.
        """
        t = np.array(self.time_sol)
        r = np.array(self.real_sol)
        data = np.c_[t,r]

        if len(self.int_sol) > 0 and len(self.int_sol[0]) > 0:
            i = np.array(self.int_sol)
            data = np.c_[data,i]
        if len(self.bool_sol) > 0 and len(self.bool_sol[0]) > 0:
            b = np.array(self.bool_sol)
            data = np.c_[data,b]

        return ResultStorageMemory(self.model, data, [self.real_var_ref,self.int_var_ref,self.bool_var_ref], self.vars)

    def set_options(self, options):
        """
        Options are the options dictionary provided to the simulation
        method.
        """
        self.options = options

class ResultHandlerCSV(ResultHandler):
    def __init__(self, model, delimiter=";"):
        super().__init__(model)
        self.delimiter = delimiter

    def initialize_complete(self):
        pass

    def simulation_start(self):
        """
        Opens the file and writes the header. This includes the information
        about the variables and a table determining the link between variables
        and data.
        """
        opts = self.options
        model = self.model

        #Internal values
        self.file_open = False
        self.nbr_points = 0
        delimiter = self.delimiter

        self.file_name = opts["result_file_name"]
        try:
            self.parameters = opts["sensitivities"]
        except KeyError:
            self.parameters = None

        if self.file_name == "":
            self.file_name=self.model.get_identifier() + '_result.csv'
        self.model._result_file = self.file_name

        vars = model.get_model_variables(filter=opts["filter"])

        const_valref_real = []
        const_name_real = []
        const_alias_real = []
        const_valref_int = []
        const_name_int = []
        const_alias_int = []
        const_valref_bool = []
        const_name_bool = []
        const_alias_bool = []
        cont_valref_real = []
        cont_name_real = []
        cont_alias_real = []
        cont_valref_int = []
        cont_name_int = []
        cont_alias_int = []
        cont_valref_bool = []
        cont_name_bool = []
        cont_alias_bool = []

        for name in vars.keys():
            var = vars[name]
            if var.type == fmi.FMI_REAL:
                if var.variability == fmi.FMI_CONSTANT or var.variability == fmi.FMI_PARAMETER:
                    const_valref_real.append(var.value_reference)
                    const_name_real.append(var.name)
                    const_alias_real.append(-1 if var.alias == fmi.FMI_NEGATED_ALIAS else 1)
                else:
                    cont_valref_real.append(var.value_reference)
                    cont_name_real.append(var.name)
                    cont_alias_real.append(-1 if var.alias == fmi.FMI_NEGATED_ALIAS else 1)
            elif var.type == fmi.FMI_INTEGER or var.type == fmi.FMI_ENUMERATION:
                if var.variability == fmi.FMI_CONSTANT or var.variability == fmi.FMI_PARAMETER:
                    const_valref_int.append(var.value_reference)
                    const_name_int.append(var.name)
                    const_alias_int.append(-1 if var.alias == fmi.FMI_NEGATED_ALIAS else 1)
                else:
                    cont_valref_int.append(var.value_reference)
                    cont_name_int.append(var.name)
                    cont_alias_int.append(-1 if var.alias == fmi.FMI_NEGATED_ALIAS else 1)
            elif var.type == fmi.FMI_BOOLEAN:
                if var.variability == fmi.FMI_CONSTANT or var.variability == fmi.FMI_PARAMETER:
                    const_valref_bool.append(var.value_reference)
                    const_name_bool.append(var.name)
                    const_alias_bool.append(-1 if var.alias == fmi.FMI_NEGATED_ALIAS else 1)
                else:
                    cont_valref_bool.append(var.value_reference)
                    cont_name_bool.append(var.name)
                    cont_alias_bool.append(-1 if var.alias == fmi.FMI_NEGATED_ALIAS else 1)

        # Open file
        if isinstance(self.file_name, str):
            f = codecs.open(self.file_name,'w','utf-8')
            self.file_open = True
        else:
            if not hasattr(self.file_name, 'write'):
                raise fmi.FMUException("Failed to write the result file. Option 'result_file_name' needs to be a filename or a class that supports writing to through the 'write' method.")
            f = self.file_name #assume it is a stream
            self.file_open = False


        if delimiter == ",":
            name_str = '"time"'
            for name in const_name_real+const_name_int+const_name_bool+cont_name_real+cont_name_int+cont_name_bool:
                name_str += delimiter+'"'+name+'"'
        else:
            name_str = "time"
            for name in const_name_real+const_name_int+const_name_bool+cont_name_real+cont_name_int+cont_name_bool:
                name_str += delimiter+name

        f.write(name_str+"\n")

        const_val_real    = model.get_real(const_valref_real)
        const_val_int     = model.get_integer(const_valref_int)
        const_val_bool    = model.get_boolean(const_valref_bool)

        const_str = ""
        for i,val in enumerate(const_val_real):
            const_str += "%.14E"%(const_alias_real[i]*val)+delimiter
        for i,val in enumerate(const_val_int):
            const_str += "%.14E"%(const_alias_int[i]*val)+delimiter
        for i,val in enumerate(const_val_bool):
            const_str += "%.14E"%(const_alias_bool[i]*val)+delimiter

        #for val in np.append(const_val_real,np.append(const_val_int,const_val_boolean)):
        #    const_str += "%.14E"%val+delimiter
        self.const_str = const_str

        self._file = f

        self.cont_valref_real = cont_valref_real
        self.cont_alias_real  = np.array(cont_alias_real)
        self.cont_valref_int  = cont_valref_int
        self.cont_alias_int  = np.array(cont_alias_int)
        self.cont_valref_bool = cont_valref_bool
        self.cont_alias_bool  = np.array(cont_alias_bool)

    def integration_point(self, solver = None):
        """
        Writes the current status of the model to file. If the header has not
        been written previously it is written now. If data is specified it is
        written instead of the current status.

        Parameters::

                data --
                    A one dimensional array of variable trajectory data. data
                    should consist of information about the status in the order
                    specified by FMUModel*.save_time_point()
                    Default: None
        """
        f = self._file
        model = self.model
        delimiter = self.delimiter

        #Retrieves the time-point
        t = model.time
        r = model.get_real(self.cont_valref_real)*self.cont_alias_real
        i = model.get_integer(self.cont_valref_int)*self.cont_alias_int
        b = model.get_boolean(self.cont_valref_bool)*self.cont_alias_bool

        data = np.append(np.append(r,i),b)

        cont_str = ""
        for val in data:
            cont_str += "%.14E%s"%(val,delimiter)

        if len(cont_str) == 0 and len(self.const_str) == 0:
            f.write("%.14E"%(t))
        else:
            f.write("%.14E%s"%(t,delimiter))

        if len(cont_str) == 0:
            f.write(self.const_str[:-1]+"\n")
        else:
            f.write(self.const_str)
            f.write(cont_str[:-1]+"\n")


    def simulation_end(self):
        """
        Finalize the writing by filling in the blanks in the created file. The
        blanks consists of the number of points and the final time (in data set
        1). Also closes the file.
        """
        #If open, finalize and close
        if self.file_open:
            self._file.close()
            self.file_open = False

    def get_result(self):
        """
        Method for retrieving the result. This method should return a
        result of an instance of ResultBase or of an instance of a
        subclass of ResultBase.
        """
        return ResultCSVTextual(self.file_name, self.delimiter)

    def set_options(self, options):
        """
        Options are the options dictionary provided to the simulation
        method.
        """
        self.options = options

class ResultHandlerFile(ResultHandler):
    """
    Export an optimization or simulation result to file in Dymola's result file
    format.
    """
    def initialize_complete(self):
        pass

    def simulation_start(self):
        """
        Opens the file and writes the header. This includes the information
        about the variables and a table determining the link between variables
        and data.
        """
        opts = self.options
        model = self.model

        #Internal values
        self.file_open = False
        self._is_stream = False
        self.nbr_points = 0

        self.file_name = opts["result_file_name"]
        try:
            self.parameters = opts["sensitivities"]
        except KeyError:
            self.parameters = None

        if self.file_name == "":
            self.file_name=self.model.get_identifier() + '_result.txt'
        self.model._result_file = self.file_name

        #Store the continuous and discrete variables for result writing
        self.real_var_ref, self.int_var_ref, self.bool_var_ref = model.get_model_time_varying_value_references(filter=opts["filter"])

        parameters = self.parameters

        # Open file
        if isinstance(self.file_name, str):
            f = codecs.open(self.file_name,'w','utf-8')
        else:
            if not (hasattr(self.file_name, 'write') and hasattr(self.file_name, 'seek')):
                raise fmi.FMUException("Failed to write the result file. Option 'result_file_name' needs to be a filename or a class that supports 'write' and 'seek'.")
            f = self.file_name #assume it is a stream
            self._is_stream = True
        self.file_open = True

        # Write header
        f.write('#1\n')
        f.write('char Aclass(3,11)\n')
        f.write('Atrajectory\n')
        f.write('1.1\n')
        f.write('\n')

        # all lists that we need for later
        vrefs_alias = []
        vrefs_noalias = []
        vrefs = []
        names_alias = []
        names_noalias = []
        names = []
        aliases_alias = []
        aliases = []
        descriptions_alias = []
        descriptions = []
        variabilities_alias = []
        variabilities_noalias = []
        variabilities = []
        types_alias = []
        types_noalias = []
        types = []

        for var in self.model.get_model_variables(filter=self.options["filter"]).values():
            if not var.type == fmi.FMI_STRING:
                    if var.alias == fmi.FMI_NO_ALIAS:
                        vrefs_noalias.append(var.value_reference)
                        names_noalias.append(var.name)
                        aliases.append(var.alias)
                        descriptions.append(var.description)
                        variabilities_noalias.append(var.variability)
                        types_noalias.append(var.type)
                    else:
                        vrefs_alias.append(var.value_reference)
                        names_alias.append(var.name)
                        aliases_alias.append(var.alias)
                        descriptions_alias.append(var.description)
                        variabilities_alias.append(var.variability)
                        types_alias.append(var.type)

        # need to save these no alias lists for later
        vrefs = vrefs_noalias[:]
        names = names_noalias[:]
        types = types_noalias[:]
        variabilities = variabilities_noalias[:]

        # merge lists
        vrefs.extend(vrefs_alias)
        names.extend(names_alias)
        aliases.extend(aliases_alias)
        descriptions.extend(descriptions_alias)
        variabilities.extend(variabilities_alias)
        types.extend(types_alias)

        # zip to list of tuples and sort - non alias variables are now
        # guaranteed to be first in list
        names_noalias = sorted(zip(
            tuple(vrefs_noalias),
            tuple(names_noalias)),
            key=itemgetter(0))
        variabilities_noalias = sorted(zip(
            tuple(vrefs_noalias),
            tuple(variabilities_noalias)),
            key=itemgetter(0))
        types_noalias = sorted(zip(
            tuple(vrefs_noalias),
            tuple(types_noalias)),
            key=itemgetter(0))
        names = sorted(zip(
            tuple(vrefs),
            tuple(names)),
            key=itemgetter(0))
        aliases = sorted(zip(
            tuple(vrefs),
            tuple(aliases)),
            key=itemgetter(0))
        descriptions = sorted(zip(
            tuple(vrefs),
            tuple(descriptions)),
            key=itemgetter(0))
        variabilities = sorted(zip(
            tuple(vrefs),
            tuple(variabilities)),
            key=itemgetter(0))
        types = sorted(zip(
            tuple(vrefs),
            tuple(types)),
            key=itemgetter(0))

        num_vars = len(names)

        names_sens = []
        descs_sens = []
        cont_vars = []

        if parameters is not None:

            if isinstance(self.model, fmi.FMUModelME2):
                vars = self.model.get_model_variables(type=fmi.FMI2_REAL,include_alias=False,variability=fmi.FMI2_CONTINUOUS,filter=self.options["filter"])
                state_vars = [v.value_reference for i,v in self.model.get_states_list().items()]
            else:
                vars = self.model.get_model_variables(type=fmi.FMI_REAL,include_alias=False,variability=fmi.FMI_CONTINUOUS,filter=self.options["filter"])
                state_vars = self.model.get_state_value_references()
            for i in state_vars:
                for j in vars.keys():
                    if i == vars[j].value_reference:
                        cont_vars.append(vars[j].name)

            for j in range(len(parameters)):
                for i in range(len(self.model.continuous_states)):
                    names_sens += ['d'+cont_vars[i]+'/d'+parameters[j]]
                    descs_sens  += ['Sensitivity of '+cont_vars[i]+' with respect to '+parameters[j]+'.']

        # Find the maximum name and description length
        max_name_length = len('Time')
        max_desc_length = len('Time in [s]')

        for i in range(len(names)):
            name = names[i][1]
            desc = descriptions[i][1]

            if (len(name)>max_name_length):
                max_name_length = len(name)

            if (len(desc)>max_desc_length):
                max_desc_length = len(desc)

        for i in range(len(names_sens)):
            name = names_sens[i]
            desc = descs_sens[i]

            if (len(name)>max_name_length):
                max_name_length = len(name)

            if (len(desc)>max_desc_length):
                max_desc_length = len(desc)

        f.write('char name(%d,%d)\n' % (num_vars+len(names_sens)+1, max_name_length))
        f.write('time\n')

        for name in names:
            f.write(name[1] +'\n')
        for name in names_sens:
            f.write(name + '\n')

        f.write('\n')

        if not opts["result_store_variable_description"]:
            max_desc_length = 0
            descriptions    = [[0,""] for d in descriptions]
            descs_sens      = ["" for d in descs_sens]

        # Write descriptions
        f.write('char description(%d,%d)\n' % (num_vars+len(names_sens) + 1, max_desc_length))
        f.write('Time in [s]\n')

        # Loop over all variables, not only those with a description
        for desc in descriptions:
            f.write(desc[1] +'\n')
        for desc in descs_sens:
            f.write(desc + '\n')

        f.write('\n')

        # Write data meta information

        f.write('int dataInfo(%d,%d)\n' % (num_vars+len(names_sens) + 1, 4))
        f.write('0 1 0 -1 # time\n')

        lst_real_cont = dict(zip(self.real_var_ref,range(len(self.real_var_ref))))
        lst_int_cont  = dict(zip(self.int_var_ref,[len(self.real_var_ref)+x for x in range(len(self.int_var_ref))]))
        lst_bool_cont = dict(zip(self.bool_var_ref,[len(self.real_var_ref)+len(self.int_var_ref)+x for x in range(len(self.bool_var_ref))]))

        valueref_of_continuous_states = []
        list_of_parameters = []

        cnt_1 = 1
        cnt_2 = 1
        n_parameters = 0
        datatable1 = False
        last_real_vref = -1; last_int_vref = -1; last_bool_vref = -1
        for i, name in enumerate(names):
            update = False
            if (types[i][1] == fmi.FMI_REAL and last_real_vref != name[0]):
                last_real_vref = name[0]
                update = True
            if ((types[i][1] == fmi.FMI_INTEGER or types[i][1] == fmi.FMI_ENUMERATION) and last_int_vref != name[0]):
                last_int_vref = name[0]
                update = True
            if (types[i][1] == fmi.FMI_BOOLEAN and last_bool_vref != name[0]):
                last_bool_vref = name[0]
                update = True
            if update:
                if aliases[i][1] == 0:
                    if variabilities[i][1] == fmi.FMI_PARAMETER or \
                        variabilities[i][1] == fmi.FMI_CONSTANT:
                        cnt_1 += 1
                        n_parameters += 1
                        datatable1 = True
                        list_of_parameters.append((types[i][0],types[i][1]))
                    else:
                        cnt_2 += 1
                        #valueref_of_continuous_states.append(
                        #    list_of_continuous_states[name[0]])
                        if types[i][1] == fmi.FMI_REAL:
                            valueref_of_continuous_states.append(lst_real_cont[name[0]])
                        elif types[i][1] == fmi.FMI_INTEGER or types[i][1] == fmi.FMI_ENUMERATION:
                            valueref_of_continuous_states.append(lst_int_cont[name[0]])
                        else:
                            valueref_of_continuous_states.append(lst_bool_cont[name[0]])
                        datatable1 = False
                else:
                    base_var = self.model.get_variable_alias_base(name[1])
                    variability = self.model.get_variable_variability(base_var)
                    data_type = self.model.get_variable_data_type(base_var)
                    if data_type != types[i][1]:
                        raise Exception
                    if variability == fmi.FMI_PARAMETER or \
                        variability == fmi.FMI_CONSTANT:
                        cnt_1 += 1
                        n_parameters += 1
                        datatable1 = True
                        list_of_parameters.append((types[i][0],types[i][1]))
                    else:
                        cnt_2 += 1
                        #valueref_of_continuous_states.append(
                        #    list_of_continuous_states[name[0]])
                        if types[i][1] == fmi.FMI_REAL:
                            valueref_of_continuous_states.append(lst_real_cont[name[0]])
                        elif types[i][1] == fmi.FMI_INTEGER or types[i][1] == fmi.FMI_ENUMERATION:
                            valueref_of_continuous_states.append(lst_int_cont[name[0]])
                        else:
                            valueref_of_continuous_states.append(lst_bool_cont[name[0]])
                        datatable1 = False

            if aliases[i][1] == 0: # no alias
                #if variabilities[i][1] == fmi.FMI_PARAMETER or \
                #    variabilities[i][1] == fmi.FMI_CONSTANT:
                if datatable1:
                    #cnt_1 += 1
                    #n_parameters += 1
                    f.write('1 %d 0 -1 # ' % cnt_1 + name[1]+'\n')
                    #datatable1 = True
                else:
                    #cnt_2 += 1
                    #valueref_of_continuous_states.append(
                    #    list_of_continuous_states[name[0]])
                    f.write('2 %d 0 -1 # ' % cnt_2 + name[1] +'\n')
                    #datatable1 = False

            elif aliases[i][1] == 1: # alias
                if datatable1:
                    f.write('1 %d 0 -1 # ' % cnt_1 + name[1]+'\n')
                else:
                    f.write('2 %d 0 -1 # ' % cnt_2 + name[1] +'\n')
            else:
                if datatable1:
                    f.write('1 -%d 0 -1 # ' % cnt_1 + name[1]+'\n')
                else:
                    f.write('2 -%d 0 -1 # ' % cnt_2 + name[1] +'\n')
        for i, name in enumerate(names_sens):
            cnt_2 += 1
            f.write('2 %d 0 -1 # ' % cnt_2 + name +'\n')


        f.write('\n')

        # Write data
        # Write data set 1
        f.write('float data_1(%d,%d)\n' % (2, n_parameters + 1))
        f.write("%.14E" % self.model.time)
        str_text = ''

        # write constants and parameters
        for i, dtype in enumerate(list_of_parameters):
            vref = dtype[0]
            if dtype[1] == fmi.FMI_REAL:
                str_text = str_text + (
                    " %.14E" % (self.model.get_real([vref])[0]))
            elif dtype[1] == fmi.FMI_INTEGER or dtype[1] == fmi.FMI_ENUMERATION:
                str_text = str_text + (
                    " %.14E" % (self.model.get_integer([vref])[0]))
            elif dtype[1] == fmi.FMI_BOOLEAN:
                str_text = str_text + (
                    " %.14E" % (float(
                        self.model.get_boolean([vref])[0])))

        f.write(str_text)
        f.write('\n')
        self._point_last_t = f.tell()
        f.write("%s" % ' '*28)
        f.write(str_text)

        f.write('\n\n')

        self._nvariables = len(valueref_of_continuous_states)+1
        self._nvariables_sens = len(names_sens)


        f.write('float data_2(')
        self._point_npoints = f.tell()
        f.write(' '*(14+4+14))
        f.write('\n')

        #f.write('%s,%d)\n' % (' '*14, self._nvariables))

        self._file = f
        self._data_order  = np.array(valueref_of_continuous_states)
        self.real_var_ref = np.array(self.real_var_ref)
        self.int_var_ref  = np.array(self.int_var_ref)
        self.bool_var_ref = np.array(self.bool_var_ref)

    def integration_point(self, solver = None):#parameter_data=[]):
        """
        Writes the current status of the model to file. If the header has not
        been written previously it is written now. If data is specified it is
        written instead of the current status.

        Parameters::

                data --
                    A one dimensional array of variable trajectory data. data
                    should consist of information about the status in the order
                    specified by FMUModel*.save_time_point()
                    Default: None
        """
        f = self._file
        data_order = self._data_order
        model = self.model

        #Retrieves the time-point
        r = model.get_real(self.real_var_ref)
        i = model.get_integer(self.int_var_ref)
        b = model.get_boolean(self.bool_var_ref)

        data = np.append(np.append(r,i),b)

        #Write the point
        str_text = (" %.14E" % self.model.time) + ''.join([" %.14E" % (data[data_order[j]]) for j in range(self._nvariables-1)])

        #Sets the parameters, if any
        if solver and self.options["sensitivities"]:
            parameter_data = np.array(solver.interpolate_sensitivity(model.time, 0)).flatten()
            for j in range(len(parameter_data)):
                str_text = str_text + (" %.14E" % (parameter_data[j]))

        f.write(str_text+'\n')

        #Update number of points
        self.nbr_points+=1

    def simulation_end(self):
        """
        Finalize the writing by filling in the blanks in the created file. The
        blanks consists of the number of points and the final time (in data set
        1). Also closes the file.
        """
        #If open, finalize and close
        if self.file_open:

            f = self._file

            f.seek(self._point_last_t)

            f.write('%.14E'%self.model.time)

            f.seek(self._point_npoints)
            f.write('%d,%d)' % (self.nbr_points, self._nvariables+self._nvariables_sens))
            #f.write('%d'%self._npoints)

            if self._is_stream: #Seek relative to file end to allowed for string streams
                f.seek(0, os.SEEK_END)
                f.seek(f.tell()-1, os.SEEK_SET)
            else:
                f.seek(-1,2)
                #Close the file
                f.write('\n')
                f.close()
            self.file_open = False

    def get_result(self):
        """
        Method for retrieving the result. This method should return a
        result of an instance of ResultBase or of an instance of a
        subclass of ResultBase.
        """
        return ResultDymolaTextual(self.file_name if not self._is_stream else self._file)

    def set_options(self, options):
        """
        Options are the options dictionary provided to the simulation
        method.
        """
        self.options = options

class ResultHandlerDummy(ResultHandler):
    def get_result(self):
        return None

class JIOError(Exception):
    """
    Base class for exceptions specific to this module.
    """

    def __init__(self, message):
        """
        Create new error with a specific message.

        Parameters::

            message --
                The error message.
        """
        self.message = message

    def __str__(self):
        """
        Print error message when class instance is printed.

        Overrides the general-purpose special method such that a string
        representation of an instance of this class will be the error message.
        """
        return self.message


class VariableNotFoundError(JIOError):
    """
    Exception that is thrown when a variable is not found in a data file.
    """
    pass

class VariableNotTimeVarying(JIOError):
    """
    Exception that is thrown when a column is asked for a parameter/constant.
    """
    pass

def robust_float(value):
    """
    Function for robust handling of float values such as INF and NAN.
    """
    try:
        return float(value)
    except ValueError:
        if value.startswith("1.#INF"):
            return float(np.inf)
        elif value.startswith("-1.#INF"):
            return float(-np.inf)
        elif value.startswith("1.#QNAN") or value.startswith("-1.#IND"):
            return float(np.nan)
        else:
            raise ValueError

mat4_template = {'header': [('type', 'i4'),
                            ('mrows', 'i4'),
                            ('ncols', 'i4'),
                            ('imagf', 'i4'),
                            ('namlen', 'i4')]}

class ResultHandlerBinaryFile(ResultHandler):
    """
    Export an optimization or simulation result to file in Dymola's binary result file
    format (MATLAB v4 format).
    """
    def __init__(self, model):
        super().__init__(model)
        self.supports['dynamic_diagnostics'] = True
        self.data_2_header_end_position = 0

    def _data_header(self, name, nbr_rows, nbr_cols, data_type):
        if data_type == "int":
            t = 10*2
        elif data_type == "double":
            t = 10*0
        elif data_type == "char":
            t = 10*5 + 1
        header = np.empty((), mat4_template["header"])
        header["type"] = (not SYS_LITTLE_ENDIAN) * 1000 + t
        header["mrows"] = nbr_rows
        header["ncols"] = nbr_cols
        header["imagf"] = 0
        header["namlen"] = len(name) + 1

        return header

    def __write_header(self, header, name):
        """
        Dumps the header and name to file.
        """
        self._file.write(header.tobytes(order="F"))
        self._file.write(name.encode() + b"\0")

    def _write_header(self, name, nbr_rows, nbr_cols, data_type):
        """
        Computes the header as well as dumps the header to file.
        """
        header = self._data_header(name, nbr_rows, nbr_cols, data_type)

        self.__write_header(header, name)

    def convert_char_array(self, data):
        data = np.array(data)
        dtype = data.dtype
        dims = [data.shape[0], int(data.dtype.str[2:])]

        data = np.ndarray(shape=(dims[0], int(dtype.str[2:])), dtype=dtype.str[:2]+"1", buffer=data)
        data[data == ""] = " "

        if dtype.kind == "U":
            tmp = np.ndarray(shape=(), dtype=(dtype.str[:2] + str(np.prod(dims))), buffer=data)
            buf = tmp.item().encode('latin-1')
            data = np.ndarray(shape=dims, dtype="S1", buffer=buf)

        return data

    def dump_data(self, data):
        self._file.write(data.tobytes(order="F"))

    def dump_native_data(self, data):
        self._file.write(data)

    def initialize_complete(self):
        pass

    def simulation_start(self, diagnostics_params={}, diagnostics_vars={}):
        """
        Opens the file and writes the header. This includes the information
        about the variables and a table determining the link between variables
        and data.
        This function also takes two keyword arguments 'diagnostics_params'
        and 'diagnostics_vars' which are dicts containing information about what
        diagnostic parameters and variables to generate results for.
        """
        opts = self.options

        #Internal values
        self.file_open = False
        self._is_stream = False
        self.nbr_points = 0
        self.nbr_diag_points = 0
        self.nof_diag_vars = len(diagnostics_vars)
        try:
            # If we check for both we enable testing of mock-ups that utilize the option dynamic_diagnostics
            # since logging will always be set to True if dynamic_diagnostics is True when
            # invoked via normal simulation 'sequencing'
            self._with_diagnostics = opts["logging"] or opts["dynamic_diagnostics"]
        except Exception:
            self._with_diagnostics = False

        if self._with_diagnostics and (len(diagnostics_params) < 1 or self.nof_diag_vars < 1):
            msg = "Unable to start simulation. The following keyword argument(s) are empty:"
            if len(diagnostics_params) < 1:
                msg += " 'diagnostics_params'"
                if self.nof_diag_vars < 1:
                    msg += " and"
            if self.nof_diag_vars < 1:
                msg += " 'diagnostics_vars'."
            raise fmi.FMUException(msg)

        self.file_name = opts["result_file_name"]
        try:
            self.parameters = opts["sensitivities"]
        except KeyError:
            self.parameters = False

        if self.parameters:
            raise fmi.FMUException("Storing sensitivity results are not supported using this format. Use the file format instead.")

        if self.file_name == "":
            self.file_name=self.model.get_identifier() + '_result.mat'
        self.model._result_file = self.file_name

        file_name = self.file_name
        if isinstance(self.file_name, str):
            self._file = open(file_name,'wb')
        else:
            if not (hasattr(self.file_name, 'write') and hasattr(self.file_name, 'seek') and (hasattr(self.file_name, 'tell'))):
                raise fmi.FMUException("Failed to write the result file. Option 'result_file_name' needs to be a filename or a class that supports 'write', 'tell' and 'seek'.")
            self._file = self.file_name #assume it is a stream
            self._is_stream = True
        self.file_open = True


        aclass_data = ["Atrajectory", "1.1", " ", "binTrans"]
        aclass_data = self.convert_char_array(aclass_data)
        self._write_header("Aclass", aclass_data.shape[0], aclass_data.shape[1], "char")
        self.dump_data(aclass_data)

        # Open file
        vars_real = self.model.get_model_variables(type=fmi.FMI_REAL,    filter=self.options["filter"], _as_list=True)#.values()
        vars_int  = self.model.get_model_variables(type=fmi.FMI_INTEGER, filter=self.options["filter"], _as_list=True)#.values()
        vars_bool = self.model.get_model_variables(type=fmi.FMI_BOOLEAN, filter=self.options["filter"], _as_list=True)#.values()
        vars_enum = self.model.get_model_variables(type=fmi.FMI_ENUMERATION, filter=self.options["filter"], _as_list=True)#.values()

        sorted_vars_real = sorted(vars_real, key=attrgetter("value_reference"))
        sorted_vars_int  = sorted(vars_int,  key=attrgetter("value_reference"))
        sorted_vars_bool = sorted(vars_bool, key=attrgetter("value_reference"))
        sorted_vars_enum = sorted(vars_enum, key=attrgetter("value_reference"))

        sorted_vars = sorted_vars_real+sorted_vars_int+sorted_vars_enum+sorted_vars_bool
        self._sorted_vars = sorted_vars
        len_name_items = len(sorted_vars)+len(diagnostics_params)+len(diagnostics_vars)+1
        len_desc_items = len_name_items

        if opts["result_store_variable_description"]:
            var_desc = [(name, diagnostics_vars[name][1]) for name in diagnostics_vars]
            param_desc =  [(name, diagnostics_params[name][1]) for name in diagnostics_params]
            len_name_data, name_data, len_desc_data, desc_data = fmi_util.convert_sorted_vars_name_desc(sorted_vars, param_desc, var_desc)
        else:
            len_name_data, name_data = fmi_util.convert_sorted_vars_name(sorted_vars, list(diagnostics_params.keys()), list(diagnostics_vars.keys()))
            len_desc_data = 1
            desc_data = encode(" "*len_desc_items)

        self._write_header("name", len_name_data, len_name_items, "char")
        self.dump_native_data(name_data)

        self._write_header("description", len_desc_data, len_desc_items, "char")
        self.dump_native_data(desc_data)

        #Create the data info structure (and return parameters)
        data_info = np.zeros((4, len_name_items), dtype=np.int32)
        [parameter_data, sorted_vars_real_vref, sorted_vars_int_vref, sorted_vars_bool_vref]  = fmi_util.prepare_data_info(data_info, sorted_vars,
                                                                                                    [val[0] for val in diagnostics_params.values()], self.nof_diag_vars, self.model)

        self._write_header("dataInfo", data_info.shape[0], data_info.shape[1], "int")
        self.dump_data(data_info)

        #Dump parameters to file
        self._write_header("data_1", len(parameter_data), 2, "double")
        self.dump_data(parameter_data)

        #Record the position so that we can later modify the end time
        self.data_1_header_position = self._file.tell()
        self.dump_data(parameter_data)

        self.data_3_header_position = self._file.tell()
        if self._with_diagnostics:
            self._nof_diag_vars = self.nof_diag_vars + 1
            self._data_3_header = self._data_header("data_3", self.nbr_diag_points, 0, "double")
            self.__write_header(self._data_3_header, "data_3")
            self._data_4_header = self._data_header("data_4", self._nof_diag_vars, 0, "double")
            self.__write_header(self._data_4_header, "data_4")

        self.nbr_points = 0

        #Record the position so that we can later modify the number of result points stored
        self.data_2_header_position = self._file.tell()
        self._len_vars_ref =  len(sorted_vars_real_vref)+len(sorted_vars_int_vref)+len(sorted_vars_bool_vref)+1
        self._data_2_header = self._data_header("data_2", self._len_vars_ref, 1, "double")
        self._data_2_header["ncols"] = self.nbr_points
        self.__write_header(self._data_2_header, "data_2")
        self.data_2_header_end_position = self._file.tell()

        self.real_var_ref = np.array(sorted_vars_real_vref)
        self.int_var_ref  = np.array(sorted_vars_int_vref)
        self.bool_var_ref = np.array(sorted_vars_bool_vref)
        self.dump_data_internal = fmi_util.DumpData(self.model, self._file, self.real_var_ref, self.int_var_ref, self.bool_var_ref, self._with_diagnostics)

        if self._with_diagnostics:
            diag_data = np.array([val[0] for val in diagnostics_vars.values()], dtype=float)
            self.diagnostics_point(diag_data)

    def integration_point(self, solver = None):
        """
        Writes the current status of the model to file.
        """
        self.dump_data_internal.save_point()

        #Increment number of points
        self.nbr_points += 1

        #Make sure that file is always consistent
        self._make_consistent()

    def diagnostics_point(self, diag_data):
        """ Generates a data point for diagnostics data by invoking the util function save_diagnostics_point. """
        self.dump_data_internal.save_diagnostics_point(diag_data)
        self.nbr_diag_points += 1
        self._make_diagnostics_consistent()

    def _make_consistent(self):
        """ TODO Requires documentation. """
        f = self._file

        #Get current position
        file_pos = f.tell()

        f.seek(self.data_1_header_position)
        t = np.array([float(self.model.time)])
        self.dump_data(t)

        f.seek(self.data_2_header_position)
        self._data_2_header["ncols"] = self.nbr_points
        self.__write_header(self._data_2_header, "data_2")

        #Reset file pointer
        f.seek(file_pos)

    def _make_diagnostics_consistent(self):
        """ TODO Requires documentation. """
        f = self._file

        #Get current position
        file_pos = f.tell()

        f.seek(self.data_1_header_position)
        t = np.array([float(self.model.time)])
        self.dump_data(t)

        f.seek(self.data_3_header_position)
        self._data_3_header["mrows"] = self.nbr_diag_points
        self.__write_header(self._data_3_header, "data_3")

        #Reset file pointer
        f.seek(file_pos)

    def simulation_end(self):
        """
        Finalize the writing by filling in the blanks in the created file. The
        blanks consists of the number of points and the final time (in data set
        1). Also closes the file.
        """
        #If open, finalize and close
        f = self._file

        if f:
            if not self._is_stream:
                f.close()
            self._file = None

    def get_result(self):
        """
        Method for retrieving the result. This method should return a
        result of an instance of ResultBase or of an instance of a
        subclass of ResultBase.
        """
        return ResultDymolaBinary(self.file_name)

    def set_options(self, options):
        """
        Options are the options dictionary provided to the simulation
        method.
        """
        self.options = options


def get_result_handler(model, opts):
    result_handler = None

    if opts["result_handling"] == "file":
        result_handler = ResultHandlerFile(model)
    elif opts["result_handling"] == "binary":
        if "sensitivities" in opts and opts["sensitivities"]:
            logging_module.warning('The binary result file do not currently support storing of sensitivity results. Switching to textual result format.')
            result_handler = ResultHandlerFile(model)
        else:
            result_handler = ResultHandlerBinaryFile(model)
    elif opts["result_handling"] == "memory":
        result_handler = ResultHandlerMemory(model)
    elif opts["result_handling"] == "csv":
        result_handler = ResultHandlerCSV(model, delimiter=",")
    elif opts["result_handling"] == "custom":
        result_handler = opts["result_handler"]
        if result_handler is None:
            raise fmi.FMUException("The result handler needs to be specified when using a custom result handling.")
        if not isinstance(result_handler, ResultHandler):
            raise fmi.FMUException("The result handler needs to be a subclass of ResultHandler.")
    elif (opts["result_handling"] is None) or (opts["result_handling"] == 'none'): #No result handling (for performance)
        if opts["result_handling"] == 'none': ## TODO: Future; remove this
            logging_module.warning("result_handling = 'none' is deprecated. Please use None instead.")
        result_handler = ResultHandlerDummy(model)
    else:
        raise fmi.FMUException("Unknown option to result_handling.")

    return result_handler<|MERGE_RESOLUTION|>--- conflicted
+++ resolved
@@ -181,14 +181,10 @@
                                         name + " in data file.")
 
     def _correct_index_for_alias(self, data_index: int) -> tuple[int, int]:
-<<<<<<< HEAD
         """ This function returns a correction for 'data_index' for alias variables.
             Negative values for data_index implies that it corresponds to an alias variable.
             The variable which it is aliased for is located in position |data_index| shifted by one.
         """
-=======
-        """ Correct data_index for aliases. """
->>>>>>> a7524eff
         factor = -1 if data_index < 0 else 1
         return factor*data_index - 1, factor
 
@@ -1010,13 +1006,8 @@
         data_mat = self.dataInfo[variable_index][0]-1
 
         if data_mat < 0:
-<<<<<<< HEAD
             # Take into account that the 'Time' variable can be named either 'Time' or 'time'.
 
-=======
-            # Take into account that the 'Time' variable has data matrix index 0
-            # and that 'time' is called 'Time' in Dymola results
->>>>>>> a7524eff
             data_mat = 1 if len(self.data) > 1 else 0
 
         return Trajectory(
@@ -1588,7 +1579,6 @@
             Returns::
                 Tuple: (List of trajectories, next start index (non-negative))
         """
-<<<<<<< HEAD
 
         """
             TODO:
@@ -1601,8 +1591,6 @@
         if isinstance(start_index, int) and isinstance(stop_index, int) and stop_index < start_index:
             raise ValueError(f"Invalid values for {start_index=} and {stop_index=}, " + \
                               "'start_index' needs to be less than or equal to 'stop_index'.")
-=======
->>>>>>> a7524eff
         trajectories = []
 
         # Get the time trajectory
