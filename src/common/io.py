--- conflicted
+++ resolved
@@ -1169,16 +1169,10 @@
                 Name of file or stream object which the result is written to.
 
             delayed_trajectory_loading --
-<<<<<<< HEAD
                 Determines if the trajectories are loaded on demand or 
                 all at the same time. Only works for files or streams that
                 are based on a file and has attribute name.
                 Default: True (for files)
-=======
-                Determines if the trajectories are loaded on demand or
-                all at the same time.
-                Default: True
->>>>>>> e38b215c
         """
 
         if isinstance(fname, str):
@@ -1190,21 +1184,8 @@
         else:
             self._fname = fname
             self._is_stream = True
-<<<<<<< HEAD
             delayed_trajectory_loading = False 
             
-=======
-            delayed_trajectory_loading = False #TODO check if necessary
-        """ # TODO check requirements for loading here!
-        if isinstance(fname, io.IOBase):
-            if hasattr(fname, "name") and os.path.isfile(fname.name):
-                self._fname = fname.name
-            else:
-                raise JIOError("Not supported file format, needs to be a filename or a stream based on a file.")
-        else:
-            self._fname = fname """
-
->>>>>>> e38b215c
         data_sections = ["name", "dataInfo", "data_2"]
 
         if delayed_trajectory_loading:
