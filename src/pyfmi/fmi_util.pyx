--- conflicted
+++ resolved
@@ -582,9 +582,6 @@
         self.connected_components = []
         self.graph_info = graph_info
         self._unknown_index = 31415926
-<<<<<<< HEAD
-
-=======
         
         self.edges_0 = {}
         self.edges_1 = {}
@@ -599,7 +596,6 @@
             except KeyError:
                 self.edges_1[edge[1]] = [edge[0]]
         
->>>>>>> 85e5cad7
     def _dfs(self, start_node):
         self.visited_nodes[start_node] = None
 
@@ -670,17 +666,6 @@
 
         self.index = self.index + 1
         self.stack.append(node)
-<<<<<<< HEAD
-
-        for v,w in (edge for edge in self.edges if edge[0] == node):
-            if self.number[w] < 0: #Not numbered
-                self._strongly_connected_components(w)
-                self.lowlink[node] = min(self.lowlink[node], self.lowlink[w])
-            elif self.number[w] < self.number[v]:
-                if w in self.stack:
-                    self.lowlink[node] = min(self.lowlink[node], self.number[w])
-
-=======
         
         if node in self.edges_0_edge:
             for v,w in self.edges_0_edge[node]:
@@ -691,7 +676,6 @@
                     if w in self.stack:
                         self.lowlink[node] = min(self.lowlink[node], self.number[w])
                     
->>>>>>> 85e5cad7
         if self.lowlink[node] == self.number[node]:
             #node is the root of a component
             #Start new strong component
@@ -705,9 +689,6 @@
         self.index = 0
         self.stack = []
         self.connected_components = []
-<<<<<<< HEAD
-
-=======
         
         self.edges_0_edge = {}
         for edge in self.edges:
@@ -716,7 +697,6 @@
             except KeyError:
                 self.edges_0_edge[edge[0]] = [edge]
         
->>>>>>> 85e5cad7
         for node in self.nodes:
             if self.number[node] < 0:
                 self._strongly_connected_components(node)
@@ -725,12 +705,8 @@
     def group_node(self, list connected_component):
         nodes = self.nodes
         edges = self.edges
-<<<<<<< HEAD
-
-=======
         connected_component_dict = {k: v for v, k in enumerate(connected_component)}
         
->>>>>>> 85e5cad7
         output = True
         for node in connected_component:
             if self.graph_info[node]["type"] != GRAPH_OUTPUT:
@@ -742,10 +718,6 @@
                 model = False
                 self._unknown_index = self._unknown_index + 1
                 break
-<<<<<<< HEAD
-
-=======
->>>>>>> 85e5cad7
         new_node = "+".join(connected_component)
         nodes.add(new_node)
         self.graph_info[new_node] = {"type": GRAPH_OUTPUT if output else GRAPH_SCC, "model": self.graph_info[connected_component[0]]["model"] if model else self._unknown_index}
@@ -898,11 +870,6 @@
 
     def compute_evaluation_order_old(self):
         SCCs = self.strongly_connected_components()
-<<<<<<< HEAD
-
-        #print SCCs
-=======
->>>>>>> 85e5cad7
         self.group_connected_components(SCCs) #Group the SCCs
         self.add_edges_between_outputs() #Add edges between outputs
 
@@ -917,13 +884,7 @@
     def compute_evaluation_order(self):
         self.prepare_graph()
         SCCs = self.strongly_connected_components()[::-1]
-<<<<<<< HEAD
-        #print "Initial SCCs: ", SCCs
-        #self.group_connected_components(SCCs) #Group the SCCs
-
-=======
         
->>>>>>> 85e5cad7
         i = 0
         while i < len(SCCs):
             f = SCCs[i]
