#!/usr/bin/env python
# -*- coding: utf-8 -*-

#    Copyright (C) 2009 Modelon AB
#
# This program is free software: you can redistribute it and/or modify
# it under the terms of the GNU Lesser General Public License as published by
# the Free Software Foundation, version 3 of the License.
#
# This program is distributed in the hope that it will be useful,
# but WITHOUT ANY WARRANTY; without even the implied warranty of
# MERCHANTABILITY or FITNESS FOR A PARTICULAR PURPOSE. See the
# GNU Lesser General Public License for more details.
#
# You should have received a copy of the GNU Lesser General Public License
# along with this program. If not, see <http://www.gnu.org/licenses/>.
"""
Module containing the FMI interface Python wrappers.
"""
import os
import sys
import logging

import numpy as N
cimport numpy as N

N.import_array()

cimport fmil_import as FMIL

from pyfmi.common.core import create_temp_dir, delete_temp_dir
#from pyfmi.common.core cimport BaseModel


int   = N.int32
N.int = N.int32

"""Basic flags related to FMI"""

FMI_TRUE  = '\x01'
FMI_FALSE = '\x00'

# Status
FMI_OK      = FMIL.fmi1_status_ok
FMI_WARNING = FMIL.fmi1_status_warning
FMI_DISCARD = FMIL.fmi1_status_discard
FMI_ERROR   = FMIL.fmi1_status_error
FMI_FATAL   = FMIL.fmi1_status_fatal
FMI_PENDING = FMIL.fmi1_status_pending

# Types
FMI_REAL        = FMIL.fmi1_base_type_real
FMI_INTEGER     = FMIL.fmi1_base_type_int
FMI_BOOLEAN     = FMIL.fmi1_base_type_bool
FMI_STRING      = FMIL.fmi1_base_type_str
FMI_ENUMERATION = FMIL.fmi1_base_type_enum

# Alias data
FMI_NO_ALIAS      = FMIL.fmi1_variable_is_not_alias
FMI_ALIAS         = FMIL.fmi1_variable_is_alias
FMI_NEGATED_ALIAS = FMIL.fmi1_variable_is_negated_alias

# Variability
FMI_CONTINUOUS = FMIL.fmi1_variability_enu_continuous
FMI_CONSTANT   = FMIL.fmi1_variability_enu_constant
FMI_PARAMETER  = FMIL.fmi1_variability_enu_parameter
FMI_DISCRETE   = FMIL.fmi1_variability_enu_discrete

# Causality
FMI_INPUT    = FMIL.fmi1_causality_enu_input
FMI_OUTPUT   = FMIL.fmi1_causality_enu_output
FMI_INTERNAL = FMIL.fmi1_causality_enu_internal
FMI_NONE     = FMIL.fmi1_causality_enu_none

# FMI types
FMI_ME                 = FMIL.fmi1_fmu_kind_enu_me
FMI_CS_STANDALONE      = FMIL.fmi1_fmu_kind_enu_cs_standalone
FMI_MIME_CS_STANDALONE = "application/x-fmu-sharedlibrary"

FMI_REGISTER_GLOBALLY = 1



"""Flags for evaluation of FMI Jacobians"""
"""Evaluate Jacobian w.r.t. states."""
FMI_STATES = 1
"""Evaluate Jacobian w.r.t. inputs."""
FMI_INPUTS = 2
"""Evaluate Jacobian of derivatives."""
FMI_DERIVATIVES = 1
"""Evaluate Jacobian of outputs."""
FMI_OUTPUTS = 2

#CALLBACKS
cdef void importlogger(FMIL.jm_callbacks* c, FMIL.jm_string module, int log_level, FMIL.jm_string message):
    #print "FMIL: module = %s, log level = %d: %s"%(module, log_level, message)
    if c.context != NULL:
        (<FMUModelBase>c.context)._logger(module,log_level,message)

#CALLBACKS
cdef void importlogger2(FMIL.jm_callbacks* c, FMIL.jm_string module, int log_level, FMIL.jm_string message):
    #print "FMIL: module = %s, log lovel = %d: %s" %(module, log_level, message)
    if c.context != NULL:
        (<FMUModelBase2>c.context)._logger(module, log_level, message)

#CALLBACKS
cdef void importlogger_load_fmu(FMIL.jm_callbacks* c, FMIL.jm_string module, int log_level, FMIL.jm_string message):
    if log_level <= c.log_level:
        print "FMIL: module = %s, log level = %d: %s"%(module, log_level, message)
    #(<FMUModelBase>c.context)._logger(module,log_level,message)

#Old, use FMIL.fmi#_log_forwarding instead
cdef void fmilogger(FMIL.fmi1_component_t c, FMIL.fmi1_string_t instanceName, FMIL.fmi1_status_t status, FMIL.fmi1_string_t category, FMIL.fmi1_string_t message, ...):
    cdef char buf[1000]
    cdef FMIL.va_list args
    FMIL.va_start(args, message)
    FMIL.vsnprintf(buf, 1000, message, args)
    FMIL.va_end(args)
    print "FMU: fmiStatus = %d;  %s (%s): %s\n"%(status, instanceName, category, buf)

cdef class ModelBase:
    """
    Abstract Model class containing base functionality.
    """

    def set(self, variable_name, value):
        """
        Sets the given value(s) to the specified variable name(s) into the
        model. The method both accept a single variable and a list of variables.

        Parameters::

            variable_name --
                The name of the variable(s) as string/list.

            value --
                The value(s) to set.

        Example::

            (FMU/JMU)Model.set('damper.d', 1.1)
            (FMU/JMU)Model.set(['damper.d','gear.a'], [1.1, 10])
        """
        if isinstance(variable_name, basestring):
            self._set(variable_name, value) #Scalar case
        else:
            for i in xrange(len(variable_name)): #A list of variables
                self._set(variable_name[i], value[i])

    def get(self, variable_name):
        """
        Returns the value(s) of the specified variable(s). The method both
        accept a single variable and a list of variables.

        Parameters::

            variable_name --
                The name of the variable(s) as string/list.

        Returns::

            The value(s).

        Example::

            # Returns the variable d
            (FMU/JMU)Model.get('damper.d')
            # Returns a list of the variables
            (FMU/JMU)Model.get(['damper.d','gear.a'])
        """
        if isinstance(variable_name, basestring):
            return self._get(variable_name) #Scalar case
        else:
            ret = []
            for i in xrange(len(variable_name)): #A list of variables
                ret += [self._get(variable_name[i])]
            return ret

    def _exec_algorithm(self, module, algorithm, options):
        """
        Helper function which performs all steps of an algorithm run which are
        common to all initialize and optimize algorithms.

        Raises::

            Exception if algorithm is not a subclass of
            common.algorithm_drivers.AlgorithmBase.
        """
        base_path = 'common.algorithm_drivers'
        algdrive = __import__(base_path, globals(), locals(), [], -1)
        AlgorithmBase = getattr(getattr(algdrive,"algorithm_drivers"), 'AlgorithmBase')

        if isinstance(algorithm, basestring):
            module = __import__(module, globals(), locals(), [algorithm], -1)
            algorithm = getattr(module, algorithm)

        if not issubclass(algorithm, AlgorithmBase):
            raise Exception(str(algorithm)+
            " must be a subclass of common.algorithm_drivers.AlgorithmBase")

        # initialize algorithm
        alg = algorithm(self, options)
        # solve optimization problem/initialize
        alg.solve()
        # get and return result
        return alg.get_result()

    def _exec_simulate_algorithm(self,
                                 start_time,
                                 final_time,
                                 input,
                                 module,
                                 algorithm,
                                 options):
        """
        Helper function which performs all steps of an algorithm run which are
        common to all simulate algorithms.

        Raises::

            Exception if algorithm is not a subclass of
            common.algorithm_drivers.AlgorithmBase.
        """
        base_path = 'common.algorithm_drivers'
        algdrive = __import__(base_path, globals(), locals(), [], -1)
        AlgorithmBase = getattr(getattr(algdrive,"algorithm_drivers"), 'AlgorithmBase')

        if isinstance(algorithm, basestring):
            module = __import__(module, globals(), locals(), [algorithm], -1)
            algorithm = getattr(module, algorithm)

        if not issubclass(algorithm, AlgorithmBase):
            raise Exception(str(algorithm)+
            " must be a subclass of common.algorithm_drivers.AlgorithmBase")

        # initialize algorithm
        alg = algorithm(start_time, final_time, input, self, options)
        # simulate
        alg.solve()
        # get and return result
        return alg.get_result()


    def _default_options(self, module, algorithm):
        """
        Help method. Gets the options class for the algorithm specified in
        'algorithm'.
        """
        module = __import__(module, globals(), locals(), [algorithm], -1)
        algorithm = getattr(module, algorithm)

        return algorithm.get_default_options()

class FMUException(Exception):
    """
    An FMU exception.
    """
    pass

class PyEventInfo():
    pass


cdef class ScalarVariable:
    """
    Class defining data structure based on the XML element ScalarVariable.
    """
    cdef object _name
    cdef FMIL.fmi1_value_reference_t _value_reference
    cdef object _description #A characater pointer but we need an own reference and this is sufficient
    cdef FMIL.fmi1_base_type_enu_t _type
    cdef FMIL.fmi1_variability_enu_t _variability
    cdef FMIL.fmi1_causality_enu_t _causality
    cdef FMIL.fmi1_variable_alias_kind_enu_t _alias

    def __init__(self, name, value_reference, type, description="",
                       variability=FMIL.fmi1_variability_enu_continuous,
                       causality=FMIL.fmi1_causality_enu_internal,
                       alias=FMIL.fmi1_variable_is_not_alias):

        self._name            = name
        self._value_reference = value_reference
        self._type            = type
        self._description     = description
        self._variability     = variability
        self._causality       = causality
        self._alias           = alias

    def _get_name(self):
        """
        Get the value of the name attribute.

        Returns::

            The name attribute value as string.
        """
        return self._name
    name = property(_get_name)

    def _get_value_reference(self):
        """
        Get the value of the value reference attribute.

        Returns::

            The value reference as unsigned int.
        """
        return self._value_reference
    value_reference = property(_get_value_reference)

    def _get_type(self):
        """
        Get the value of the data type attribute.

        Returns::

            The data type attribute value as enumeration: FMI_REAL,
            FMI_INTEGER, FMI_BOOLEAN, FMI_ENUMERATION or FMI_STRING.
        """
        return self._type
    type = property(_get_type)

    def _get_description(self):
        """
        Get the value of the description attribute.

        Returns::

            The description attribute value as string (empty string if
            not set).
        """
        return self._description
    description = property(_get_description)

    def _get_variability(self):
        """
        Get the value of the variability attribute.

        Returns::

            The variability attribute value as enumeration:
            FMI_CONTINUOUS, FMI_CONSTANT, FMI_PARAMETER or FMI_DISCRETE.
        """
        return self._variability
    variability = property(_get_variability)

    def _get_causality(self):
        """
        Get the value of the causality attribute.

        Returns::

            The causality attribute value as enumeration: FMI_INTERNAL,
            FMI_INPUT, FMI_OUTPUT or FMI_NONE.
        """
        return self._causality
    causality = property(_get_causality)

    def _get_alias(self):
        """
        Get the value of the alias attribute.

        Returns::

            The alias attribute value as enumeration: FMI_NO_ALIAS,
            FMI_ALIAS or FMI_NEGATED_ALIAS.
        """
        return self._alias
    alias = property(_get_alias)

cdef class ScalarVariable2:
    """
    Class defining data structure based on the XML element ScalarVariable.
    """

    cdef FMIL.fmi2_value_reference_t         _value_reference
    cdef FMIL.fmi2_base_type_enu_t           _type
    cdef FMIL.fmi2_variability_enu_t         _variability
    cdef FMIL.fmi2_causality_enu_t           _causality
    cdef FMIL.fmi2_variable_alias_kind_enu_t _alias
    cdef object _name
    cdef object _description #A characater pointer but we need an own reference and this is sufficient

    def __init__(self, name, value_reference, type, description = "",
                       variability = FMIL.fmi2_variability_enu_unknown,
                       causality   = FMIL.fmi2_causality_enu_unknown,
                       alias       = FMIL.fmi2_variable_is_not_alias):

        self._name            = name
        self._value_reference = value_reference
        self._type            = type
        self._description     = description
        self._variability     = variability
        self._causality       = causality
        self._alias           = alias

    def _get_name(self):
        """
        Get the value of the name attribute.

        Returns::

            The name attribute value as string.
        """
        return self._name
    name = property(_get_name)

    def _get_value_reference(self):
        """
        Get the value of the value reference attribute.

        Returns::

            The value reference as unsigned int.
        """
        return self._value_reference
    value_reference = property(_get_value_reference)

    def _get_type(self):
        """
        Get the value of the data type attribute.

        Returns::

            The data type attribute value as enumeration: FMI_REAL,
            FMI_INTEGER, FMI_BOOLEAN, FMI_ENUMERATION or FMI_STRING.
        """
        return self._type
    type = property(_get_type)

    def _get_description(self):
        """
        Get the value of the description attribute.

        Returns::

            The description attribute value as string (empty string if
            not set).
        """
        return self._description
    description = property(_get_description)

    def _get_variability(self):
        """
        Get the value of the variability attribute.

        Returns::

            The variability attribute value as enumeration:
            FMI_CONTINUOUS, FMI_CONSTANT, FMI_PARAMETER or FMI_DISCRETE.
        """
        return self._variability
    variability = property(_get_variability)

    def _get_causality(self):
        """
        Get the value of the causality attribute.

        Returns::

            The causality attribute value as enumeration: FMI_INTERNAL,
            FMI_INPUT, FMI_OUTPUT or FMI_NONE.
        """
        return self._causality
    causality = property(_get_causality)

    def _get_alias(self):
        """
        Get the value of the alias attribute.

        Returns::

            The alias attribute value as enumeration: FMI_NO_ALIAS,
            FMI_ALIAS or FMI_NEGATED_ALIAS.
        """
        return self._alias
    alias = property(_get_alias)

cdef class FMUState2:
    """
    Class containing a pointer to a FMU-state.
    """

    cdef FMIL.fmi2_FMU_state_t* fmu_state

    def __init__(self):
        self.fmu_state = NULL



cdef class FMUModelBase(ModelBase):
    """
    An FMI Model loaded from a DLL.
    """
    #FMIL related variables
    cdef FMIL.fmi1_callback_functions_t callBackFunctions
    cdef FMIL.jm_callbacks callbacks
    cdef FMIL.fmi_import_context_t* context
    cdef FMIL.fmi1_import_t* _fmu
    cdef FMIL.fmi1_event_info_t _eventInfo
    cdef FMIL.fmi1_import_variable_list_t *variable_list
    cdef FMIL.fmi1_fmu_kind_enu_t fmu_kind
    cdef FMIL.jm_status_enu_t jm_status

    #Internal values
    cdef public object __t
    cdef public object _file_open
    cdef public object _npoints
    cdef public object _enable_logging
    cdef public object _pyEventInfo
    cdef list _log
    cdef int _version
    cdef object _allocated_dll, _allocated_context, _allocated_xml, _allocated_fmu
    cdef object _allocated_list
    cdef object _modelid
    cdef object _modelname
    cdef unsigned int _nEventIndicators
    cdef unsigned int _nContinuousStates
    cdef public list _save_real_variables_val
    cdef public list _save_int_variables_val
    cdef public list _save_bool_variables_val
    cdef public object _fmu_temp_dir
    cdef int _fmu_kind
    cdef public object _fmu_log_name

    def __init__(self, fmu, path='.', enable_logging=True, log_file_name=""):
        """
        Constructor.
        """
        cdef int status
        cdef int version

        #Contains the log information
        self._log = []

        #Used for deallocation
        self._allocated_context = False
        self._allocated_dll = False
        self._allocated_xml = False
        self._allocated_fmu = False
        self._allocated_list = False
        self._fmu_temp_dir = None
        self._fmu_log_name = ""

        #Specify the general callback functions
        self.callbacks.malloc  = FMIL.malloc
        self.callbacks.calloc  = FMIL.calloc
        self.callbacks.realloc = FMIL.realloc
        self.callbacks.free    = FMIL.free
        self.callbacks.logger  = importlogger
        #self.callbacks.context = NULL;
        self.callbacks.context = <void*>self #Class loggger
<<<<<<< HEAD
        self.callbacks.log_level = FMIL.jm_log_level_debug if enable_logging else FMIL.jm_log_level_nothing
        
=======
        self.callbacks.log_level = FMIL.jm_log_level_warning if enable_logging else FMIL.jm_log_level_nothing

>>>>>>> f7b2c2de
        fmu_full_path = os.path.abspath(os.path.join(path,fmu))
        fmu_temp_dir  = create_temp_dir()
        self._fmu_temp_dir = fmu_temp_dir

        # Check that the file referenced by fmu has the correct file-ending
        if not fmu_full_path.endswith(".fmu"):
            raise FMUException("FMUModel must be instantiated with an FMU (.fmu) file.")

        #Specify FMI related callbacks
        self.callBackFunctions.logger = FMIL.fmi1_log_forwarding;
        #self.callBackFunctions.logger = fmilogger;
        self.callBackFunctions.allocateMemory = FMIL.calloc;
        self.callBackFunctions.freeMemory = FMIL.free;
        self.callBackFunctions.stepFinished = NULL;

        self.context = FMIL.fmi_import_allocate_context(&self.callbacks)
        self._allocated_context = True

        #Get the FMI version of the provided model
        version = FMIL.fmi_import_get_fmi_version(self.context, fmu_full_path, fmu_temp_dir)
        self._version = version #Store version

        if version == FMIL.fmi_version_unknown_enu:
            last_error = FMIL.jm_get_last_error(&self.callbacks)
            if enable_logging:
                raise FMUException("The FMU version could not be determined. "+last_error)
            else:
                raise FMUException("The FMU version could not be determined. Enable logging for possibly more information.")
        if version != 1:
            raise FMUException("PyFMI currently only supports FMI 1.0.")

        #Parse the XML
        self._fmu = FMIL.fmi1_import_parse_xml(self.context, fmu_temp_dir)
        if self._fmu == NULL:
            last_error = FMIL.jm_get_last_error(&self.callbacks)
            if enable_logging:
                raise FMUException("The XML file could not be parsed. "+last_error)
            else:
                raise FMUException("The XML file could not be parsed. Enable logging for possibly more information.")
        self._allocated_xml = True

        #Check the FMU kind
        fmu_kind = FMIL.fmi1_import_get_fmu_kind(self._fmu)
        if fmu_kind != FMI_ME and fmu_kind != FMI_CS_STANDALONE:
            raise FMUException("PyFMI currently only supports FMI 1.0 for Model Exchange.")
        self._fmu_kind = fmu_kind


        #Connect the DLL
        global FMI_REGISTER_GLOBALLY
        status = FMIL.fmi1_import_create_dllfmu(self._fmu, self.callBackFunctions, FMI_REGISTER_GLOBALLY);
        #status = FMIL.fmi1_import_create_dllfmu(self._fmu, self.callBackFunctions, 0);
        if status == FMIL.jm_status_error:
            last_error = FMIL.fmi1_import_get_last_error(self._fmu)
            if enable_logging:
                raise FMUException(last_error)
            else:
                raise FMUException("Error loading the binary. Enable logging for possibly more information.")
            #raise FMUException("The DLL could not be loaded, reported error: "+ last_error)
        self._allocated_dll = True
        FMI_REGISTER_GLOBALLY += 1 #Update the global register of FMUs

        #Default values
        self.__t = None

        #Internal values
        self._file_open = False
        self._npoints = 0
        self._enable_logging = enable_logging
        self._pyEventInfo = PyEventInfo()

        #Load information from model
        self._modelid = FMIL.fmi1_import_get_model_identifier(self._fmu)
        self._modelname = FMIL.fmi1_import_get_model_name(self._fmu)
        self._nEventIndicators = FMIL.fmi1_import_get_number_of_event_indicators(self._fmu)
        self._nContinuousStates = FMIL.fmi1_import_get_number_of_continuous_states(self._fmu)
        self._fmu_log_name = (self._modelid + "_log.txt") if log_file_name=="" else log_file_name

        #Create the log file
        with open(self._fmu_log_name,'w') as file:
            for i in range(len(self._log)):
                file.write("FMIL: module = %s, log level = %d: %s\n"%(self._log[i][0], self._log[i][1], self._log[i][2]))
            self._log = []

        #Instantiates the model
        #if fmu_kind == FMI_ME:
        #    self.instantiate_model(logging = enable_logging)
        #elif fmu_kind == FMI_CS_STANDALONE:
        #    self.instantiate_slave(logging = enable_logging)
        #else:
        #    raise FMUException("Unknown FMU kind.")

        #Store the continuous and discrete variables for result writing
        reals_continuous = self.get_model_variables(type=0, include_alias=False, variability=3)
        reals_discrete = self.get_model_variables(type=0, include_alias=False, variability=2)
        int_discrete = self.get_model_variables(type=1, include_alias=False, variability=2)
        bool_discrete = self.get_model_variables(type=2, include_alias=False, variability=2)

        self._save_real_variables_val = [var.value_reference for var in reals_continuous.values()]+[var.value_reference for var in reals_discrete.values()]
        self._save_int_variables_val  = [var.value_reference for var in int_discrete.values()]
        self._save_bool_variables_val = [var.value_reference for var in bool_discrete.values()]

        """
        #Create a JMIModel if a JModelica generated FMU is loaded
        # This is convenient for debugging purposes
        # Requires uncommenting of the alternative constructor
        # in JMUModel
        try:
            self._fmiGetJMI = self._dll.__getattr__('fmiGetJMI')
            self._fmiInstantiateModel.restype = C.c_voidp()
            self._fmiGetJMI.argtypes = [self._fmiComponent]
            self._jmi = self._fmiGetJMI(self._model)
            self._jmimodel = jmodelica.jmi.JMIModel(self._dll,self._jmi)
        except:
            print "Could not create JMIModel"
            pass
        """

    cdef _logger(self, FMIL.jm_string module, int log_level, FMIL.jm_string message):
        #print "FMIL: module = %s, log level = %d: %s"%(module, log_level, message)
        if self._fmu_log_name != "":
            with open(self._fmu_log_name,'a') as file:
                file.write("FMIL: module = %s, log level = %d: %s\n"%(module, log_level, message))
        else:
            self._log.append([module,log_level,message])

    def get_log(self):
        """
        Returns the log information as a list. To turn on the logging use the
        method, set_debug_logging(True) in the instantiation,
        FMUModel(..., enable_logging=True). The log is stored as a list of lists.
        For example log[0] are the first log message to the log and consists of,
        in the following order, the instance name, the status, the category and
        the message.

        Returns::

            log - A list of lists.
        """
        log = []
        if self._fmu_log_name != "":
            with open(self._fmu_log_name,'r') as file:
                while True:
                    line = file.readline()
                    if line == "":
                        break
                    log.append(line.strip("\n"))
        return log

    def print_log(self):
        """
        Prints the log information to the prompt.
        """
        cdef int N
        log = self.get_log()
        N = len(log)

        for i in range(N):
            print log[i]
            #print "FMIL: module = %s, log level = %d: %s"%(log[i][0], log[i][1], log[i][2])

    #def __dealloc__(self):
    #    """
    #    Deallocate memory allocated
    #    """
    #    if self._allocated_fmu:
    #        FMIL.fmi1_import_terminate(self._fmu)
    #        FMIL.fmi1_import_free_model_instance(self._fmu)
    #
    #    if self._allocated_dll:
    #        FMIL.fmi1_import_destroy_dllfmu(self._fmu)
    #
    #    if self._allocated_xml:
    #        FMIL.fmi1_import_free(self._fmu)
    #
    #    if self._allocated_context:
    #        FMIL.fmi_import_free_context(self.context)
    #
    #    if self._fmu_temp_dir:
    #        delete_temp_dir(self._fmu_temp_dir)

    def _get_version(self):
        """
        Returns the FMI version of the Model which it was generated according.

        Returns::

            version --
                The version.

        Example::

            model.version
        """
        version = FMIL.fmi1_import_get_version(self._fmu)
        return version

    version = property(fget=_get_version)

    def get_ode_sizes(self):
        """
        Returns the number of continuous states and the number of event
        indicators.

        Returns::

            nbr_cont --
                The number of continuous states.

            nbr_ind --
                The number of event indicators.

        Example::

            [nCont, nEvent] = model.get_ode_sizes()
        """
        return self._nContinuousStates, self._nEventIndicators

    def get_real(self, valueref):
        """
        Returns the real-values from the valuereference(s).

        Parameters::

            valueref --
                A list of valuereferences.

        Returns::

            values --
                The values retrieved from the FMU.

        Example::

            val = model.get_real([232])

        Calls the low-level FMI function: fmiGetReal/fmiSetReal
        """
        cdef int status
        cdef FMIL.size_t nref
        cdef N.ndarray[FMIL.fmi1_value_reference_t, ndim=1,mode='c'] val_ref = N.array(valueref, dtype=N.uint32,ndmin=1).flatten()
        nref = len(val_ref)
        cdef N.ndarray[FMIL.fmi1_real_t, ndim=1,mode='c'] val = N.array([0.0]*nref,dtype=N.float, ndmin=1)


        status = FMIL.fmi1_import_get_real(self._fmu, <FMIL.fmi1_value_reference_t*>val_ref.data, nref, <FMIL.fmi1_real_t*>val.data)

        if status != 0:
            raise FMUException('Failed to get the Real values.')

        return val

    def set_real(self, valueref, values):
        """
        Sets the real-values in the FMU as defined by the valuereference(s).

        Parameters::

            valueref --
                A list of valuereferences.

            values --
                Values to be set.

        Example::

            model.set_real([234,235],[2.34,10.4])

        Calls the low-level FMI function: fmiGetReal/fmiSetReal
        """
        cdef int status
        cdef FMIL.size_t nref
        cdef N.ndarray[FMIL.fmi1_value_reference_t, ndim=1,mode='c'] val_ref = N.array(valueref, dtype=N.uint32,ndmin=1).flatten()
        cdef N.ndarray[FMIL.fmi1_real_t, ndim=1,mode='c'] val = N.array(values, dtype=N.float, ndmin=1).flatten()
        nref = len(val_ref)

        if val_ref.size != val.size:
            raise FMUException(
                'The length of valueref and values are inconsistent.')

        status = FMIL.fmi1_import_set_real(self._fmu, <FMIL.fmi1_value_reference_t*>val_ref.data, nref, <FMIL.fmi1_real_t*>val.data)

        if status != 0:
            raise FMUException('Failed to set the Real values.')

    def get_integer(self, valueref):
        """
        Returns the integer-values from the valuereference(s).

        Parameters::

            valueref --
                A list of valuereferences.

        Return::

            values --
                The values retrieved from the FMU.

        Example::

            val = model.get_integer([232])

        Calls the low-level FMI function: fmiGetInteger/fmiSetInteger
        """
        cdef int status
        cdef FMIL.size_t nref
        cdef N.ndarray[FMIL.fmi1_value_reference_t, ndim=1,mode='c'] val_ref = N.array(valueref, dtype=N.uint32,ndmin=1).flatten()

        nref = len(valueref)
        cdef N.ndarray[FMIL.fmi1_integer_t, ndim=1,mode='c'] val = N.array([0]*nref, dtype=int,ndmin=1)

        status = FMIL.fmi1_import_get_integer(self._fmu, <FMIL.fmi1_value_reference_t*>val_ref.data, nref, <FMIL.fmi1_integer_t*>val.data)

        if status != 0:
            raise FMUException('Failed to get the Integer values.')

        return val

    def set_integer(self, valueref, values):
        """
        Sets the integer-values in the FMU as defined by the valuereference(s).

        Parameters::

            valueref --
                A list of valuereferences.

            values --
                Values to be set.

        Example::

            model.set_integer([234,235],[12,-3])

        Calls the low-level FMI function: fmiGetInteger/fmiSetInteger
        """
        cdef int status
        cdef FMIL.size_t nref
        cdef N.ndarray[FMIL.fmi1_value_reference_t, ndim=1,mode='c'] val_ref = N.array(valueref, dtype=N.uint32,ndmin=1).flatten()
        cdef N.ndarray[FMIL.fmi1_integer_t, ndim=1,mode='c'] val = N.array(values, dtype=int,ndmin=1).flatten()

        nref = val_ref.size

        if val_ref.size != val.size:
            raise FMUException(
                'The length of valueref and values are inconsistent.')

        status = FMIL.fmi1_import_set_integer(self._fmu, <FMIL.fmi1_value_reference_t*>val_ref.data, nref, <FMIL.fmi1_integer_t*>val.data)

        if status != 0:
            raise FMUException('Failed to set the Integer values.')


    def get_boolean(self, valueref):
        """
        Returns the boolean-values from the valuereference(s).

        Parameters::

            valueref --
                A list of valuereferences.

        Returns::

            values --
                The values retrieved from the FMU.

        Example::

            val = model.get_boolean([232])

        Calls the low-level FMI function: fmiGetBoolean/fmiSetBoolean
        """
        cdef int status
        cdef FMIL.size_t nref
        cdef N.ndarray[FMIL.fmi1_value_reference_t, ndim=1,mode='c'] val_ref = N.array(valueref, dtype=N.uint32,ndmin=1).flatten()

        nref = val_ref.size
        #cdef N.ndarray[FMIL.fmi1_boolean_t, ndim=1,mode='c'] val = N.array(['0']*nref, dtype=N.char.character,ndmin=1)
        cdef void *val = FMIL.malloc(sizeof(FMIL.fmi1_boolean_t)*nref)


        #status = FMIL.fmi1_import_get_boolean(self._fmu, <FMIL.fmi1_value_reference_t*>val_ref.data, nref, <FMIL.fmi1_boolean_t*>val.data)
        status = FMIL.fmi1_import_get_boolean(self._fmu, <FMIL.fmi1_value_reference_t*>val_ref.data, nref, <FMIL.fmi1_boolean_t*>val)

        return_values = []
        for i in range(nref):
            return_values.append((<FMIL.fmi1_boolean_t*>val)[i]==1)
            #print (<FMIL.fmi1_boolean_t*>val)[i], (<FMIL.fmi1_boolean_t*>val)[i]==1

        #print return_values

        #Dealloc
        FMIL.free(val)

        if status != 0:
            raise FMUException('Failed to get the Boolean values.')

        return N.array(return_values)
        #return val==FMI_TRUE

    def set_boolean(self, valueref, values):
        """
        Sets the boolean-values in the FMU as defined by the valuereference(s).

        Parameters::

            valueref --
                A list of valuereferences.

            values --
                Values to be set.

        Example::

            model.set_boolean([234,235],[True,False])

        Calls the low-level FMI function: fmiGetBoolean/fmiSetBoolean
        """
        cdef int status
        cdef FMIL.size_t nref

        cdef N.ndarray[FMIL.fmi1_value_reference_t, ndim=1,mode='c'] val_ref = N.array(valueref, dtype=N.uint32,ndmin=1).flatten()
        nref = val_ref.size

        #cdef N.ndarray[FMIL.fmi1_boolean_t, ndim=1,mode='c'] val = N.array(['0']*nref, dtype=N.char.character,ndmin=1).flatten()
        cdef void *val = FMIL.malloc(sizeof(FMIL.fmi1_boolean_t)*nref)

        values = N.array(values,ndmin=1).flatten()
        for i in range(nref):
            if values[i]:
                #val[i]=1
                (<FMIL.fmi1_boolean_t*>val)[i] = 1
            else:
                #val[i]=0
                (<FMIL.fmi1_boolean_t*>val)[i] = 0

        if val_ref.size != values.size:
            raise FMUException(
                'The length of valueref and values are inconsistent.')

        #status = FMIL.fmi1_import_set_boolean(self._fmu, <FMIL.fmi1_value_reference_t*>val_ref.data, nref, <FMIL.fmi1_boolean_t*>val.data)
        status = FMIL.fmi1_import_set_boolean(self._fmu, <FMIL.fmi1_value_reference_t*>val_ref.data, nref, <FMIL.fmi1_boolean_t*>val)

        FMIL.free(val)

        if status != 0:
            raise FMUException('Failed to set the Boolean values.')

    def get_string(self, valueref):
        """
        Returns the string-values from the valuereference(s).

        Parameters::

            valueref --
                A list of valuereferences.

        Returns::

            values --
                The values retrieved from the FMU.

        Example::

            val = model.get_string([232])

        Calls the low-level FMI function: fmiGetString/fmiSetString
        """
        raise NotImplementedError
        cdef int status
        cdef FMIL.size_t nref
        valueref = N.array(valueref, dtype=N.uint32,ndmin=1).flatten()

        nref = len(valueref)
        values = N.ndarray([])

        temp = (self._fmiString*nref)()

        status = self._fmiGetString(self._model, valueref, nref, temp)

        if status != 0:
            raise FMUException('Failed to get the String values.')

        return N.array(temp)[:]

    def set_string(self, valueref, values):
        """
        Sets the string-values in the FMU as defined by the valuereference(s).

        Parameters::

            valueref --
                A list of valuereferences.

            values --
                Values to be set.

        Example::

            model.set_string([234,235],['text','text'])

        Calls the low-level FMI function: fmiGetString/fmiSetString
        """
        raise NotImplementedError
        cdef int status
        cdef FMIL.size_t nref

        valueref = N.array(valueref, dtype=N.uint32,ndmin=1).flatten()

        nref = valueref.size
        values = N.array(values).flatten()

        temp = (self._fmiString*nref)()
        for i in range(nref):
            temp[i] = values[i]

        if valueref.size != values.size:
            raise FMUException(
                'The length of valueref and values are inconsistent.')

        status = self._fmiSetString(self._model, valueref, nref, temp)

        if status != 0:
            raise FMUException('Failed to set the String values.')

    def set_debug_logging(self,flag):
        """
        Specifies if the debugging should be turned on or off.

        Parameters::

            flag --
                Boolean value.

        Calls the low-level FMI function: fmiSetDebuggLogging
        """
        cdef FMIL.fmi1_boolean_t log
        cdef int status

        self.callbacks.log_level = FMIL.jm_log_level_warning if flag else FMIL.jm_log_level_nothing

        if flag:
            log = 1
        else:
            log = 0

        status = FMIL.fmi1_import_set_debug_logging(self._fmu, log)
        self._enable_logging = bool(log)

        if status != 0:
            raise FMUException('Failed to set the debugging option.')


    #def reset(self):
    #    """
    #    Calling this function is equivalent to reopening the model.
    #    """
    #    #Instantiate
    #    self.instantiate_model()
    #
    #    #Default values
    #    self.__t = None
    #
    #    #Internal values
    #    self._file_open = False
    #    self._npoints = 0
    #    self._log = []

    def set_fmil_log_level(self, FMIL.jm_log_level_enu_t level):
        """
        Specifices the log level for FMI Library. Note that this is
        different from the FMU logging which is specificed via
        set_debug_logging.

        Parameters::

            level --
                The log level. Available values:
                    NOTHING = 0
                    FATAL = 1
                    ERROR = 2
                    WARNING = 3
                    INFO = 4
                    VERBOSE = 5
                    DEBUG = 6
                    ALL = 7
        """
        if level < 0 or level > 7:
            raise FMUException("Invalid log level for FMI Library (0-7).")
        self.callbacks.log_level = level


    def _set(self,char* variable_name, value):
        """
        Helper method to set, see docstring on set.
        """
        cdef FMIL.fmi1_value_reference_t ref
        cdef FMIL.fmi1_base_type_enu_t type
<<<<<<< HEAD
        cdef FMIL.fmi1_import_variable_t* variable
        cdef FMIL.fmi1_variable_alias_kind_enu_t alias_kind
        
        variable = FMIL.fmi1_import_get_variable_by_name(self._fmu, variable_name)
        if variable == NULL:
            raise FMUException("The variable %s could not be found."%variable_name)
            
        ref =  FMIL.fmi1_import_get_variable_vr(variable)
        type = FMIL.fmi1_import_get_variable_base_type(variable)
        alias_kind = FMIL.fmi1_import_get_variable_alias_kind(variable)
        
=======

        ref = self.get_variable_valueref(variable_name)
        type = self.get_variable_data_type(variable_name)

>>>>>>> f7b2c2de
        if type == FMIL.fmi1_base_type_real:  #REAL
            if alias_kind == FMI_NEGATED_ALIAS:
                value = -value
            self.set_real([ref], [value])
        elif type == FMIL.fmi1_base_type_int: #INTEGER
            if alias_kind == FMI_NEGATED_ALIAS:
                value = -value
            self.set_integer([ref], [value])
        elif type == FMIL.fmi1_base_type_str: #STRING
            self.set_string([ref], [value])
        elif type == FMIL.fmi1_base_type_bool: #BOOLEAN
            if alias_kind == FMI_NEGATED_ALIAS:
                value = not value
            self.set_boolean([ref], [value])
        else:
            raise FMUException('Type not supported.')


    def _get(self,char* variable_name):
        """
        Helper method to get, see docstring on get.
        """
        cdef FMIL.fmi1_value_reference_t ref
        cdef FMIL.fmi1_base_type_enu_t type
<<<<<<< HEAD
        cdef FMIL.fmi1_import_variable_t* variable
        cdef FMIL.fmi1_variable_alias_kind_enu_t alias_kind
        
        variable = FMIL.fmi1_import_get_variable_by_name(self._fmu, variable_name)
        if variable == NULL:
            raise FMUException("The variable %s could not be found."%variable_name)
            
        ref =  FMIL.fmi1_import_get_variable_vr(variable)
        type = FMIL.fmi1_import_get_variable_base_type(variable)
        alias_kind = FMIL.fmi1_import_get_variable_alias_kind(variable)
        
=======

        ref = self.get_variable_valueref(variable_name)
        type = self.get_variable_data_type(variable_name)

>>>>>>> f7b2c2de
        if type == FMIL.fmi1_base_type_real:  #REAL
            value = self.get_real([ref])
            return -1*value if alias_kind == FMI_NEGATED_ALIAS else value
        elif type == FMIL.fmi1_base_type_int: #INTEGER
            value = self.get_integer([ref])
            return -1*value if alias_kind == FMI_NEGATED_ALIAS else value
        elif type == FMIL.fmi1_base_type_str: #STRING
            return self.get_string([ref])
        elif type == FMIL.fmi1_base_type_bool: #BOOLEAN
            value = self.get_boolean([ref])
            return not value if alias_kind == FMI_NEGATED_ALIAS else value
        else:
            raise FMUException('Type not supported.')

    cpdef get_variable_description(self, char* variablename):
        """
        Get the description of a given variable.

        Parameter::

            variablename --
                The name of the variable

        Returns::

            The description of the variable.
        """
        cdef FMIL.fmi1_import_variable_t* variable
        cdef char* desc

        variable = FMIL.fmi1_import_get_variable_by_name(self._fmu, variablename)
        if variable == NULL:
            raise FMUException("The variable %s could not be found."%variablename)

        desc = FMIL.fmi1_import_get_variable_description(variable)

        return desc if desc != NULL else ""

    cpdef FMIL.fmi1_base_type_enu_t get_variable_data_type(self,char* variablename) except *:
        """
        Get data type of variable.

        Parameter::

            variablename --
                The name of the variable.

        Returns::

            The type of the variable.
        """
        cdef FMIL.fmi1_import_variable_t* variable
        cdef FMIL.fmi1_base_type_enu_t type

        variable = FMIL.fmi1_import_get_variable_by_name(self._fmu, variablename)
        if variable == NULL:
            raise FMUException("The variable %s could not be found."%variablename)

        type = FMIL.fmi1_import_get_variable_base_type(variable)

        return type

    cpdef FMIL.fmi1_value_reference_t get_variable_valueref(self, char* variablename) except *:
        """
        Extract the ValueReference given a variable name.

        Parameters::

            variablename --
                The name of the variable.

        Returns::

            The ValueReference for the variable passed as argument.
        """
        cdef FMIL.fmi1_import_variable_t* variable
        cdef FMIL.fmi1_value_reference_t vr

        variable = FMIL.fmi1_import_get_variable_by_name(self._fmu, variablename)
        if variable == NULL:
            raise FMUException("The variable %s could not be found."%variablename)
        vr =  FMIL.fmi1_import_get_variable_vr(variable)

        return vr

    def get_variable_nominal(self, variablename=None, valueref=None):
        """
        Returns the nominal value from a real variable determined by
        either its value reference or its variable name.

        Parameters::

            valueref --
                The value reference of the variable.
            variablename --
                The name of the variable.

        Returns::

            The nominal value of the given variable.
        """
        cdef FMIL.fmi1_import_variable_t *variable
        cdef FMIL.fmi1_import_real_variable_t *real_variable

        if valueref != None:
            variable = FMIL.fmi1_import_get_variable_by_vr(self._fmu, FMIL.fmi1_base_type_real, <FMIL.fmi1_value_reference_t>valueref)
            if variable == NULL:
                raise FMUException("The variable with value reference: %s, could not be found."%str(valueref))
        elif variablename != None:
            variable = FMIL.fmi1_import_get_variable_by_name(self._fmu, variablename)
            if variable == NULL:
                raise FMUException("The variable %s could not be found."%variablename)
        else:
            raise FMUException('Either provide value reference or variable name.')

        real_variable = FMIL.fmi1_import_get_variable_as_real(variable)
        if real_variable == NULL:
            raise FMUException("The variable is not a real variable.")

        return  FMIL.fmi1_import_get_real_variable_nominal(real_variable)

    cpdef get_variable_fixed(self, char* variablename):
        """
        Returns if the start value is fixed (True - The value is used as
        an initial value) or not (False - The value is used as a guess
        value).

        Parameters::

            variablename --
                The name of the variable

        Returns::

            If the start value is fixed or not.
        """
        cdef FMIL.fmi1_import_variable_t *variable

        variable = FMIL.fmi1_import_get_variable_by_name(self._fmu, variablename)
        if variable == NULL:
            raise FMUException("The variable %s could not be found."%variablename)

        status = FMIL.fmi1_import_get_variable_has_start(variable)

        if status == 0:
            raise FMUException("The variable %s does not have a start value."%variablename)

        fixed = FMIL.fmi1_import_get_variable_is_fixed(variable)

        return fixed==1


    cpdef get_variable_start(self,char* variablename):
        """
        Returns the start value for the variable or else raises
        FMUException.

        Parameters::

            variablename --
                The name of the variable

        Returns::

            The start value.
        """
        cdef FMIL.fmi1_import_variable_t *variable
        cdef FMIL.fmi1_import_integer_variable_t* int_variable
        cdef FMIL.fmi1_import_real_variable_t* real_variable
        cdef FMIL.fmi1_import_bool_variable_t* bool_variable
        cdef FMIL.fmi1_import_enum_variable_t* enum_variable
        cdef FMIL.fmi1_import_string_variable_t*  str_variable
        cdef FMIL.fmi1_base_type_enu_t type
        cdef int status
        cdef FMIL.fmi1_boolean_t FMITRUE = 1

        variable = FMIL.fmi1_import_get_variable_by_name(self._fmu, variablename)
        if variable == NULL:
            raise FMUException("The variable %s could not be found."%variablename)

        status = FMIL.fmi1_import_get_variable_has_start(variable)

        if status == 0:
            raise FMUException("The variable %s does not have a start value."%variablename)

        type = FMIL.fmi1_import_get_variable_base_type(variable)

        if type == FMIL.fmi1_base_type_real:
            real_variable = FMIL.fmi1_import_get_variable_as_real(variable)
            return FMIL.fmi1_import_get_real_variable_start(real_variable)

        elif type == FMIL.fmi1_base_type_int:
            int_variable = FMIL.fmi1_import_get_variable_as_integer(variable)
            return FMIL.fmi1_import_get_integer_variable_start(int_variable)

        elif type == FMIL.fmi1_base_type_bool:
            bool_variable = FMIL.fmi1_import_get_variable_as_boolean(variable)
            return FMIL.fmi1_import_get_boolean_variable_start(bool_variable) == FMITRUE

        elif type == FMIL.fmi1_base_type_enum:
            enum_variable = FMIL.fmi1_import_get_variable_as_enum(variable)
            return FMIL.fmi1_import_get_enum_variable_start(enum_variable)

        elif type == FMIL.fmi1_base_type_str:
            str_variable = FMIL.fmi1_import_get_variable_as_string(variable)
            return FMIL.fmi1_import_get_string_variable_start(str_variable)

        else:
            raise FMUException("Unknown variable type.")

    cpdef get_variable_max(self,char* variablename):
        """
        Returns the maximum value for the given variable.

        Parameters::

            variablename --
                The name of the variable.

        Returns::

            The maximum value for the variable.
        """
        cdef FMIL.fmi1_import_variable_t *variable
        cdef FMIL.fmi1_import_integer_variable_t* int_variable
        cdef FMIL.fmi1_import_real_variable_t* real_variable
        cdef FMIL.fmi1_import_enum_variable_t* enum_variable
        cdef FMIL.fmi1_base_type_enu_t type

        variable = FMIL.fmi1_import_get_variable_by_name(self._fmu, variablename)
        if variable == NULL:
            raise FMUException("The variable %s could not be found."%variablename)

        type = FMIL.fmi1_import_get_variable_base_type(variable)

        if type == FMIL.fmi1_base_type_real:
            real_variable = FMIL.fmi1_import_get_variable_as_real(variable)
            return FMIL.fmi1_import_get_real_variable_max(real_variable)

        elif type == FMIL.fmi1_base_type_int:
            int_variable = FMIL.fmi1_import_get_variable_as_integer(variable)
            return FMIL.fmi1_import_get_integer_variable_max(int_variable)

        elif type == FMIL.fmi1_base_type_enum:
            enum_variable = FMIL.fmi1_import_get_variable_as_enum(variable)
            return FMIL.fmi1_import_get_enum_variable_max(enum_variable)

        else:
            raise FMUException("The variable type does not have a maximum value.")

    cpdef get_variable_min(self,char* variablename):
        """
        Returns the minimum value for the given variable.

        Parameters::

            variablename --
                The name of the variable.

        Returns::

            The minimum value for the variable.
        """
        cdef FMIL.fmi1_import_variable_t *variable
        cdef FMIL.fmi1_import_integer_variable_t* int_variable
        cdef FMIL.fmi1_import_real_variable_t* real_variable
        cdef FMIL.fmi1_import_enum_variable_t* enum_variable
        cdef FMIL.fmi1_base_type_enu_t type

        variable = FMIL.fmi1_import_get_variable_by_name(self._fmu, variablename)
        if variable == NULL:
            raise FMUException("The variable %s could not be found."%variablename)

        type = FMIL.fmi1_import_get_variable_base_type(variable)

        if type == FMIL.fmi1_base_type_real:
            real_variable = FMIL.fmi1_import_get_variable_as_real(variable)
            return FMIL.fmi1_import_get_real_variable_min(real_variable)

        elif type == FMIL.fmi1_base_type_int:
            int_variable = FMIL.fmi1_import_get_variable_as_integer(variable)
            return FMIL.fmi1_import_get_integer_variable_min(int_variable)

        elif type == FMIL.fmi1_base_type_enum:
            enum_variable = FMIL.fmi1_import_get_variable_as_enum(variable)
            return FMIL.fmi1_import_get_enum_variable_min(enum_variable)

        else:
            raise FMUException("The variable type does not have a minimum value.")


    def save_time_point(self):
        """
        Retrieves the data at the current time-point of the variables defined
        to be continuous and the variables defined to be discrete. The
        information about the variables are retrieved from the XML-file.

        Returns::

            sol_real --
                The Real-valued variables.

            sol_int --
                The Integer-valued variables.

            sol_bool --
                The Boolean-valued variables.

        Example::

            [r,i,b] = model.save_time_point()
        """
        sol_real=N.array([])
        sol_int=N.array([])
        sol_bool=N.array([])

        if self._save_real_variables_val:
            sol_real = self.get_real(self._save_real_variables_val)
        if self._save_int_variables_val:
            sol_int  = self.get_integer(self._save_int_variables_val)
        if self._save_bool_variables_val:
            sol_bool = self.get_boolean(self._save_bool_variables_val)

        return sol_real, sol_int, sol_bool


    def get_model_variables(self,type=None, include_alias=True,
                            causality=None,   variability=None,
                            only_start=False,  only_fixed=False):
        """
        Extract the names of the variables in a model.

        Parameters::

            type --
                The type of the variables (Real==0, Int==1, Bool=2,
                String==3, Enumeration==4). Default None (i.e all).
            include_alias --
                If alias should be included or not. Default True
            causality --
                The causality of the variables (Input==0, Output==1,
                Internal==2, None==3). Default None (i.e all).
            variability --
                The variability of the variables (Constant==0,
                Parameter==1, Discrete==2, Continuous==3). Default None
                (i.e. all)
            only_start --
                If only variables that has a start value should be
                returned. Default False
            only_fixed --
                If only variables that has a start value that is fixed
                should be returned. Default False

        Returns::

            Dict with variable name as key and a ScalarVariable class as
            value.
        """
        cdef FMIL.fmi1_import_variable_t *variable
        cdef FMIL.fmi1_import_variable_list_t *variable_list
        cdef FMIL.size_t variable_list_size
        cdef FMIL.fmi1_value_reference_t value_ref
        cdef FMIL.fmi1_base_type_enu_t data_type,target_type
        cdef FMIL.fmi1_variability_enu_t data_variability,target_variability
        cdef FMIL.fmi1_causality_enu_t data_causality,target_causality
        cdef FMIL.fmi1_variable_alias_kind_enu_t alias_kind
        cdef char* desc
        cdef dict variable_dict = {}
        cdef int  selected_type = 0 #If a type has been selected
        cdef int  selected_variability = 0 #If a variability has been selected
        cdef int  selected_causality = 0 #If a causality has been selected
        cdef int  has_start, is_fixed

        variable_list = FMIL.fmi1_import_get_variable_list(self._fmu)
        variable_list_size = FMIL.fmi1_import_get_variable_list_size(variable_list)

        if type!=None: #A type have has been selected
            target_type = type
            selected_type = 1
        if causality!=None: #A causality has been selected
            target_causality = causality
            selected_causality = 1
        if variability!=None: #A variability has been selected
            target_variability = variability
            selected_variability = 1

        for i in range(variable_list_size):

            variable = FMIL.fmi1_import_get_variable(variable_list, i)

            alias_kind = FMIL.fmi1_import_get_variable_alias_kind(variable)
            name       = FMIL.fmi1_import_get_variable_name(variable)
            value_ref  = FMIL.fmi1_import_get_variable_vr(variable)
            data_type  = FMIL.fmi1_import_get_variable_base_type(variable)
            has_start  = FMIL.fmi1_import_get_variable_has_start(variable)
            data_variability = FMIL.fmi1_import_get_variability(variable)
            data_causality   = FMIL.fmi1_import_get_causality(variable)
            desc       = FMIL.fmi1_import_get_variable_description(variable)

            #If only variables with start are wanted, check if the variable has start
            if only_start and has_start != 1:
                continue

            if only_fixed:
                if has_start!=1:
                    continue
                else:
                    is_fixed = FMIL.fmi1_import_get_variable_is_fixed(variable)
                    if is_fixed !=1:
                        continue

            if selected_type == 1 and data_type != target_type:
                continue
            if selected_causality == 1 and data_causality != target_causality:
                continue
            if selected_variability == 1 and data_variability != target_variability:
                continue

            if include_alias:
                #variable_dict[name] = value_ref
<<<<<<< HEAD
                variable_dict[name] = ScalarVariable(name, 
                                       value_ref, data_type, desc.decode('UTF-8') if desc!=NULL else "",
=======
                variable_dict[name] = ScalarVariable(name,
                                       value_ref, data_type, desc if desc!=NULL else "",
>>>>>>> f7b2c2de
                                       data_variability, data_causality,
                                       alias_kind)
            elif alias_kind ==FMIL.fmi1_variable_is_not_alias:
                #variable_dict[name] = value_ref
<<<<<<< HEAD
                variable_dict[name] = ScalarVariable(name, 
                                       value_ref, data_type, desc.decode('UTF-8') if desc!=NULL else "",
=======
                variable_dict[name] = ScalarVariable(name,
                                       value_ref, data_type, desc if desc!=NULL else "",
>>>>>>> f7b2c2de
                                       data_variability, data_causality,
                                       alias_kind)

        #Free the variable list
        FMIL.fmi1_import_free_variable_list(variable_list)

        return variable_dict


    def get_variable_alias(self,char* variablename):
        """
        Return a dict of all alias variables belonging to the provided variable
        where the key are the names and the value indicating whether the variable
        should be negated or not.

        Returns::

            A dict consisting of the alias variables along with no alias variable.
            The values indicates wheter or not the variable should be negated or not.

        Raises::

            FMUException if the variable is not in the model.
        """
        cdef FMIL.fmi1_import_variable_t *variable
        cdef FMIL.fmi1_import_variable_list_t *alias_list
        cdef FMIL.size_t alias_list_size
        cdef FMIL.fmi1_variable_alias_kind_enu_t alias_kind
        cdef dict ret_values = {}

        variable = FMIL.fmi1_import_get_variable_by_name(self._fmu, variablename)
        if variable == NULL:
            raise FMUException("The variable %s could not be found."%variablename)

        alias_list = FMIL.fmi1_import_get_variable_aliases(self._fmu, variable)

        alias_list_size = FMIL.fmi1_import_get_variable_list_size(alias_list)

        #Loop over all the alias variables
        for i in range(alias_list_size):

            variable = FMIL.fmi1_import_get_variable(alias_list, i)

            alias_kind = FMIL.fmi1_import_get_variable_alias_kind(variable)
            alias_name = FMIL.fmi1_import_get_variable_name(variable)

            ret_values[alias_name] = alias_kind

        #FREE VARIABLE LIST
        FMIL.fmi1_import_free_variable_list(alias_list)

        return ret_values

    cpdef FMIL.fmi1_variability_enu_t get_variable_variability(self,char* variablename) except *:
        """
        Get variability of variable.

        Parameters::

            variablename --

                The name of the variable.

        Returns::

            The variability of the variable, CONTINUOUS(3), CONSTANT(0),
            PARAMETER(1) or DISCRETE(2)
        """
        cdef FMIL.fmi1_import_variable_t* variable
        cdef FMIL.fmi1_variability_enu_t variability

        variable = FMIL.fmi1_import_get_variable_by_name(self._fmu, variablename)
        if variable == NULL:
            raise FMUException("The variable %s could not be found."%variablename)
        variability = FMIL.fmi1_import_get_variability(variable)

        return variability

    def get_variable_by_valueref(self, FMIL.fmi1_value_reference_t valueref, type=0):
        """
        Get the name of a variable given a value reference. Note that it
        returns the no-aliased variable.

        Parameters::

            valueref --
                The value reference of the variable

            type --
                The type of the variables (Real==0, Int==1, Bool=2,
                String==3, Enumeration==4). Default 0 (i.e Real).
        """
        cdef FMIL.fmi1_import_variable_t* variable

        variable = FMIL.fmi1_import_get_variable_by_vr(self._fmu, type, valueref)
        if variable==NULL:
            raise FMUException("The variable with the valuref %i could not be found."%valueref)

        name = FMIL.fmi1_import_get_variable_name(variable)

        return name

    cpdef FMIL.fmi1_causality_enu_t get_variable_causality(self, char* variablename) except *:
        """
        Get the causality of the variable.

        Parameters::

            variablename --
                The name of the variable.

        Returns::

            The variability of the variable, INPUT(0), OUTPUT(1),
            INTERNAL(2), NONE(3)
        """
        cdef FMIL.fmi1_import_variable_t* variable
        cdef FMIL.fmi1_causality_enu_t causality

        variable = FMIL.fmi1_import_get_variable_by_name(self._fmu, variablename)
        if variable == NULL:
            raise FMUException("The variable %s could not be found."%variablename)

        causality = FMIL.fmi1_import_get_causality(variable)

        return causality




    def get_name(self):
        """
        Return the model name as used in the modeling environment.
        """
        return self._modelname

    def get_identifier(self):
        """
        Return the model identifier, name of binary model file and prefix in
        the C-function names of the model.
        """
        return self._modelid

    def get_author(self):
        """
        Return the name and organization of the model author.
        """
        cdef char* author
        author = FMIL.fmi1_import_get_author(self._fmu)
        return author if author != NULL else ""

    def get_default_experiment_start_time(self):
        """
        Returns the default experiment start time as defined the XML
        description.
        """
        return FMIL.fmi1_import_get_default_experiment_start(self._fmu)

    def get_default_experiment_stop_time(self):
        """
        Returns the default experiment stop time as defined the XML
        description.
        """
        return FMIL.fmi1_import_get_default_experiment_stop(self._fmu)

    def get_default_experiment_tolerance(self):
        """
        Returns the default experiment tolerance as defined in the XML
        description.
        """
        return FMIL.fmi1_import_get_default_experiment_tolerance(self._fmu)

    def get_description(self):
        """
        Return the model description.
        """
        cdef char* desc
        desc = FMIL.fmi1_import_get_description(self._fmu)
        return desc if desc != NULL else ""

    def get_generation_tool(self):
        """
        Return the model generation tool.
        """
        cdef char* gen
        gen = FMIL.fmi1_import_get_generation_tool(self._fmu)
        return gen if gen != NULL else ""

    def get_guid(self):
        """
        Return the model GUID.
        """
        guid = FMIL.fmi1_import_get_GUID(self._fmu)
        return guid


cdef class FMUModelCS1(FMUModelBase):
    #First step only support fmi1_fmu_kind_enu_cs_standalone
    #stepFinished not supported
    #fmiResetSlave not supported

    def __init__(self, fmu, path='.', enable_logging=True,log_file_name=""):
        #Call super
        FMUModelBase.__init__(self,fmu,path,enable_logging,log_file_name)

        if self._fmu_kind != FMI_CS_STANDALONE:
            raise FMUException("This class only supports FMI 1.0 for Co-simulation.")

        self.instantiate_slave(logging = self._enable_logging)

    cpdef _get_time(self):
        return self.__t

    cpdef _set_time(self, FMIL.fmi1_real_t t):
        self.__t = t

    time = property(_get_time,_set_time, doc =
    """
    Property for accessing the current time of the simulation. Calls the
    low-level FMI function: fmiSetTime.
    """)

    def __dealloc__(self):
        """
        Deallocate memory allocated
        """
        if self._allocated_fmu:
            FMIL.fmi1_import_terminate_slave(self._fmu)
            FMIL.fmi1_import_free_slave_instance(self._fmu)

        if self._allocated_dll:
            FMIL.fmi1_import_destroy_dllfmu(self._fmu)

        if self._allocated_xml:
            FMIL.fmi1_import_free(self._fmu)

        if self._fmu_temp_dir:
            FMIL.fmi_import_rmdir(&self.callbacks, self._fmu_temp_dir)

        if self._allocated_context:
            FMIL.fmi_import_free_context(self.context)

    def do_step(self, FMIL.fmi1_real_t current_t, FMIL.fmi1_real_t step_size, new_step=True):
        """
        Performs an integrator step.

        Parameters::

            current_t --
                    The current communication point (current time) of
                    the master.
            step_size --
                    The length of the step to be taken.
            new_step --
                    True the last step was accepted by the master and
                    False if not.

        Returns::

            status --
                    The status of function which can be checked against
                    FMI_OK, FMI_WARNING. FMI_DISCARD, FMI_ERROR,
                    FMI_FATAL,FMI_PENDING...

        Calls the underlying low-level function fmiDoStep.
        """
        cdef int status
        cdef FMIL.fmi1_boolean_t new_s

        if new_step:
            #new_s = FMI_TRUE
            new_s = 1
        else:
            #new_s = FMI_FALSE
            new_s = 0

        self.time = current_t+step_size

        status = FMIL.fmi1_import_do_step(self._fmu, current_t, step_size, new_s)

        return status


    def cancel_step(self):
        """
        Cancel a current integrator step. Can only be called if the
        status from do_step returns FMI_PENDING.
        """
        raise NotImplementedError

    def get_output_derivatives(self, variables, FMIL.fmi1_integer_t order):
        """
        Returns the output derivatives for the specified variables. The
        order specifies the nth-derivative.

        Parameters::

                variables --
                        The variables for which the output derivatives
                        should be returned.
                order --
                        The derivative order.
        """
        cdef int status
        cdef unsigned int max_output_derivative
        cdef FMIL.size_t nref
        cdef N.ndarray[FMIL.fmi1_real_t, ndim=1,mode='c'] values
        cdef N.ndarray[FMIL.fmi1_value_reference_t, ndim=1,mode='c'] value_refs
        cdef N.ndarray[FMIL.fmi1_integer_t, ndim=1,mode='c'] orders
        cdef FMIL.fmi1_import_capabilities_t *fmu_capabilities

        fmu_capabilities = FMIL.fmi1_import_get_capabilities(self._fmu)
        max_output_derivative = FMIL.fmi1_import_get_maxOutputDerivativeOrder(fmu_capabilities)

        if order < 1 or order > max_output_derivative:
            raise FMUException("The order must be greater than zero and below the maximum output derivative support of the FMU (%d)."%max_output_derivative)

        if isinstance(variables,str):
            nref = 1
            value_refs = N.array([0], dtype=N.uint32,ndmin=1).flatten()
            orders = N.array(order, dtype=N.int32)
            value_refs[0] = self.get_variable_valueref(variables)
        elif isinstance(variables,list) and isinstance(variables[-1],str):
            nref = len(variables)
            value_refs = N.array([0]*nref, dtype=N.uint32,ndmin=1).flatten()
            orders = N.array([0]*nref, dtype=N.int32)
            for i in range(nref):
                value_refs[i] = self.get_variable_valueref(variables[i])
                orders[i] = order
        else:
            raise FMUException("The variables must either be a string or a list of strings")

        values = N.array([0.0]*nref,dtype=N.float, ndmin=1)

        status = FMIL.fmi1_import_get_real_output_derivatives(self._fmu, <FMIL.fmi1_value_reference_t*>value_refs.data, nref, <FMIL.fmi1_integer_t*>orders.data, <FMIL.fmi1_real_t*>values.data)

        if status != 0:
            raise FMUException('Failed to get the Real output derivatives.')

        return values

    def _get_types_platform(self):
        """
        Returns the set of valid compatible platforms for the Model, extracted
        from the XML.

        Returns::

            types_platform --
                The valid platforms.

        Example::

            model.types_platform
        """
        return FMIL.fmi1_import_get_types_platform(self._fmu)

    types_platform = property(fget=_get_types_platform)

    def set_input_derivatives(self, variables, values, FMIL.fmi1_integer_t order):
        """
        Sets the input derivative order for the specified variables.

        Parameters::

                variables --
                        The variables for which the input derivative
                        should be set.
                values --
                        The actual values.
                order --
                        The derivative order to set.
        """
        cdef int status
        cdef int can_interpolate_inputs
        cdef FMIL.size_t nref
        cdef FMIL.fmi1_import_capabilities_t *fmu_capabilities
        cdef N.ndarray[FMIL.fmi1_integer_t, ndim=1,mode='c'] orders
        cdef N.ndarray[FMIL.fmi1_value_reference_t, ndim=1,mode='c'] value_refs
        cdef N.ndarray[FMIL.fmi1_real_t, ndim=1,mode='c'] val = N.array(values, dtype=N.float, ndmin=1).flatten()

        nref = len(val)
        orders = N.array([0]*nref, dtype=N.int32)

        fmu_capabilities = FMIL.fmi1_import_get_capabilities(self._fmu)
        can_interpolate_inputs = FMIL.fmi1_import_get_canInterpolateInputs(fmu_capabilities)
        #NOTE IS THIS THE HIGHEST ORDER OF INTERPOLATION OR SIMPLY IF IT CAN OR NOT?

        if order < 1:
            raise FMUException("The order must be greater than zero.")
        if not can_interpolate_inputs:
            raise FMUException("The FMU does not support input derivatives.")

        if isinstance(variables,str):
            value_refs = N.array([0], dtype=N.uint32,ndmin=1).flatten()
            value_refs[0] = self.get_variable_valueref(variables)
        elif isinstance(variables,list) and isinstance(variables[-1],str):
            value_refs = N.array([0]*nref, dtype=N.uint32,ndmin=1).flatten()
            for i in range(nref):
                value_refs[i] = self.get_variable_valueref(variables[i])
                orders[i] = order
        else:
            raise FMUException("The variables must either be a string or a list of strings")

        status = FMIL.fmi1_import_set_real_input_derivatives(self._fmu, <FMIL.fmi1_value_reference_t*>value_refs.data, nref, <FMIL.fmi1_integer_t*>orders.data, <FMIL.fmi1_real_t*>val.data)

        if status != 0:
            raise FMUException('Failed to set the Real input derivatives.')

    def simulate(self,
                 start_time=0.0,
                 final_time=1.0,
                 input=(),
                 algorithm='FMICSAlg',
                 options={}):
        """
        Compact function for model simulation.

        The simulation method depends on which algorithm is used, this can be
        set with the function argument 'algorithm'. Options for the algorithm
        are passed as option classes or as pure dicts. See
        FMUModel.simulate_options for more details.

        The default algorithm for this function is FMICSAlg.

        Parameters::

            start_time --
                Start time for the simulation.
                Default: 0.0

            final_time --
                Final time for the simulation.
                Default: 1.0

            input --
                Input signal for the simulation. The input should be a 2-tuple
                consisting of first the names of the input variable(s) and then
                the data matrix.
                Default: Empty tuple.

            algorithm --
                The algorithm which will be used for the simulation is specified
                by passing the algorithm class as string or class object in this
                argument. 'algorithm' can be any class which implements the
                abstract class AlgorithmBase (found in algorithm_drivers.py). In
                this way it is possible to write own algorithms and use them
                with this function.
                Default: 'FMICSAlg'

            options --
                The options that should be used in the algorithm. For details on
                the options do:

                    >> myModel = FMUModel(...)
                    >> opts = myModel.simulate_options()
                    >> opts?

                Valid values are:
                    - A dict which gives AssimuloFMIAlgOptions with
                      default values on all options except the ones
                      listed in the dict. Empty dict will thus give all
                      options with default values.
                    - An options object.
                Default: Empty dict

        Returns::

            Result object, subclass of common.algorithm_drivers.ResultBase.
        """
        return self._exec_simulate_algorithm(start_time,
                                             final_time,
                                             input,
                                             'pyfmi.fmi_algorithm_drivers',
                                             algorithm,
                                             options)

    def simulate_options(self, algorithm='FMICSAlg'):
        """
        Get an instance of the simulate options class, prefilled with default
        values. If called without argument then the options class for the
        default simulation algorithm will be returned.

        Parameters::

            algorithm --
                The algorithm for which the options class should be fetched.
                Possible values are: 'FMICSAlg'.
                Default: 'FMICSAlg'

        Returns::

            Options class for the algorithm specified with default values.
        """
        return self._default_options('pyfmi.fmi_algorithm_drivers', algorithm)

    def initialize(self, tStart=0.0, tStop=1.0, StopTimeDefined=False):
        """
        Initializes the slave.

        Parameters::

            tStart -
            tSTop --
            StopTimeDefined --

        Calls the low-level FMU function: fmiInstantiateSlave
        """
        cdef int status
        cdef FMIL.fmi1_boolean_t stopDefined

        if StopTimeDefined:
            #stopDefined = FMI_TRUE
            stopDefined = 1
        else:
            #stopDefined = FMI_FALSE
            stopDefined = 0

        self.time = tStart

        status = FMIL.fmi1_import_initialize_slave(self._fmu, tStart, stopDefined, tStop)

        if status != FMIL.fmi1_status_ok:
            raise FMUException("The slave failed to initialize.")

        self._allocated_fmu = True
<<<<<<< HEAD
    
    def reset(self):
        """
        This metod resets the FMU according to the reset method defined
        in the FMI1 specification.
        """

        status = FMIL.fmi1_import_reset_slave(self._fmu)
        if status != FMIL.fmi1_status_ok:
            raise FMUException("Failed to reset the FMU.")
        
        #Default values
        self.__t = None
        
        #Internal values
        self._file_open = False
        self._npoints = 0
        self._log = []
        
    
=======

>>>>>>> f7b2c2de
    def instantiate_slave(self, name='Slave', logging=False):
        """
        Instantiate the slave.

        Parameters::

            name --
                The name of the instance.
                Default: 'Slave'

            logging --
                Defines if the logging should be turned on or off.
                Default: False, no logging.

        Calls the low-level FMI function: fmiInstantiateSlave.
        """
        cdef int status
        cdef FMIL.fmi1_boolean_t log
        cdef FMIL.fmi1_real_t timeout = 0.0
        #cdef FMIL.fmi1_boolean_t visible = FMI_FALSE
        cdef FMIL.fmi1_boolean_t visible = 0
        #cdef FMIL.fmi1_boolean_t interactive = FMI_FALSE
        cdef FMIL.fmi1_boolean_t interactive = 0
        cdef object location = ""

        if logging:
            #log = FMI_TRUE
            log = 1
        else:
            #log = FMI_FALSE
            log = 0

        status = FMIL.fmi1_import_instantiate_slave(self._fmu, name, location,
                                        FMI_MIME_CS_STANDALONE, timeout, visible,
                                        interactive)

        if status != FMIL.jm_status_success:
            raise FMUException('Failed to instantiate the slave.')

        #Just to be safe, some problems with Dymola (2012) FMUs not reacting
        #to logging when set to the instantiate method.
        status = FMIL.fmi1_import_set_debug_logging(self._fmu, log)

        if status != 0:
            raise FMUException('Failed to set the debugging option.')

    def get_capability_flags(self):
        """
        Returns a dictionary with the cability flags of the FMU.

        Capabilities::

            canHandleVariableCommunicationStepSize
            canHandleEvents
            canRejectSteps
            canInterpolateInputs
            maxOutputDerivativeOrder
            canRunAsynchronuously
            canSignalEvents
            canBeinstantiatedOnlyOncePerProcess
            canNotUseMemoryManagementFunctions
        """
        cdef dict capabilities = {}
        cdef FMIL.fmi1_import_capabilities_t *cap

        cap = FMIL.fmi1_import_get_capabilities(self._fmu)

        capabilities["canHandleVariableCommunicationStepSize"] = FMIL.fmi1_import_get_canHandleVariableCommunicationStepSize(cap)
        capabilities["canHandleEvents"] = FMIL.fmi1_import_get_canHandleEvents(cap)
        capabilities["canRejectSteps"] = FMIL.fmi1_import_get_canRejectSteps(cap)
        capabilities["canInterpolateInputs"] = FMIL.fmi1_import_get_canInterpolateInputs(cap)
        capabilities["maxOutputDerivativeOrder"] = FMIL.fmi1_import_get_maxOutputDerivativeOrder(cap)
        capabilities["canRunAsynchronuously"] = FMIL.fmi1_import_get_canRunAsynchronuously(cap)
        capabilities["canSignalEvents"] = FMIL.fmi1_import_get_canSignalEvents(cap)
        capabilities["canBeInstantiatedOnlyOncePerProcess"] = FMIL.fmi1_import_get_canBeInstantiatedOnlyOncePerProcess(cap)
        capabilities["canNotUseMemoryManagementFunctions"] = FMIL.fmi1_import_get_canNotUseMemoryManagementFunctions(cap)

        return capabilities

cdef class FMUModelME1(FMUModelBase):
    """
    An FMI Model loaded from a DLL.
    """

    def __init__(self, fmu, path='.', enable_logging=True, log_file_name=""):
        #Call super
        FMUModelBase.__init__(self,fmu,path,enable_logging,log_file_name)

        if self._fmu_kind != FMI_ME:
            raise FMUException("This class only supports FMI 1.0 for Model Exchange.")

        self.instantiate_model(logging = self._enable_logging)

    def _get_model_types_platform(self):
        """
        Returns the set of valid compatible platforms for the Model, extracted
        from the XML.

        Returns::

            model_types_platform --
                The valid platforms.

        Example::

            model.model_types_platform
        """
        return FMIL.fmi1_import_get_model_types_platform(self._fmu)

    model_types_platform = property(fget=_get_model_types_platform)

    def reset(self):
        """
        This metod resets the FMU by first calling fmiTerminate and
        fmiFreeModelInstance and then reloades the DLL and finally
        reinstantiates using fmiInstantiateModel.
        """
        if self._allocated_fmu:
            FMIL.fmi1_import_terminate(self._fmu)
            FMIL.fmi1_import_free_model_instance(self._fmu)

        if self._allocated_dll:
            FMIL.fmi1_import_destroy_dllfmu(self._fmu)

        global FMI_REGISTER_GLOBALLY
        status = FMIL.fmi1_import_create_dllfmu(self._fmu, self.callBackFunctions, FMI_REGISTER_GLOBALLY);
        if status == FMIL.jm_status_error:
            raise FMUException("The DLL could not be reloaded, check the log for more information.")
        FMI_REGISTER_GLOBALLY += 1 #Update the global register of FMUs

        #Default values
        self.__t = None

        #Internal values
        self._file_open = False
        self._npoints = 0
        self._log = []

        #Instantiates the model
        self.instantiate_model(logging = self._enable_logging)


    def __dealloc__(self):
        """
        Deallocate memory allocated
        """
        if self._allocated_fmu:
            FMIL.fmi1_import_terminate(self._fmu)
            FMIL.fmi1_import_free_model_instance(self._fmu)

        if self._allocated_dll:
            FMIL.fmi1_import_destroy_dllfmu(self._fmu)

        if self._allocated_xml:
            FMIL.fmi1_import_free(self._fmu)

        if self._fmu_temp_dir:
            FMIL.fmi_import_rmdir(&self.callbacks, self._fmu_temp_dir)

        if self._allocated_context:
            FMIL.fmi_import_free_context(self.context)

    cpdef _get_time(self):
        return self.__t

    cpdef _set_time(self, FMIL.fmi1_real_t t):
        cdef int status
        self.__t = t

        status = FMIL.fmi1_import_set_time(self._fmu,t)

        if status != 0:
            raise FMUException('Failed to set the time.')

    time = property(_get_time,_set_time, doc =
    """
    Property for accessing the current time of the simulation. Calls the
    low-level FMI function: fmiSetTime.
    """)

    def _get_continuous_states(self):
        cdef int status
        cdef N.ndarray[double, ndim=1,mode='c'] ndx = N.zeros(self._nContinuousStates, dtype=N.double)
        status = FMIL.fmi1_import_get_continuous_states(self._fmu, <FMIL.fmi1_real_t*>ndx.data ,self._nContinuousStates)

        if status != 0:
            raise FMUException('Failed to retrieve the continuous states.')

        return ndx

    def _set_continuous_states(self, N.ndarray[FMIL.fmi1_real_t] values):
        cdef int status
        cdef N.ndarray[FMIL.fmi1_real_t, ndim=1,mode='c'] ndx = values#N.array(values,dtype=N.double,ndmin=1).flatten()

        if ndx.size != self._nContinuousStates:
            raise FMUException(
                'Failed to set the new continuous states. ' \
                'The number of values are not consistent with the number of '\
                'continuous states.')

        status = FMIL.fmi1_import_set_continuous_states(self._fmu, <FMIL.fmi1_real_t*>ndx.data ,self._nContinuousStates)

        if status >= 3:
            raise FMUException('Failed to set the new continuous states.')

    continuous_states = property(_get_continuous_states, _set_continuous_states,
        doc=
    """
    Property for accessing the current values of the continuous states. Calls
    the low-level FMI function: fmiSetContinuousStates/fmiGetContinuousStates.
    """)

    def _get_nominal_continuous_states(self):
        cdef int status
        cdef N.ndarray[FMIL.fmi1_real_t, ndim=1,mode='c'] ndx = N.zeros(self._nContinuousStates,dtype=N.double)

        status = FMIL.fmi1_import_get_nominal_continuous_states(
                self._fmu, <FMIL.fmi1_real_t*>ndx.data, self._nContinuousStates)

        if status != 0:
            raise FMUException('Failed to get the nominal values.')

        return ndx

    nominal_continuous_states = property(_get_nominal_continuous_states, doc =
    """
    Property for accessing the nominal values of the continuous states. Calls
    the low-level FMI function: fmiGetNominalContinuousStates.
    """)

    cpdef get_derivatives(self):
        """
        Returns the derivative of the continuous states.

        Returns::

            dx --
                The derivative as an array.

        Example::

            dx = model.get_derivatives()

        Calls the low-level FMI function: fmiGetDerivatives
        """
        cdef int status
        cdef N.ndarray[FMIL.fmi1_real_t, ndim=1,mode='c'] values = N.empty(self._nContinuousStates,dtype=N.double)

        status = FMIL.fmi1_import_get_derivatives(self._fmu, <FMIL.fmi1_real_t*>values.data, self._nContinuousStates)

        if status != 0:
            raise FMUException('Failed to get the derivative values.')

        return values

    def get_event_indicators(self):
        """
        Returns the event indicators at the current time-point.

        Return::

            evInd --
                The event indicators as an array.

        Example::

            evInd = model.get_event_indicators()

        Calls the low-level FMI function: fmiGetEventIndicators
        """
        cdef int status
        cdef N.ndarray[FMIL.fmi1_real_t, ndim=1,mode='c'] values = N.empty(self._nEventIndicators,dtype=N.double)

        status = FMIL.fmi1_import_get_event_indicators(self._fmu, <FMIL.fmi1_real_t*>values.data, self._nEventIndicators)

        if status != 0:
            raise FMUException('Failed to get the event indicators.')

        return values


    def get_tolerances(self):
        """
        Returns the relative and absolute tolerances. If the relative tolerance
        is defined in the XML-file it is used, otherwise a default of 1.e-4 is
        used. The absolute tolerance is calculated and returned according to
        the FMI specification, atol = 0.01*rtol*(nominal values of the
        continuous states).

        Returns::

            rtol --
                The relative tolerance.

            atol --
                The absolute tolerance.

        Example::

            [rtol, atol] = model.get_tolerances()
        """
        #rtol = FMIL.fmi1_import_get_default_experiment_tolerance(self._fmu)
        rtol = self.get_default_experiment_tolerance()
        atol = 0.01*rtol*self.nominal_continuous_states

        return [rtol, atol]

    def event_update(self, intermediateResult=False):
        """
        Updates the event information at the current time-point. If
        intermediateResult is set to True the update_event will stop at each
        event iteration which would require to loop until
        event_info.iterationConverged == fmiTrue.

        Parameters::

            intermediateResult --
                If set to True, the update_event will stop at each event
                iteration.
                Default: False.

        Example::

            model.event_update()

        Calls the low-level FMI function: fmiEventUpdate
        """
        cdef int status
        cdef FMIL.fmi1_boolean_t intermediate_result

        if intermediateResult:
            intermediate_result = 1
            status = FMIL.fmi1_import_eventUpdate(self._fmu, intermediate_result, &self._eventInfo)
        else:
            intermediate_result = 0
            status = FMIL.fmi1_import_eventUpdate(self._fmu, intermediate_result, &self._eventInfo)

        if status != 0:
            raise FMUException('Failed to update the events.')

    def get_event_info(self):
        """
        Returns the event information from the FMU.

        Returns::

            The event information, a struct which contains:

            iterationConverged --
                Event iteration converged (if True).

            stateValueReferencesChanged --
                ValueReferences of states x changed (if True).

            stateValuesChanged --
                Values of states x have changed (if True).

            terminateSimulation --
                Error, terminate simulation (if True).

            upcomingTimeEvent -
                If True, nextEventTime is the next time event.

            nextEventTime --
                The next time event.

        Example::

            event_info    = model.event_info
            nextEventTime = model.event_info.nextEventTime
        """

        self._pyEventInfo.iterationConverged          = self._eventInfo.iterationConverged == 1
        self._pyEventInfo.stateValueReferencesChanged = self._eventInfo.stateValueReferencesChanged == 1
        self._pyEventInfo.stateValuesChanged          = self._eventInfo.stateValuesChanged == 1
        self._pyEventInfo.terminateSimulation         = self._eventInfo.terminateSimulation == 1
        self._pyEventInfo.upcomingTimeEvent           = self._eventInfo.upcomingTimeEvent == 1
        self._pyEventInfo.nextEventTime               = self._eventInfo.nextEventTime

        return self._pyEventInfo

    def get_state_value_references(self):
        """
        Returns the continuous states valuereferences.

        Returns::

            val --
                The references to the continuous states.

        Example::

            val = model.get_continuous_value_reference()

        Calls the low-level FMI function: fmiGetStateValueReferences
        """
        cdef int status
        cdef N.ndarray[FMIL.fmi1_value_reference_t, ndim=1,mode='c'] values = N.zeros(self._nContinuousStates,dtype=N.uint32)

        status = FMIL.fmi1_import_get_state_value_references(
            self._fmu, <FMIL.fmi1_value_reference_t*>values.data, self._nContinuousStates)

        if status != 0:
            raise FMUException(
                'Failed to get the continuous state reference values.')

        return values

    def completed_integrator_step(self):
        """
        This method must be called by the environment after every completed step
        of the integrator. If the return is True, then the environment must call
        event_update() otherwise, no action is needed.

        Returns::

            True -> Call event_update().
            False -> Do nothing.

        Calls the low-level FMI function: fmiCompletedIntegratorStep.
        """
        cdef int status
        cdef FMIL.fmi1_boolean_t callEventUpdate

        status = FMIL.fmi1_import_completed_integrator_step(self._fmu, &callEventUpdate)

        if status != 0:
            raise FMUException('Failed to call FMI Completed Step.')

        if callEventUpdate == 1:
            return True
        else:
            return False


    def initialize(self, tolControlled=True, relativeTolerance=None):
        """
        Initializes the model and computes initial values for all variables,
        including setting the start values of variables defined with a the start
        attribute in the XML-file.

        Parameters::

            tolControlled --
                If the model are going to be called by numerical solver using
                step-size control. Boolean flag.
            relativeTolerance --
                If the model are controlled by a numerical solver using
                step-size control, the same tolerance should be provided here.
                Else the default tolerance from the XML-file are used.

        Calls the low-level FMI function: fmiInitialize.
        """
        cdef char tolerance_controlled
        cdef FMIL.fmi1_real_t tolerance

        #Trying to set the initial time from the xml file, else 0.0
        if self.time == None:
            self.time = FMIL.fmi1_import_get_default_experiment_start(self._fmu)

        if tolControlled:
            tolerance_controlled = 1
            if relativeTolerance == None:
                tolerance = FMIL.fmi1_import_get_default_experiment_tolerance(self._fmu)
            else:
                tolerance = relativeTolerance
        else:
            tolerance_controlled = 0
            tolerance = 0.0

        status = FMIL.fmi1_import_initialize(self._fmu, tolerance_controlled, tolerance, &self._eventInfo)

        if status == 1:
            if self._enable_logging:
                logging.warning(
                    'Initialize returned with a warning.' \
                    ' Check the log for information (FMUModel.get_log).')
            else:
                logging.warning('Initialize returned with a warning.' \
                    ' Enable logging for more information, (FMUModel(..., enable_logging=True)).')

        if status > 1:
            if self._enable_logging:
                raise FMUException(
                    'Initialize returned with a error.' \
                    ' Check the log for information (FMUModel.get_log).')
            else:
                raise FMUException('Initialize returned with a error.' \
                    ' Enable logging for more information, (FMUModel(..., enable_logging=True)).')

        self._allocated_fmu = True


    def instantiate_model(self, name='Model', logging=False):
        """
        Instantiate the model.

        Parameters::

            name --
                The name of the instance.
                Default: 'Model'

            logging --
                Defines if the logging should be turned on or off.
                Default: False, no logging.

        Calls the low-level FMI function: fmiInstantiateModel.
        """
        #cdef FMIL.fmi1_string_t guid
        cdef FMIL.fmi1_boolean_t log
        cdef int status

        #guid = FMIL.fmi1_import_get_GUID(self._fmu)

        if logging:
            log = 1
        else:
            log = 0

        #status = FMIL.fmi1_import_instantiate_model(self._fmu, name, guid, log)
        status = FMIL.fmi1_import_instantiate_model(self._fmu, name)

        if status != 0:
            raise FMUException('Failed to instantiate the model.')

        #Just to be safe, some problems with Dymola (2012) FMUs not reacting
        #to logging when set to the instantiate method.
        status = FMIL.fmi1_import_set_debug_logging(self._fmu, log)

        if status != 0:
            raise FMUException('Failed to set the debugging option.')

    def simulate(self,
                 start_time=0.0,
                 final_time=1.0,
                 input=(),
                 algorithm='AssimuloFMIAlg',
                 options={}):
        """
        Compact function for model simulation.

        The simulation method depends on which algorithm is used, this can be
        set with the function argument 'algorithm'. Options for the algorithm
        are passed as option classes or as pure dicts. See
        FMUModel.simulate_options for more details.

        The default algorithm for this function is AssimuloFMIAlg.

        Parameters::

            start_time --
                Start time for the simulation.
                Default: 0.0

            final_time --
                Final time for the simulation.
                Default: 1.0

            input --
                Input signal for the simulation. The input should be a 2-tuple
                consisting of first the names of the input variable(s) and then
                the data matrix or a function. If a data matrix, the first
                column should be a time vector and then the variable vectors as
                columns. If instead a function, the argument should correspond
                to time and the output the variable data. See the users-guide
                for examples.
                Default: Empty tuple.

            algorithm --
                The algorithm which will be used for the simulation is specified
                by passing the algorithm class as string or class object in this
                argument. 'algorithm' can be any class which implements the
                abstract class AlgorithmBase (found in algorithm_drivers.py). In
                this way it is possible to write own algorithms and use them
                with this function.
                Default: 'AssimuloFMIAlg'

            options --
                The options that should be used in the algorithm. For details on
                the options do:

                    >> myModel = FMUModel(...)
                    >> opts = myModel.simulate_options()
                    >> opts?

                Valid values are:
                    - A dict which gives AssimuloFMIAlgOptions with
                      default values on all options except the ones
                      listed in the dict. Empty dict will thus give all
                      options with default values.
                    - An options object.
                Default: Empty dict

        Returns::

            Result object, subclass of common.algorithm_drivers.ResultBase.
        """
        return self._exec_simulate_algorithm(start_time,
                                             final_time,
                                             input,
                                             'pyfmi.fmi_algorithm_drivers',
                                             algorithm,
                                             options)

    def simulate_options(self, algorithm='AssimuloFMIAlg'):
        """
        Get an instance of the simulate options class, prefilled with default
        values. If called without argument then the options class for the
        default simulation algorithm will be returned.

        Parameters::

            algorithm --
                The algorithm for which the options class should be fetched.
                Possible values are: 'AssimuloFMIAlg'.
                Default: 'AssimuloFMIAlg'

        Returns::

            Options class for the algorithm specified with default values.
        """
        return self._default_options('pyfmi.fmi_algorithm_drivers', algorithm)

    def terminate(self):
        """
        Calls the FMI function fmiTerminate() on the FMU.
        After this call, any call to a function changing the state of the FMU will fail.
        """
        FMIL.fmi1_import_terminate(self._fmu)



cdef class FMUModelBase2(ModelBase):
    """
    FMI Model loaded from a dll.
    """

    #FMIL related variables
    cdef FMIL.jm_callbacks              callbacks
    cdef FMIL.fmi_import_context_t*     _context
    cdef FMIL.fmi2_callback_functions_t callBackFunctions
    #cdef FMIL.fmi2_xml_callbacks_t      xmlCallbacks
    cdef FMIL.fmi2_import_t*            _fmu
    cdef FMIL.fmi2_fmu_kind_enu_t       _fmu_kind
    cdef FMIL.fmi_version_enu_t         _version
    cdef FMIL.jm_string                 last_error
    cdef FMIL.size_t                    _nEventIndicators
    cdef FMIL.size_t                    _nContinuousStates
    cdef FMIL.size_t                    _nCategories
    cdef FMIL.fmi2_event_info_t         _eventInfo

    #Internal values
    cdef list           _log
    cdef object         _fmu_temp_dir
    cdef object         _fmu_full_path
    cdef public object  _enable_logging
    cdef object         _allocated_context
    cdef object         _allocated_xml
    cdef object         _allocated_dll
    cdef object         _allocated_fmu
    cdef char*          _modelId
    cdef object         _modelName
    cdef public object  _fmu_log_name
    cdef list           _categories
    cdef public list    _save_real_variables_val
    cdef public list    _save_int_variables_val
    cdef public list    _save_bool_variables_val
    cdef object         __t
    cdef public object  _pyEventInfo

    def __init__(self, fmu, path = '.', enable_logging = True, log_file_name = ""):
        """
        Constructor with following input arguments:
        1)fmu = name of the fmu as a string
        2)path = path to the fmu-directory. default = '.' (working directory)
        3)enable_logging = Boolean for acesss to logging-messages. Default = True
        4) log_file_name = filename for file used to save logmessages. Default = "" (Generates automatically)
        """

        cdef int  status
        cdef dict reals_continuous
        cdef dict reals_discrete
        cdef dict int_discrete
        cdef dict bool_discrete

        #Contains the log information
        self._log               = []
        self._enable_logging    = enable_logging
        self._fmu_log_name      = ""
        self._categories        = []

        #Used for deallocation
        self._allocated_context = False
        self._allocated_xml     = False
        self._allocated_dll     = False
        self._allocated_fmu     = False
        self._fmu_temp_dir      = ""


        #Default values
        self.__t = None

        #Internal values
        self._pyEventInfo = PyEventInfo()

        #Specify the general callback functions
        self.callbacks.malloc           = FMIL.malloc
        self.callbacks.calloc           = FMIL.calloc
        self.callbacks.realloc          = FMIL.realloc
        self.callbacks.free             = FMIL.free
        self.callbacks.logger           = importlogger2
        self.callbacks.log_level        = FMIL.jm_log_level_warning if enable_logging else FMIL.jm_log_level_nothing
        self.callbacks.context          = <void*> self

        #Specify FMI2 related callbacks
        self.callBackFunctions.logger               = FMIL.fmi2_log_forwarding
        self.callBackFunctions.allocateMemory       = FMIL.calloc
        self.callBackFunctions.freeMemory           = FMIL.free
        #self.callBackFunctions.stepFinished         = NULL # ?????
        #self.callBackFunctions.componentEnvironment = NULL # ?????

        """#Specify xml_callbacks
        self.xmlCallbacks.startHandle =
        self.xmlCallbacks.dataHandle  =
        self.xmlCallbacks.endHandle   =
        self.xmlCallbacks.context     =
        """

        #Do the same job as load_fmu

        # Check that the file referenced by fmu has the correct file-ending
        self._fmu_full_path = os.path.abspath(os.path.join(path,fmu))
        if not self._fmu_full_path.endswith('.fmu'):
            raise FMUException("FMUModel must be instantiated with an FMU (.fmu) file.")

        #Check that the file exists
        if not os.path.isfile(self._fmu_full_path):
            raise FMUException('Could not locate the FMU in the specified directory.')

        # Create a struct for allocation
        self._context           = FMIL.fmi_import_allocate_context(&self.callbacks)
        self._allocated_context = True

        #Get the FMI version of the provided model
        self._fmu_temp_dir = create_temp_dir()
        self._version      = FMIL.fmi_import_get_fmi_version(self._context, self._fmu_full_path, self._fmu_temp_dir)

        #Check the version
        if self._version == FMIL.fmi_version_unknown_enu:
            last_error = FMIL.jm_get_last_error(&self.callbacks)
            if enable_logging:
                raise FMUException("The FMU version could not be determined. "+last_error)
            else:
                raise FMUException("The FMU version could not be determined. Enable logging for possibly more information.")

        if self._version != FMIL.fmi_version_2_0_enu:
            last_error = FMIL.jm_get_last_error(&self.callbacks)
            if enable_logging:
                raise FMUException("The FMU version is not supported by this class. "+last_error)
            else:
                raise FMUException("The FMU version is not supported by this class. Enable logging for possibly more information.")

        #Parse xml and check fmu-kind
        self._fmu           = FMIL.fmi2_import_parse_xml(self._context, self._fmu_temp_dir, NULL)
        self._fmu_kind      = FMIL.fmi2_import_get_fmu_kind(self._fmu)
        self._allocated_xml = True

        #FMU kind is unknown
        if self._fmu_kind == FMIL.fmi2_fmu_kind_unknown:
            last_error = FMIL.jm_get_last_error(&self.callbacks)
            if enable_logging:
                raise FMUException("The FMU kind could not be determined. "+last_error)
            else:
                raise FMUException("The FMU kind could not be determined. Enable logging for possibly more information.")


        # --- load_fmu's job has been done ----



        #Connect the DLL
        status = FMIL.fmi2_import_create_dllfmu(self._fmu, self._fmu_kind, &self.callBackFunctions)
        if status == FMIL.jm_status_error:
            last_error = FMIL.fmi2_import_get_last_error(self._fmu)
            if enable_logging:
                raise FMUException(last_error)
            else:
                raise FMUException("Error loading the binary. Enable logging for possibly more information.")
        self._allocated_dll = True

        #Load information from model
        self._modelName         = FMIL.fmi2_import_get_model_name(self._fmu)
        self._nEventIndicators  = FMIL.fmi2_import_get_number_of_event_indicators(self._fmu)
        self._nContinuousStates = FMIL.fmi2_import_get_number_of_continuous_states(self._fmu)
        self._fmu_log_name      = (self._modelName + "_log.txt") if log_file_name=="" else log_file_name
        self._nCategories       = FMIL.fmi2_import_get_log_categories_num(self._fmu)

        #Create the log file
        with open(self._fmu_log_name,'w') as file:
            for i in range(len(self._log)):
                file.write("FMIL: module = %s, log level = %d: %s\n"%(self._log[i][0], self._log[i][1], self._log[i][2]))
            self._log = []


        #Store the continuous and discrete variables for result writing
        reals_continuous = self.get_model_variables(type=0, include_alias=False, variability=4)
        reals_discrete   = self.get_model_variables(type=0, include_alias=False, variability=3)
        reals_tunable    = self.get_model_variables(type=0, include_alias=False, variability=2)
        int_discrete     = self.get_model_variables(type=1, include_alias=False, variability=3)
        bool_discrete    = self.get_model_variables(type=2, include_alias=False, variability=3)

        self._save_real_variables_val = [var.value_reference for var in reals_continuous.values()]+[var.value_reference for var in reals_discrete.values()]+[var.value_reference for var in reals_tunable.values()]
        self._save_int_variables_val  = [var.value_reference for var in int_discrete.values()]
        self._save_bool_variables_val = [var.value_reference for var in bool_discrete.values()]




    #Get and set functions

    def get_real(self, valueref):
        """
        Returns the real-values from the valuereference(s).

        Parameters::

            valueref --
                A list of valuereferences.

        Returns::

            values --
                The values retrieved from the FMU.

        Example::

            val = model.get_real([232])

        Calls the low-level FMI function: fmiGetReal/fmiSetReal
        """

        cdef int         status
        cdef FMIL.size_t nref

        cdef N.ndarray[FMIL.fmi2_value_reference_t, ndim=1,mode='c'] input_valueref = N.array(valueref, dtype=N.uint32,ndmin=1).flatten()
        nref = len(input_valueref)
        cdef N.ndarray[FMIL.fmi2_real_t, ndim=1,mode='c']            output_value   = N.array([0.0]*nref,dtype=N.float, ndmin=1)



        status = FMIL.fmi2_import_get_real(self._fmu, <FMIL.fmi2_value_reference_t*> input_valueref.data, nref, <FMIL.fmi2_real_t*> output_value.data)

        if status != 0:
            raise FMUException('Failed to get the Real values.')

        return output_value

    def set_real(self, valueref, values):
        """
        Sets the real-values in the FMU as defined by the valuereference(s).

        Parameters::

            valueref --
                A list of valuereferences.

            values --
                Values to be set.

        Example::

            model.set_real([234,235],[2.34,10.4])

        Calls the low-level FMI function: fmiGetReal/fmiSetReal
        """
        cdef int status
        cdef FMIL.size_t nref

        cdef N.ndarray[FMIL.fmi2_value_reference_t, ndim=1,mode='c'] input_valueref = N.array(valueref, dtype=N.uint32,ndmin=1).flatten()
        cdef N.ndarray[FMIL.fmi2_real_t, ndim=1,mode='c']            set_value      = N.array(values, dtype=N.float, ndmin=1).flatten()

        nref = len(input_valueref)

        if len(input_valueref) != len(set_value):
            raise FMUException('The length of valueref and values are inconsistent.')

        status = FMIL.fmi2_import_set_real(self._fmu, <FMIL.fmi2_value_reference_t*> input_valueref.data, nref, <FMIL.fmi2_real_t*> set_value.data)

        if status != 0:
            raise FMUException('Failed to set the Real values.')

    def get_integer(self, valueref):
        """
        Returns the integer-values from the valuereference(s).

        Parameters::

            valueref --
                A list of valuereferences.

        Return::

            values --
                The values retrieved from the FMU.

        Example::

            val = model.get_integer([232])

        Calls the low-level FMI function: fmiGetInteger/fmiSetInteger
        """
        cdef int         status
        cdef FMIL.size_t nref

        cdef N.ndarray[FMIL.fmi2_value_reference_t, ndim=1,mode='c'] input_valueref = N.array(valueref, dtype=N.uint32,ndmin=1).flatten()
        nref = len(input_valueref)
        cdef N.ndarray[FMIL.fmi2_integer_t, ndim=1,mode='c']         output_value   = N.array([0]*nref, dtype=int,ndmin=1)


        status = FMIL.fmi2_import_get_integer(self._fmu, <FMIL.fmi2_value_reference_t*> input_valueref.data, nref, <FMIL.fmi2_integer_t*> output_value.data)

        if status != 0:
            raise FMUException('Failed to get the Integer values.')

        return output_value

    def set_integer(self, valueref, values):
        """
        Sets the integer-values in the FMU as defined by the valuereference(s).

        Parameters::

            valueref --
                A list of valuereferences.

            values --
                Values to be set.

        Example::

            model.set_integer([234,235],[12,-3])

        Calls the low-level FMI function: fmiGetInteger/fmiSetInteger
        """
        cdef int status
        cdef FMIL.size_t nref

        cdef N.ndarray[FMIL.fmi2_value_reference_t, ndim=1,mode='c'] input_valueref = N.array(valueref, dtype=N.uint32,ndmin=1).flatten()
        cdef N.ndarray[FMIL.fmi2_integer_t, ndim=1,mode='c']         set_value      = N.array(values, dtype=int,ndmin=1).flatten()

        nref = len(input_valueref)

        if len(input_valueref) != len(set_value):
            raise FMUException('The length of valueref and values are inconsistent.')

        status = FMIL.fmi2_import_set_integer(self._fmu, <FMIL.fmi2_value_reference_t*> input_valueref.data, nref, <FMIL.fmi2_integer_t*> set_value.data)

        if status != 0:
            raise FMUException('Failed to set the Integer values.')

    def get_boolean(self, valueref):
        """
        Returns the boolean-values from the valuereference(s).

        Parameters::

            valueref --
                A list of valuereferences.

        Returns::

            values --
                The values retrieved from the FMU.

        Example::

            val = model.get_boolean([232])

        Calls the low-level FMI function: fmiGetBoolean/fmiSetBoolean
        """
        cdef int         status
        cdef FMIL.size_t nref

        cdef N.ndarray[FMIL.fmi2_value_reference_t, ndim=1,mode='c'] input_valueref = N.array(valueref, dtype=N.uint32, ndmin=1).flatten()
        nref = len(input_valueref)

        #cdef N.ndarray[FMIL.fmi1_boolean_t, ndim=1,mode='c'] val = N.array(['0']*nref, dtype=N.char.character,ndmin=1)
        cdef void* output_value = FMIL.malloc(sizeof(FMIL.fmi2_boolean_t)*nref)


        #status = FMIL.fmi1_import_get_boolean(self._fmu, <FMIL.fmi1_value_reference_t*>val_ref.data, nref, <FMIL.fmi1_boolean_t*>val.data)
        status = FMIL.fmi2_import_get_boolean(self._fmu, <FMIL.fmi2_value_reference_t*> input_valueref.data, nref, <FMIL.fmi2_boolean_t*> output_value)

        return_values = []
        for i in range(nref):
            return_values.append((<FMIL.fmi2_boolean_t*> output_value)[i]==1)
            #print (<FMIL.fmi1_boolean_t*>val)[i], (<FMIL.fmi1_boolean_t*>val)[i]==1

        #print return_values

        #Dealloc
        FMIL.free(output_value)

        if status != 0:
            raise FMUException('Failed to get the Boolean values.')

        #return val==FMI_TRUE
        return N.array(return_values)

    def set_boolean(self, valueref, values):
        """
        Sets the boolean-values in the FMU as defined by the valuereference(s).

        Parameters::

            valueref --
                A list of valuereferences.

            values --
                Values to be set.

        Example::

            model.set_boolean([234,235],[True,False])

        Calls the low-level FMI function: fmiGetBoolean/fmiSetBoolean
        """
        cdef int         status
        cdef FMIL.size_t nref

        cdef N.ndarray[FMIL.fmi2_value_reference_t, ndim=1,mode='c'] input_valueref = N.array(valueref, dtype=N.uint32,ndmin=1).flatten()
        nref = len(input_valueref)

        #cdef N.ndarray[FMIL.fmi1_boolean_t, ndim=1,mode='c'] val = N.array(['0']*nref, dtype=N.char.character,ndmin=1).flatten()
        cdef void* set_value = FMIL.malloc(sizeof(FMIL.fmi2_boolean_t)*nref)

        values = N.array(values,ndmin=1).flatten()
        for i in range(nref):
            if values[i]:
                #val[i]=1
                (<FMIL.fmi2_boolean_t*> set_value)[i] = 1
            else:
                #val[i]=0
                (<FMIL.fmi2_boolean_t*> set_value)[i] = 0

        if len(input_valueref) != len(values):
            raise FMUException('The length of valueref and values are inconsistent.')

        #status = FMIL.fmi1_import_set_boolean(self._fmu, <FMIL.fmi1_value_reference_t*>val_ref.data, nref, <FMIL.fmi1_boolean_t*>val.data)
        status = FMIL.fmi2_import_set_boolean(self._fmu, <FMIL.fmi2_value_reference_t*> input_valueref.data, nref, <FMIL.fmi2_boolean_t*> set_value)

        FMIL.free(set_value)

        if status != 0:
            raise FMUException('Failed to set the Boolean values.')

    def get_string(self, valueref):
        """
        Returns the string-values from the valuereference(s).

        Parameters::

            valueref --
                A list of valuereferences.

        Returns::

            values --
                The values retrieved from the FMU.

        Example::

            val = model.get_string([232])

        Calls the low-level FMI function: fmiGetString/fmiSetString
        """

        raise NotImplementedError
        cdef int         status
        cdef FMIL.size_t nref

        cdef N.ndarray[FMIL.fmi2_value_reference_t, ndim=1, mode='c'] input_valueref = N.array(valueref, dtype=N.uint32, ndmin=1).flatten()
        nref = len(input_valueref)
        cdef N.ndarray[FMIL.fmi2_string_t, ndim=1, mode='c']         output_value   = N.array([''] * nref, dtype=N.char, ndmin=1)


        status = FMIL.fmi2_import_get_string(self._fmu, <FMIL.fmi2_value_reference_t*> input_valueref.data, nref, <FMIL.fmi2_string_t*> output_value.data)

        if status != 0:
            raise FMUException('Failed to get the String values.')

        return output_value

    def set_string(self, valueref, values):
        """
        Sets the string-values in the FMU as defined by the valuereference(s).

        Parameters::

            valueref --
                A list of valuereferences.

            values --
                Values to be set.

        Example::

            model.set_string([234,235],['text','text'])

        Calls the low-level FMI function: fmiGetString/fmiSetString
        """
        raise NotImplementedError
        cdef int         status
        cdef FMIL.size_t nref

        cdef N.ndarray[FMIL.fmi2_value_reference_t, ndim=1,mode='c'] input_valueref = N.array(valueref, dtype=N.uint32, ndmin=1).flatten()
        cdef N.ndarray[FMIL.fmi2_string_t, ndim=1, mode='c']         set_values     = N.array(values, dtype=N.char, ndmin=1).flatten()

        nref = input_valueref.size


        #temp = (self._fmiString*nref)()
        #for i in range(nref):
        #    temp[i] = values[i]

        if input_valueref.size != set_values.size:
            raise FMUException('The length of valueref and values are inconsistent.')

        status = FMIL.fmi2_import_set_string(self._fmu, <FMIL.fmi2_value_reference_t*> input_valueref.data, nref, <FMIL.fmi2_string_t*> set_values.data)

        if status != 0:
            raise FMUException('Failed to set the String values.')

    def _set(self,char* variable_name, value):
        """
        Helper method to set, see docstring on set.
        """
        cdef FMIL.fmi2_value_reference_t ref
        cdef FMIL.fmi2_base_type_enu_t   type

        ref  = self.get_variable_valueref(variable_name)
        type = self.get_variable_data_type(variable_name)

        if type == FMIL.fmi2_base_type_real:  #REAL
            self.set_real([ref], [value])
        elif type == FMIL.fmi2_base_type_int: #INTEGER
            self.set_integer([ref], [value])
        elif type == FMIL.fmi2_base_type_str: #STRING
            self.set_string([ref], [value])
        elif type == FMIL.fmi2_base_type_bool: #BOOLEAN
            self.set_boolean([ref], [value])
        else:
            raise FMUException('Type not supported.')

    def _get(self,char* variable_name):
        """
        Helper method to get, see docstring on get.
        """
        cdef FMIL.fmi2_value_reference_t ref
        cdef FMIL.fmi2_base_type_enu_t type

        ref  = self.get_variable_valueref(variable_name)
        type = self.get_variable_data_type(variable_name)

        if type == FMIL.fmi2_base_type_real:  #REAL
            return self.get_real([ref])
        elif type == FMIL.fmi2_base_type_int: #INTEGER
            return self.get_integer([ref])
        elif type == FMIL.fmi2_base_type_str: #STRING
            return self.get_string([ref])
        elif type == FMIL.fmi2_base_type_bool: #BOOLEAN
            return self.get_boolean([ref])
        else:
            raise FMUException('Type not supported.')



    #Logger functions

    cdef _logger(self, FMIL.jm_string module, int log_level, FMIL.jm_string message):
        #print "FMIL: module = %s, log level = %d: %s"%(module, log_level, message)
        if self._fmu_log_name != "":
            with open(self._fmu_log_name,'a') as file:
                file.write("FMIL: module = %s, log level = %d: %s\n"%(module, log_level, message))
        else:
            self._log.append([module,log_level,message])

    def get_log(self):
        """
        Returns the log information as a list. To turn on the logging use the
        method, set_debug_logging(True) in the instantiation,
        FMUModel(..., enable_logging=True). The log is stored as a list of lists.
        For example log[0] are the first log message to the log and consists of,
        in the following order, the instance name, the status, the category and
        the message.

        Returns::

            log - A list of lists.
        """
        log = []
        if self._fmu_log_name != "":
            with open(self._fmu_log_name,'r') as file:
                while True:
                    line = file.readline()
                    if line == "":
                        break
                    log.append(line.strip("\n"))
            return log
        else:
            return self._log

    def print_log(self):
        """
        Prints the log information to the prompt.
        """
        cdef int N
        log = self.get_log()
        N = len(log)

        for i in range(N):
            print log[i]

    def set_fmil_log_level(self, level):
        """
        Specifices the log level for FMI Library. Note that this is
        different from the FMU logging which is specificed via
        set_debug_logging.

        Parameters::

            level --
                The log level. Available values:
                    NOTHING = 0
                    FATAL = 1
                    ERROR = 2
                    WARNING = 3
                    INFO = 4
                    VERBOSE = 5
                    DEBUG = 6
                    ALL = 7
        """
        if level < 0 or level > 7:
            raise FMUException("Invalid log level for FMI Library (0-7).")
        self.callbacks.log_level = <FMIL.jm_log_level_enu_t> level

    def get_fmil_log_level(self):
        """
        Returns the current fmil log-level
        """

        cdef int level

        if self._enable_logging:
            level = self.callbacks.log_level
            return level
        else:
            raise FMUException('Logging is not enabled')

    def set_debug_logging(self, logging_on, categories = []):
        """
        Specifies if the debugging should be turned on or off.

        Parameters::

            logging_on --
                Boolean value.

            categories --
                List of categories to log, call get_categories for list of categories. Default = [] (all categories)

        Calls the low-level FMI function: fmiSetDebuggLogging
        """

        raise NotImplementedError
        cdef FMIL.fmi2_boolean_t  log
        cdef FMIL.fmi2_status_t   status
        cdef FMIL.size_t          nCat

        cdef N.ndarray[FMIL.fmi2_string_t, ndim=1, mode='c'] input_categories

        self.callbacks.log_level = FMIL.jm_log_level_warning if logging_on else FMIL.jm_log_level_nothing

        if logging_on:
            log = 1
        else:
            log = 0

        self._enable_logging = bool(log)

        if self._nCategories == 0:
            raise FMUException('There are no categories availible for logging')


        if categories == []:
            list_of_cat = (self.get_categories())[1]
            input_categories = N.array(list_of_cat, dtype=N.char)
            pass
        else:
            input_categories = N.array(categories, dtype=N.char).flatten()
            pass
        nCat = len(input_categories)
        status = FMIL.fmi2_import_set_debug_logging(self._fmu, log, nCat, <FMIL.fmi2_string_t*> input_categories.data)

        if status != 0:
            raise FMUException('Failed to set the debugging option.')

    def get_categories(self):
        """
        Returns a list with two objects. The first is the number of log categories
        and the second is a list with the categories avalible for logging.
        """

        cdef FMIL.size_t i

        if self._categories == []:
            for i in range(self._nCategories):
                (self._categories).append(FMIL.fmi2_import_get_log_category(self._fmu, i))
            output = [self._nCategories, self._categories]
        else:
            output = [self._nCategories, self._categories]

        return output


    #def variable functions

    def get_variable_nominal(self, variablename=None, valueref=None):
        """
        Returns the nominal value from a real variable determined by
        either its value reference or its variable name.

        Parameters::

            valueref --
                The value reference of the variable.
            variablename --
                The name of the variable.

        Returns::

            The nominal value of the given variable.
        """
        cdef FMIL.fmi2_import_variable_t*      variable
        cdef FMIL.fmi2_import_real_variable_t* real_variable

        if valueref != None:
            variable = FMIL.fmi2_import_get_variable_by_vr(self._fmu, FMIL.fmi2_base_type_real, <FMIL.fmi2_value_reference_t>valueref)
            if variable == NULL:
                raise FMUException("The variable with value reference: %s, could not be found."%str(valueref))
        elif variablename != None:
            variable = FMIL.fmi2_import_get_variable_by_name(self._fmu, variablename)
            if variable == NULL:
                raise FMUException("The variable %s could not be found."%variablename)
        else:
            raise FMUException('Either provide value reference or variable name.')

        real_variable = FMIL.fmi2_import_get_variable_as_real(variable)
        if real_variable == NULL:
            raise FMUException("The variable is not a real variable.")

        return  FMIL.fmi2_import_get_real_variable_nominal(real_variable)

    def get_variable_by_valueref(self, valueref, type = 0):
        """
        Get the name of a variable given a value reference. Note that it
        returns the no-aliased variable.

        Parameters::

            valueref --
                The value reference of the variable

            type --
                The type of the variables (Real==0, Int==1, Bool==2,
                String==3, Enumeration==4). Default 0 (i.e Real).
        """
        cdef FMIL.fmi2_import_variable_t* variable
        cdef char* name

        variable = FMIL.fmi2_import_get_variable_by_vr(self._fmu, <FMIL.fmi2_base_type_enu_t> type, <FMIL.fmi2_value_reference_t> valueref)
        if variable == NULL:
            raise FMUException("The variable with the valuref %i could not be found."%valueref)

        name = FMIL.fmi2_import_get_variable_name(variable)

        return name

    def get_variable_alias(self, char* variablename):
        """
        Return a dict of all alias variables belonging to the provided variable
        where the key are the names and the value indicating whether the variable
        should be negated or not.

        Returns::

            A dict consisting of the alias variables along with no alias variable.
            The values indicates wheter or not the variable should be negated or not.

        Raises::

            FMUException if the variable is not in the model.
        """
        cdef FMIL.fmi2_import_variable_t         *variable
        cdef FMIL.fmi2_import_variable_list_t    *alias_list
        cdef FMIL.size_t                         alias_list_size
        cdef FMIL.fmi2_variable_alias_kind_enu_t alias_kind
        cdef dict                                ret_values = {}
        cdef FMIL.size_t                         i
        cdef char*                               alias_name

        variable = FMIL.fmi2_import_get_variable_by_name(self._fmu, variablename)
        if variable == NULL:
            raise FMUException("The variable %s could not be found."%variablename)

        alias_list = FMIL.fmi2_import_get_variable_aliases(self._fmu, variable)

        alias_list_size = FMIL.fmi2_import_get_variable_list_size(alias_list)

        #Loop over all the alias variables
        for i in range(alias_list_size):

            variable = FMIL.fmi2_import_get_variable(alias_list, i)

            alias_kind = FMIL.fmi2_import_get_variable_alias_kind(variable)
            alias_name = FMIL.fmi2_import_get_variable_name(variable)

            ret_values[alias_name] = alias_kind

        #FREE VARIABLE LIST
        FMIL.fmi2_import_free_variable_list(alias_list)

        return ret_values

    def get_model_variables(self, type = None, include_alias = True,
                             causality = None,   variability = None,
                            only_start = False,   only_fixed = False):   ### Initial
        """
        Extract the names of the variables in a model.

        Parameters::

            type --
                The type of the variables (Real==0, Int==1, Bool==2,
                String==3, Enumeration==4). Default None (i.e all).
            include_alias --
                If alias should be included or not. Default True
            causality --
                The causality of the variables (Parameter==0, Input==1,
                Output==2, Local==3, Unknown==4). Default None (i.e all).
            variability --
                The variability of the variables (Constant==0,
                Fixed==1, Tunable==2, Discrete==3, Continuous==4, Unknown==5).
                Default None (i.e. all)
            only_start --
                If only variables that has a start value should be
                returned. Default False
            only_fixed --
                If only variables that has a start value that is fixed
                should be returned. Default False

        Returns::

            Dict with variable name as key and a ScalarVariable class as
            value.
        """
        cdef FMIL.fmi2_import_variable_t*        variable
        cdef FMIL.fmi2_import_variable_list_t*   variable_list
        cdef FMIL.size_t                         variable_list_size
        cdef FMIL.fmi2_value_reference_t         value_ref
        cdef FMIL.fmi2_base_type_enu_t           data_type,        target_type
        cdef FMIL.fmi2_variability_enu_t         data_variability, target_variability
        cdef FMIL.fmi2_causality_enu_t           data_causality,   target_causality
        cdef FMIL.fmi2_variable_alias_kind_enu_t alias_kind
        cdef char* desc
        cdef dict  variable_dict = {}
        cdef int   selected_type = 0        #If a type has been selected
        cdef int   selected_variability = 0 #If a variability has been selected
        cdef int   selected_causality = 0   #If a causality has been selected
        cdef int   has_start, is_fixed
        cdef int   i

        variable_list      = FMIL.fmi2_import_get_variable_list(self._fmu, 0) # Can change order in variable list !!!!
        variable_list_size = FMIL.fmi2_import_get_variable_list_size(variable_list)

        if type != None:        #A type have has been selected
            target_type = type
            selected_type = 1
        if causality != None:   #A causality has been selected
            target_causality = causality
            selected_causality = 1
        if variability != None: #A variability has been selected
            target_variability = variability
            selected_variability = 1

        for i in range(variable_list_size):

            variable = FMIL.fmi2_import_get_variable(variable_list, i)

            alias_kind       = FMIL.fmi2_import_get_variable_alias_kind(variable)
            name             = FMIL.fmi2_import_get_variable_name(variable)
            value_ref        = FMIL.fmi2_import_get_variable_vr(variable)
            data_type        = FMIL.fmi2_import_get_variable_base_type(variable)
            has_start        = FMIL.fmi2_import_get_variable_has_start(variable)  #fmi2_import_get_initial, may be of interest
            data_variability = FMIL.fmi2_import_get_variability(variable)
            data_causality   = FMIL.fmi2_import_get_causality(variable)
            desc             = FMIL.fmi2_import_get_variable_description(variable)

            #If only variables with start are wanted, check if the variable has start
            if only_start and has_start != 1:
                continue

            if only_fixed:
                #fixed variability requires start-value
                if has_start != 1:
                    continue
                elif (FMIL.fmi2_import_get_variability(variable) != FMIL.fmi2_variability_enu_fixed):
                    continue

            if selected_type == 1 and data_type != target_type:
                continue
            if selected_causality == 1 and data_causality != target_causality:
                continue
            if selected_variability == 1 and data_variability != target_variability:
                continue

            if include_alias:
                #variable_dict[name] = value_ref
                variable_dict[name] = ScalarVariable2(name,
                                       value_ref, data_type, desc if desc != NULL else "",
                                       data_variability, data_causality,
                                       alias_kind)
            elif alias_kind == FMIL.fmi2_variable_is_not_alias:
                #Exclude alias
                #variable_dict[name] = value_ref
                variable_dict[name] = ScalarVariable2(name,
                                       value_ref, data_type, desc if desc != NULL else "",
                                       data_variability, data_causality,
                                       alias_kind)

        #Free the variable list
        FMIL.fmi2_import_free_variable_list(variable_list)

        return variable_dict

    def get_variable_references(self):
        """
        Retrieves the value references of all variables. The
        information about the variables are retrieved from the XML-file.

        Returns::

            vr_real --
                The Real-valued variables.

            vr_int --
                The Integer-valued variables.

            vr_bool --
                The Boolean-valued variables.

            vr_str --
                The String-valued variables.

            vr_enum --
                The Enum-valued variables

        Example::

            [r,i,b,s,e] = model.get_value_references()
        """
        vr_real = self._save_real_variables_val
        vr_int  = self._save_int_variables_val
        vr_bool = self._save_bool_variables_val

        get_str_var = self.get_model_variables(type=3)
        vr_str  = [s.value_reference for s in get_str_var.values()]

        get_enum_var = self.get_model_variables(type=4)
        vr_enum = [e.value_reference for e in get_enum_var.values()]

        return vr_real, vr_int, vr_bool, vr_str, vr_enum

    def save_time_point(self):
        """
        Retrieves the data at the current time-point of the variables defined
        to be continuous and the variables defined to be discrete. The
        information about the variables are retrieved from the XML-file.

        Returns::

            sol_real --
                The Real-valued variables.

            sol_int --
                The Integer-valued variables.

            sol_bool --
                The Boolean-valued variables.

        Example::

            [r,i,b] = model.save_time_point()
        """
        sol_real = N.array([])
        sol_int  = N.array([])
        sol_bool = N.array([])

        #Check if the lists are non-empty
        if self._save_real_variables_val:
            sol_real = self.get_real(self._save_real_variables_val)
        if self._save_int_variables_val:
            sol_int  = self.get_integer(self._save_int_variables_val)
        if self._save_bool_variables_val:
            sol_bool = self.get_boolean(self._save_bool_variables_val)

        return sol_real, sol_int, sol_bool


    #cpdef variable functions
    cpdef FMIL.fmi2_value_reference_t get_variable_valueref(self, char* variablename) except *:
        """
        Extract the ValueReference given a variable name.

        Parameters::

            variablename --
                The name of the variable.

        Returns::

            The ValueReference for the variable passed as argument.
        """
        cdef FMIL.fmi2_import_variable_t* variable
        cdef FMIL.fmi2_value_reference_t  vr

        variable = FMIL.fmi2_import_get_variable_by_name(self._fmu, variablename)
        if variable == NULL:
            raise FMUException("The variable %s could not be found."%variablename)
        vr =  FMIL.fmi2_import_get_variable_vr(variable)

        return vr

    cpdef FMIL.fmi2_base_type_enu_t get_variable_data_type(self, char* variablename) except *:
        """
        Get data type of variable.

        Parameter::

            variablename --
                The name of the variable.

        Returns::

            The type of the variable.
        """
        cdef FMIL.fmi2_import_variable_t* variable
        cdef FMIL.fmi2_base_type_enu_t    type

        variable = FMIL.fmi2_import_get_variable_by_name(self._fmu, variablename)
        if variable == NULL:
            raise FMUException("The variable %s could not be found."%variablename)

        type = FMIL.fmi2_import_get_variable_base_type(variable)

        return type

    cpdef get_variable_description(self, char* variablename):
        """
        Get the description of a given variable.

        Parameter::

            variablename --
                The name of the variable

        Returns::

            The description of the variable.
        """
        cdef FMIL.fmi2_import_variable_t* variable
        cdef char* desc

        variable = FMIL.fmi2_import_get_variable_by_name(self._fmu, variablename)
        if variable == NULL:
            raise FMUException("The variable %s could not be found."%variablename)

        desc = FMIL.fmi2_import_get_variable_description(variable)

        return desc if desc != NULL else ""

    cpdef get_variable_fixed(self, char* variablename):
        """
        Returns if the start value is fixed (True - The value is used as
        an initial value) or not (False - The value is used as a guess
        value).

        Parameters::

            variablename --
                The name of the variable

        Returns::

            If the start value is fixed or not.
        """
        cdef FMIL.fmi2_import_variable_t *variable
        cdef int                          status
        cdef FMIL.fmi2_variability_enu_t  fixed

        variable = FMIL.fmi2_import_get_variable_by_name(self._fmu, variablename)
        if variable == NULL:
            raise FMUException("The variable %s could not be found."%variablename)

        status = FMIL.fmi2_import_get_variable_has_start(variable)

        if status == 0:
            raise FMUException("The variable %s does not have a start value."%variablename)

        fixed = FMIL.fmi2_import_get_variability(variable)

        return fixed == FMIL.fmi2_variability_enu_fixed  #Why not: self._get_variable_variability(variablename)==FMIL.fmi2_variability_enu_fixed

    cpdef FMIL.fmi2_variability_enu_t get_variable_variability(self,char* variablename) except *:
        """
        Get variability of variable.

        Parameters::

            variablename --

                The name of the variable.

        Returns::

            The variability of the variable: CONSTANT(0), FIXED(1),
            TUNABLE(2), DISCRETE(3), CONTINUOUS(4) or UNKNOWN(5)
        """
        cdef FMIL.fmi2_import_variable_t* variable
        cdef FMIL.fmi2_variability_enu_t variability

        variable = FMIL.fmi2_import_get_variable_by_name(self._fmu, variablename)
        if variable == NULL:
            raise FMUException("The variable %s could not be found."%variablename)
        variability = FMIL.fmi2_import_get_variability(variable)

        return variability

    cpdef FMIL.fmi2_causality_enu_t get_variable_causality(self, char* variablename) except *:
        """
        Get the causality of the variable.

        Parameters::

            variablename --
                The name of the variable.

        Returns::

            The variability of the variable, PARAMETER(0), INPUT(1),
            OUTPUT(2), LOCAL(3), UNKNOWN(4)
        """
        cdef FMIL.fmi2_import_variable_t* variable
        cdef FMIL.fmi2_causality_enu_t causality

        variable = FMIL.fmi2_import_get_variable_by_name(self._fmu, variablename)
        if variable == NULL:
            raise FMUException("The variable %s could not be found."%variablename)

        causality = FMIL.fmi2_import_get_causality(variable)

        return causality

    cpdef get_variable_start(self, char* variablename):
        """
        Returns the start value for the variable or else raises
        FMUException.

        Parameters::

            variablename --
                The name of the variable

        Returns::

            The start value.
        """
        cdef FMIL.fmi2_import_variable_t *        variable
        cdef FMIL.fmi2_base_type_enu_t            type
        cdef FMIL.fmi2_import_integer_variable_t* int_variable
        cdef FMIL.fmi2_import_real_variable_t*    real_variable
        cdef FMIL.fmi2_import_bool_variable_t*    bool_variable
        cdef FMIL.fmi2_import_enum_variable_t*    enum_variable
        cdef FMIL.fmi2_import_string_variable_t*  str_variable
        cdef int                                  status
        cdef FMIL.fmi2_boolean_t                  FMITRUE = 1

        variable = FMIL.fmi2_import_get_variable_by_name(self._fmu, variablename)
        if variable == NULL:
            raise FMUException("The variable %s could not be found."%variablename)

        status = FMIL.fmi2_import_get_variable_has_start(variable)

        if status == 0:
            raise FMUException("The variable %s does not have a start value."%variablename)

        type = FMIL.fmi2_import_get_variable_base_type(variable)

        if type == FMIL.fmi2_base_type_real:
            real_variable = FMIL.fmi2_import_get_variable_as_real(variable)
            return FMIL.fmi2_import_get_real_variable_start(real_variable)

        elif type == FMIL.fmi2_base_type_int:
            int_variable = FMIL.fmi2_import_get_variable_as_integer(variable)
            return FMIL.fmi2_import_get_integer_variable_start(int_variable)

        elif type == FMIL.fmi2_base_type_bool:
            bool_variable = FMIL.fmi2_import_get_variable_as_boolean(variable)
            return FMIL.fmi2_import_get_boolean_variable_start(bool_variable) == FMITRUE

        elif type == FMIL.fmi2_base_type_enum:
            enum_variable = FMIL.fmi2_import_get_variable_as_enum(variable)
            return FMIL.fmi2_import_get_enum_variable_start(enum_variable)

        elif type == FMIL.fmi2_base_type_str:
            str_variable = FMIL.fmi2_import_get_variable_as_string(variable)
            return FMIL.fmi2_import_get_string_variable_start(str_variable)

        else:
            raise FMUException("Unknown variable type.")

    cpdef get_variable_max(self, char* variablename):
        """
        Returns the maximum value for the given variable.

        Parameters::

            variablename --
                The name of the variable.

        Returns::

            The maximum value for the variable.
        """
        cdef FMIL.fmi2_import_variable_t*         variable
        cdef FMIL.fmi2_import_integer_variable_t* int_variable
        cdef FMIL.fmi2_import_real_variable_t*    real_variable
        cdef FMIL.fmi2_import_enum_variable_t*    enum_variable
        cdef FMIL.fmi2_base_type_enu_t            type

        variable = FMIL.fmi2_import_get_variable_by_name(self._fmu, variablename)
        if variable == NULL:
            raise FMUException("The variable %s could not be found."%variablename)

        type = FMIL.fmi2_import_get_variable_base_type(variable)

        if type == FMIL.fmi2_base_type_real:
            real_variable = FMIL.fmi2_import_get_variable_as_real(variable)
            return FMIL.fmi2_import_get_real_variable_max(real_variable)

        elif type == FMIL.fmi2_base_type_int:
            int_variable = FMIL.fmi2_import_get_variable_as_integer(variable)
            return FMIL.fmi2_import_get_integer_variable_max(int_variable)

        elif type == FMIL.fmi2_base_type_enum:
            enum_variable = FMIL.fmi2_import_get_variable_as_enum(variable)
            return FMIL.fmi2_import_get_enum_variable_max(enum_variable)

        else:
            raise FMUException("The variable type does not have a maximum value.")

    cpdef get_variable_min(self, char* variablename):
        """
        Returns the minimum value for the given variable.

        Parameters::

            variablename --
                The name of the variable.

        Returns::

            The minimum value for the variable.
        """
        cdef FMIL.fmi2_import_variable_t*         variable
        cdef FMIL.fmi2_import_integer_variable_t* int_variable
        cdef FMIL.fmi2_import_real_variable_t*    real_variable
        cdef FMIL.fmi2_import_enum_variable_t*    enum_variable
        cdef FMIL.fmi2_base_type_enu_t            type

        variable = FMIL.fmi2_import_get_variable_by_name(self._fmu, variablename)
        if variable == NULL:
            raise FMUException("The variable %s could not be found."%variablename)

        type = FMIL.fmi2_import_get_variable_base_type(variable)

        if type == FMIL.fmi2_base_type_real:
            real_variable = FMIL.fmi2_import_get_variable_as_real(variable)
            return FMIL.fmi2_import_get_real_variable_min(real_variable)

        elif type == FMIL.fmi2_base_type_int:
            int_variable = FMIL.fmi2_import_get_variable_as_integer(variable)
            return FMIL.fmi2_import_get_integer_variable_min(int_variable)

        elif type == FMIL.fmi2_base_type_enum:
            enum_variable = FMIL.fmi2_import_get_variable_as_enum(variable)
            return FMIL.fmi2_import_get_enum_variable_min(enum_variable)

        else:
            raise FMUException("The variable type does not have a minimum value.")



    #FMU-State-functions

    def get_fmu_state(self):
        """
        Creates a copy of the recent FMU-state and returns
        a pointer to this state which later can be used to
        set the FMU to this state.

        Returns::
                    A pointer to a copy of the recent FMU state

        Example::
                    FMU_state = Model.get_fmu_state()
        """

        cdef int status
        cdef object cap1, cap2
        cdef FMUState2 state = FMUState2()


        cap1 = FMIL.fmi2_import_get_capability(self._fmu, FMIL.fmi2_me_canGetAndSetFMUstate)
        cap2 = FMIL.fmi2_import_get_capability(self._fmu, FMIL.fmi2_cs_canGetAndSetFMUstate)
        if not cap1 and not cap2:
            raise FMUException('This FMU dos not support get and set FMU-state')

        status = FMIL.fmi2_import_get_fmu_state(self._fmu, state.fmu_state)

        if status != 0:
            raise FMUException('An error occured while trying to get the FMU-state, see the log for possible more information')

        return state

    def set_fmu_state(self, state):
        """
        Set the FMU to a previous saved state.

        Paramter::
            state-- A pointer to a FMU-state

        Example::
            FMU_state = Model.get_fmu_state()
            Model.set_fmu_state(FMU_state)

        """

        cdef int status
        cdef object cap1, cap2
        cdef FMUState2 internal_state = state

        cap1 = FMIL.fmi2_import_get_capability(self._fmu, FMIL.fmi2_me_canGetAndSetFMUstate)
        cap2 = FMIL.fmi2_import_get_capability(self._fmu, FMIL.fmi2_cs_canGetAndSetFMUstate)
        if not cap1 and not cap2:
            raise FMUException('This FMU dos not support get and set FMU-state')

        status = FMIL.fmi2_import_set_fmu_state(self._fmu, internal_state.fmu_state)

        if status != 0:
            raise FMUException('An error occured while trying to set the FMU-state, see the log for possible more information')

        return None

    def free_fmu_state(self, state):
        """
        Free a previously saved FMU-state from the memory

        Parameters::
            state-- A pointer to the FMU-state to be set free

        Example::
            FMU_state = Model.get_fmu_state
            Model.free_fmu_state(FMU_state)

        """

        cdef int status
        cdef FMUState2 internal_state = state

        status = FMIL.fmi2_import_free_fmu_state(self._fmu, internal_state.fmu_state)

        if status != 0:
            raise FMUException('An error occured while trying to free the FMU-state, see the log for possible more information')

        return None

    cpdef serialize_fmu_state(self, state):
        """
        Serialize the data referenced by the input argumemt: state

        Returns::
                    A vector with the serialized FMU-state

        Example::
                    FMU_state = Model.get_fmu_state()
                    serialized_fmu = Model.serialize_fmu_state(FMU_state)
        """

        cdef int status
        cdef object cap1, cap2
        cdef FMUState2 internal_state = state

        cdef FMIL.size_t n_bytes
        cdef N.ndarray[FMIL.fmi2_byte_t, ndim=1, mode='c'] serialized_fmu

        cap1 = FMIL.fmi2_import_get_capability(self._fmu, FMIL.fmi2_me_canSerializeFMUstate)
        cap2 = FMIL.fmi2_import_get_capability(self._fmu, FMIL.fmi2_cs_canSerializeFMUstate)
        if not cap1 and not cap2:
            raise FMUException('This FMU dos not support serialisation of FMU-state')

        n_bytes = self.serialized_fmu_state_size(state)
        serialized_fmu = N.empty(n_bytes, dtype=N.char)

        status = FMIL.fmi2_import_serialize_fmu_state(self._fmu, internal_state.fmu_state, <FMIL.fmi2_byte_t*> serialized_fmu.data, n_bytes)

        if status != 0:
            raise FMUException('An error occured while serializing the FMU-state, see the log for possible more information')

        return serialized_fmu

    cpdef deserialize_fmu_state(self, serialized_fmu):
        """
        Deserialize the provided byte_vector and returns the corresponding FMU-state.

        Example::

            FMU_state = Model.get_fmu_state()
            serialized_fmu = Model.serialize_fmu_state(FMU_state)
            FMU_state = Model.deserialize_fmu_state(serialized_fmu)
        """

        cdef int status
        cdef N.ndarray[FMIL.fmi2_byte_t, ndim=1, mode='c'] ser_fmu = serialized_fmu
        cdef FMUState2 state = FMUState2()
        cdef FMIL.size_t n_byte = len(ser_fmu)

        status = FMIL.fmi2_import_de_serialize_fmu_state(self._fmu, <FMIL.fmi2_byte_t *> ser_fmu.data, n_byte, state.fmu_state)

        if status != 0:
            raise FMUException('An error occured while deserializing the FMU-state, see the log for possible more information')

        return state

    cpdef serialized_fmu_state_size(self, state):
        """
        Returns the required size of a vector needed to serialize the specified FMU-state
        """

        cdef int status
        cdef FMUState2 internal_state = state
        cdef FMIL.size_t n_bytes

        status = FMIL.fmi2_import_serialized_fmu_state_size(self._fmu, internal_state.fmu_state, &n_bytes)

        if status != 0:
            raise FMUException('An error occured while computing the FMU-state size, see the log for possible more information')

        return n_bytes


    #Derivatives

    def get_directional_derivative(self, var_ref, func_ref, v):
        """
        Returns the directional derivatives of the functions with respect
        to the given variables and in the given direction.
        In other words, it returns linear combinations of the partial derivatives
        of the given functions with respect to the selected variables.
        The point of eveluation is the current time-point.

        Parameters::

            var_ref --
                A list of variable references that the partial derivatives
                will be calculated with respect to

            func_ref --
                A list of function references for which the partial derivatives will be calculated
            v --
                A list of numbers specifing the linear combination of the partial derivatives

        Returns::

            value --
                A vector with the directional derivatives (linear combination of
                partial derivatives) evaluated in the current time point.

        Example::

            Model.get_directional_derivative(var_ref = [0,1], func_ref = [2,3], v = [1,2])
            This returns a vector with two values where:

            values[0] = (df2/dv0) * 1 + (df2/dv1) * 2
            values[1] = (df3/dv0) * 1 + (df3/dv1) * 2

            and right hand side is evaluated in the current time point.

        """

        cdef int status
        cdef FMIL.size_t nv, nz

        #input arrays
        cdef N.ndarray[FMIL.fmi2_real_t, ndim=1, mode='c'] v_ref = N.zeros(len(var_ref),  dtype = N.double)
        cdef N.ndarray[FMIL.fmi2_real_t, ndim=1, mode='c'] z_ref = N.zeros(len(func_ref), dtype = N.double)
        cdef N.ndarray[FMIL.fmi2_real_t, ndim=1, mode='c'] dv    = N.zeros(len(v),        dtype = N.double)
        #output array
        cdef N.ndarray[FMIL.fmi2_real_t, ndim=1, mode='c'] dz    = N.zeros(len(func_ref), dtype = N.double)

        if not FMIL.fmi2_import_get_capability(self._fmu, FMIL.fmi2_me_providesDirectionalDerivatives):
            raise FMUException('This FMU does not provide directional derivatives')

        if len(var_ref) != len(v):
            raise FMUException('The length of the list with variables (var_ref) and the seed vector (V) are not equal')

        for i in range(len(var_ref)):
            v_ref[i] = var_ref[i]
            dv[i] = v[i]
        for j in range(len(func_ref)):
            z_ref[j] = func_ref[j]

        nv = len(v_ref)
        nz = len(z_ref)

        status = FMIL.fmi2_import_get_directional_derivative(self._fmu, <FMIL.fmi2_value_reference_t*> v_ref.data, nv, <FMIL.fmi2_value_reference_t*> z_ref.data, nz, <FMIL.fmi2_real_t*> dv.data, <FMIL.fmi2_real_t*> dz.data)

        if status != 0:
            raise FMUException('An error occured while getting the directional derivative, see the log for possible more information')

        return dz


    #Other functions

    def get_ode_sizes(self):
        """
        Returns the number of continuous states and the number of event
        indicators.

        Returns::

            nbr_cont --
                The number of continuous states.

            nbr_ind --
                The number of event indicators.

        Example::

            [nCont, nEvent] = model.get_ode_sizes()
        """
        return self._nContinuousStates, self._nEventIndicators

    def get_default_experiment_start_time(self):
        """
        Returns the default experiment start time as defined the XML
        description.
        """
        return FMIL.fmi2_import_get_default_experiment_start(self._fmu)

    def get_default_experiment_stop_time(self):
        """
        Returns the default experiment stop time as defined the XML
        description.
        """
        return FMIL.fmi2_import_get_default_experiment_stop(self._fmu)

    def get_default_experiment_tolerance(self):
        """
        Returns the default experiment tolerance as defined in the XML
        description.
        """
        return FMIL.fmi2_import_get_default_experiment_tolerance(self._fmu)

    def get_capability_flags(self):
        """
        Returns a dictionary with the cability flags of the FMU.

        Capabilities::

            me_needsExecutionTool
            me_completedIntegratorStepNotNeeded
            me_canBeInstantiatedOnlyOncePerProcess
            me_canNotUseMemoryManagementFunctions
            me_canGetAndSetFMUstate
            me_canSerializeFMUstate
            me_providesDirectionalDerivatives
            me_completedEventIterationIsProvided
            cs_needsExecutionTool
            cs_canHandleVariableCommunicationStepSize
            cs_canHandleEvents
            cs_canInterpolateInputs
            cs_maxOutputDerivativeOrder
            cs_canRunAsynchronuously
            cs_canSignalEvents
            cs_canBeInstantiatedOnlyOncePerProcess
            cs_canNotUseMemoryManagementFunctions
            cs_canGetAndSetFMUstate
            cs_canSerializeFMUstate
            capabilities_Num
        """
        cdef dict capabilities = {}
        cdef dict cap          = {}

        capabilities['me_needsExecutionTool']                     = bool(FMIL.fmi2_import_get_capability(self._fmu, FMIL.fmi2_me_needsExecutionTool))
        capabilities['me_completedIntegratorStepNotNeeded']       = bool(FMIL.fmi2_import_get_capability(self._fmu, FMIL.fmi2_me_completedIntegratorStepNotNeeded))
        capabilities['me_canBeInstantiatedOnlyOncePerProcess']    = bool(FMIL.fmi2_import_get_capability(self._fmu, FMIL.fmi2_me_canBeInstantiatedOnlyOncePerProcess))
        capabilities['me_canNotUseMemoryManagementFunctions']     = bool(FMIL.fmi2_import_get_capability(self._fmu, FMIL.fmi2_me_canNotUseMemoryManagementFunctions))
        capabilities['me_canGetAndSetFMUstate']                   = bool(FMIL.fmi2_import_get_capability(self._fmu, FMIL.fmi2_me_canGetAndSetFMUstate))
        capabilities['me_canSerializeFMUstate']                   = bool(FMIL.fmi2_import_get_capability(self._fmu, FMIL.fmi2_me_canSerializeFMUstate))
        capabilities['me_providesDirectionalDerivatives']         = bool(FMIL.fmi2_import_get_capability(self._fmu, FMIL.fmi2_me_providesDirectionalDerivatives))
        capabilities['me_completedEventIterationIsProvided']      = bool(FMIL.fmi2_import_get_capability(self._fmu, FMIL.fmi2_me_completedEventIterationIsProvided))
        capabilities['cs_needsExecutionTool']                     = bool(FMIL.fmi2_import_get_capability(self._fmu, FMIL.fmi2_cs_needsExecutionTool))
        capabilities['cs_canHandleVariableCommunicationStepSize'] = bool(FMIL.fmi2_import_get_capability(self._fmu, FMIL.fmi2_cs_canHandleVariableCommunicationStepSize))
        capabilities['cs_canHandleEvents']                        = bool(FMIL.fmi2_import_get_capability(self._fmu, FMIL.fmi2_cs_canHandleEvents))
        capabilities['cs_canInterpolateInputs']                   = bool(FMIL.fmi2_import_get_capability(self._fmu, FMIL.fmi2_cs_canInterpolateInputs))
        capabilities['cs_maxOutputDerivativeOrder']               = FMIL.fmi2_import_get_capability(self._fmu, FMIL.fmi2_cs_maxOutputDerivativeOrder)
        capabilities['cs_canRunAsynchronuously']                  = bool(FMIL.fmi2_import_get_capability(self._fmu, FMIL.fmi2_cs_canRunAsynchronuously))
        capabilities['cs_canSignalEvents']                        = bool(FMIL.fmi2_import_get_capability(self._fmu, FMIL.fmi2_cs_canSignalEvents))
        capabilities['cs_canBeInstantiatedOnlyOncePerProcess']    = bool(FMIL.fmi2_import_get_capability(self._fmu, FMIL.fmi2_cs_canBeInstantiatedOnlyOncePerProcess))
        capabilities['cs_canNotUseMemoryManagementFunctions']     = bool(FMIL.fmi2_import_get_capability(self._fmu, FMIL.fmi2_cs_canNotUseMemoryManagementFunctions))
        capabilities['cs_canGetAndSetFMUstate']                   = bool(FMIL.fmi2_import_get_capability(self._fmu, FMIL.fmi2_cs_canGetAndSetFMUstate))
        capabilities['cs_canSerializeFMUstate']                   = bool(FMIL.fmi2_import_get_capability(self._fmu, FMIL.fmi2_cs_canSerializeFMUstate))
        capabilities['capabilities_Num']                          = FMIL.fmi2_import_get_capability(self._fmu, FMIL.fmi2_capabilities_Num)

        if self._fmu_kind == FMIL.fmi2_fmu_kind_me:
            for key in sorted(capabilities.keys())[12:20]:
                cap[key] = capabilities[key]
            key = sorted(capabilities.keys())[0]
            cap[key] = capabilities[key]
            return cap

        elif self._fmu_kind == FMIL.fmi2_fmu_kind_cs:
            for key in sorted(capabilities.keys())[0:12]:
                cap[key] = capabilities[key]
            return cap

        else:
            return capabilities



    #Model-functions

    def get_version(self):
        """
        Returns the FMI version of the Model which it was generated according.

        Returns::

            version --
                The version.

        Example::

            model.version
        """
        cdef char* version = FMIL.fmi2_import_get_version(self._fmu)
        return version

    def get_name(self):
        """
        Return the model name as used in the modeling environment.
        """
        return self._modelName

    def get_author(self):
        """
        Return the name and organization of the model author.
        """
        cdef char* author
        author = FMIL.fmi2_import_get_author(self._fmu)
        return author if author != NULL else ""

    def get_description(self):
        """
        Return the model description.
        """
        cdef char* desc
        desc = FMIL.fmi2_import_get_description(self._fmu)
        return desc if desc != NULL else ""

    def get_generation_tool(self):
        """
        Return the model generation tool.
        """
        cdef char* gen
        gen = FMIL.fmi2_import_get_generation_tool(self._fmu)
        return gen if gen != NULL else ""

    def get_guid(self):
        """
        Return the model GUID.
        """
        guid = FMIL.fmi2_import_get_GUID(self._fmu)
        return guid

    def get_identifier(self):
        """
        Return the model identifier, name of binary model file and prefix in
        the C-function names of the model.
        """
        return self._modelId

    def get_model_types_platform(self):
        """
        Returns the set of valid compatible platforms for the Model, extracted
        from the XML.

        Returns::

            model_types_platform --
                The valid platforms.

        Example::

            model.get_model_types_platform()
        """
        return FMIL.fmi2_import_get_types_platform(self._fmu)


cdef class FMUModelCS2(FMUModelBase2):
    """
    Co-simulation model loaded from a dll
    """

    #Init/dealloc/instantiate
    def __init__(self, fmu, path = '.', enable_logging = True, log_file_name = ""):
        #Call super
        FMUModelBase2.__init__(self, fmu, path, enable_logging, log_file_name)

        if self._fmu_kind != FMIL.fmi2_fmu_kind_cs:
            if self._fmu_kind != FMIL.fmi2_fmu_kind_me_and_cs:
                raise FMUException("This class only supports FMI 1.0 for Co-simulation.")

        self._modelId = FMIL.fmi2_import_get_model_identifier_CS(self._fmu)
        self.instantiate_slave()

    def __dealloc__(self):
        """
        Deallocate memory allocated
        """
        if self._allocated_fmu:
            FMIL.fmi2_import_terminate_slave(self._fmu)
            FMIL.fmi2_import_free_slave_instance(self._fmu)

        if self._allocated_dll:
            FMIL.fmi2_import_destroy_dllfmu(self._fmu)

        if self._allocated_xml:
            FMIL.fmi2_import_free(self._fmu)

        if self._allocated_context:
            FMIL.fmi_import_free_context(self._context)

        if self._fmu_temp_dir:
            FMIL.fmi_import_rmdir(&self.callbacks, self._fmu_temp_dir)

    def instantiate_slave(self, name = 'Slave', visible = False):
        """
        Instantiate the slave.

        Parameters::

            name --
                The name of the instance.
                Default: 'Slave'

            visible --
                Defines if the simulator application window should be visible or not.
                Default: False, not visible.

        Calls the low-level FMI function: fmiInstantiateSlave.
        """

        #cdef FMIL.fmi2_boolean_t log
        #cdef FMIL.fmi2_real_t    timeout     = 0.0
        #cdef FMIL.fmi2_boolean_t interactive = 0
        cdef FMIL.fmi2_boolean_t _visible = 0
        cdef object              location = ""
        cdef int                 status




        #if logging:
            #log = FMI_TRUE
        #    log = 1
        #else:
            #log = FMI_FALSE
        #    log = 0

        if visible:
            _visible = 1

        status = FMIL.fmi2_import_instantiate_slave(self._fmu, name, location, _visible)

        if status != FMIL.jm_status_success:
            raise FMUException('Failed to instantiate the slave.')

        #Just to be safe, some problems with Dymola (2012) FMUs not reacting
        #to logging when set to the instantiate method.
        #status = FMIL.fmi1_import_set_debug_logging(self._fmu, log)

        #if status != 0:
        #    raise FMUException('Failed to set the debugging option.')

    def initialize(self, relTol=None, tStart=0.0, tStop=1.0, StopTimeDefined=False):
        """
        Initializes the slave.

        Parameters::

            relTol --
            tStart --
            tSTop --
            StopTimeDefined --

        Calls the low-level FMU function: fmiInstantiateSlave
        """
        cdef int status
        cdef FMIL.fmi2_boolean_t stopDefined
        cdef FMIL.fmi2_real_t    relativeTol

        if StopTimeDefined:
            stopDefined = 1
        else:
            stopDefined = 0

        if relTol is None:
            relativeTol = self.get_default_experiment_tolerance


        self.time = tStart
        status = FMIL.fmi2_import_initialize_slave(self._fmu, relativeTol, tStart, stopDefined, tStop)

        if status != FMIL.fmi2_status_ok:
            raise FMUException("The slave failed to initialize.")

        self._allocated_fmu = True

    def reset_slave(self):
        """
        Function called by the master after a simulation before
        starting a new one. Note that the envoronment has to initialize
        the FMU again after this functioncall.
        """

        cdef int status

        status = FMIL.fmi2_import_reset_slave(self._fmu)
        if status != 0:
            raise FMUException('An error occured when reseting the slave, see the log for possible more information')



    #time
    cpdef _get_time(self):
        return self.__t

    cpdef _set_time(self, FMIL.fmi2_real_t t):
        self.__t = t

    time = property(_get_time,_set_time, doc =
    """
    Property for accessing the current time of the simulation. Calls the
    low-level FMI function: fmiSetTime.
    """)



    #step and derivatives
    def do_step(self, FMIL.fmi2_real_t current_t, FMIL.fmi2_real_t step_size, new_step=True):
        """
        Performs an integrator step.

        Parameters::

            current_t --
                    The current communication point (current time) of
                    the master.
            step_size --
                    The length of the step to be taken.
            new_step --
                    True the last step was accepted by the master and
                    False if not.

        Returns::

            status --
                    The status of function which can be checked against
                    FMI_OK, FMI_WARNING. FMI_DISCARD, FMI_ERROR,
                    FMI_FATAL,FMI_PENDING...

        Calls the underlying low-level function fmiDoStep.
        """
        cdef int status
        cdef FMIL.fmi2_boolean_t new_s

        if new_step:
            new_s = 1
        else:
            new_s = 0

        self.time = current_t + step_size

        status = FMIL.fmi2_import_do_step(self._fmu, current_t, step_size, new_s)

        return status

    def cancel_step(self):
        """
        Cancel a current integrator step. Can only be called if the
        status from do_step returns FMI_PENDING.
        After this function has been called, only calls to the low-level
        functions:
            -fmiTerminateSlave
            -fmiResetSlave
            -fmiFreeSlaveInstance
        are allowed
        """

        cdef int status

        status = FMIL.fmi2_import_cancel_step(self._fmu)
        if status != 0:
            raise FMUException('An error occured while canceling the step')


    def set_input_derivatives(self, variables, values, FMIL.fmi2_integer_t order):
        """
        Sets the input derivative order for the specified variables.

        Parameters::

                variables --
                        The variables for which the input derivative
                        should be set.
                values --
                        The actual values.
                order --
                        The derivative order to set.
        """
        cdef int          status
        cdef unsigned int can_interpolate_inputs
        cdef FMIL.size_t  nref
        #cdef FMIL.fmi1_import_capabilities_t *fmu_capabilities
        cdef N.ndarray[FMIL.fmi2_integer_t, ndim=1, mode='c']         orders
        cdef N.ndarray[FMIL.fmi2_value_reference_t, ndim=1, mode='c'] value_refs
        cdef N.ndarray[FMIL.fmi2_real_t, ndim=1, mode='c']            val = N.array(values, dtype=N.float, ndmin=1).flatten()

        nref = len(val)
        orders = N.array([0]*nref, dtype=N.int32)

        can_interpolate_inputs = FMIL.fmi2_import_get_capability(self._fmu, FMIL.fmi2_cs_canInterpolateInputs)
        #NOTE IS THIS THE HIGHEST ORDER OF INTERPOLATION OR SIMPLY IF IT CAN OR NOT?

        if order < 1:
            raise FMUException("The order must be greater than zero.")
        if not can_interpolate_inputs:
            raise FMUException("The FMU does not support input derivatives.")

        if isinstance(variables,str):
            value_refs = N.array([0], dtype=N.uint32, ndmin=1).flatten()
            value_refs[0] = self.get_variable_valueref(variables)
        elif isinstance(variables,list) and N.prod([int(isinstance(v,str)) for v in variables]): #prod equals 0 or 1
            value_refs = N.array([0]*nref, dtype=N.uint32,ndmin=1).flatten()
            for i in range(nref):
                value_refs[i] = self.get_variable_valueref(variables[i])
                orders[i] = order
        else:
            raise FMUException("The variables must either be a string or a list of strings")

        status = FMIL.fmi2_import_set_real_input_derivatives(self._fmu, <FMIL.fmi2_value_reference_t*> value_refs.data, nref,
                                                                <FMIL.fmi2_integer_t*> orders.data, <FMIL.fmi2_real_t*> val.data)

        if status != 0:
            raise FMUException('Failed to set the Real input derivatives.')

    def get_output_derivatives(self, variables, FMIL.fmi2_integer_t order):
        """
        Returns the output derivatives for the specified variables. The
        order specifies the nth-derivative.

        Parameters::

                variables --
                        The variables for which the output derivatives
                        should be returned.
                order --
                        The derivative order.
        """
        cdef int status
        cdef unsigned int max_output_derivative
        cdef FMIL.size_t  nref
        #cdef FMIL.fmi2_import_capabilities_t *fmu_capabilities
        cdef N.ndarray[FMIL.fmi2_real_t, ndim=1, mode='c']            values
        cdef N.ndarray[FMIL.fmi2_value_reference_t, ndim=1, mode='c'] value_refs
        cdef N.ndarray[FMIL.fmi2_integer_t, ndim=1, mode='c']         orders


        max_output_derivative = FMIL.fmi2_import_get_capability(self._fmu, FMIL.fmi2_cs_maxOutputDerivativeOrder)

        if order < 1 or order > max_output_derivative:
            raise FMUException("The order must be greater than zero and below the maximum output derivative support of the FMU (%d)."%max_output_derivative)

        if isinstance(variables,str):
            nref = 1
            value_refs = N.array([0], dtype=N.uint32, ndmin=1).flatten()
            orders = N.array(order, dtype=N.int32)
            value_refs[0] = self.get_variable_valueref(variables)
        elif isinstance(variables,list) and N.prod([int(isinstance(v,str)) for v in variables]): #prod equals 0 or 1
            nref = len(variables)
            value_refs = N.array([0]*nref, dtype=N.uint32, ndmin=1).flatten()
            orders = N.array([0]*nref, dtype=N.int32)
            for i in range(nref):
                value_refs[i] = self.get_variable_valueref(variables[i])
                orders[i] = order
        else:
            raise FMUException("The variables must either be a string or a list of strings")

        values = N.array([0.0]*nref, dtype=N.float, ndmin=1)

        status = FMIL.fmi2_import_get_real_output_derivatives(self._fmu, <FMIL.fmi2_value_reference_t*> value_refs.data, nref,
                                                            <FMIL.fmi2_integer_t*> orders.data, <FMIL.fmi2_real_t*> values.data)

        if status != 0:
            raise FMUException('Failed to get the Real output derivatives.')

        return values


    #Variable status

    def get_status(self, status_kind):
        """
        Retrieves the fmi-status for the the specified fmi-staus-kind:
            fmiDoStepStatus       = 0
            fmiPendingStatus      = 1
            fmiLastSuccessfulTime = 2
            fmiTerminated         = 3

        Returns::
            status_ok      = 0
            status_warning = 1
            status_discard = 2
            status_error   = 3
            status_fatal   = 4
            status_pending = 5
        """

        cdef int status
        cdef int fmi_status_kind
        cdef int status_value

        if status_kind >= 0 and status_kind <= 3:
            fmi_status_kind = status_kind
        else:
            raise FMUException('Status kind has to be between 0 and 3')

        status = FMIL.fmi2_import_get_status(self._fmu, fmi_status_kind, &status_value)
        if status != 0:
            raise FMUException('An error occured while retriving the status')

        return status_value

    def get_real_status(self, status_kind):
        """
        Retrieves the status, represented as a real-value,
        for the specified fmi-status-kind.
        See docstring for function get_status() for more
        information about fmi-status-kind.
        """

        cdef int status
        cdef int fmi_status_kind
        cdef FMIL.fmi2_real_t output

        if status_kind >= 0 and status_kind <= 3:
            fmi_status_kind = status_kind
        else:
            raise FMUException('Status kind has to be between 0 and 3')


        status = FMIL.fmi2_import_get_real_status(self._fmu, fmi_status_kind, &output)
        if status != 0:
            raise FMUException('An error occured while retriving the status')

        return output

    def get_integer_status(self, status_kind):
        """
        Retrieves the status, represented as a integer-value,
        for the specified fmi-status-kind.
        See docstring for function get_status() for more
        information about fmi-status-kind.
        """

        cdef int status
        cdef int fmi_status_kind
        cdef FMIL.fmi2_integer_t output

        if status_kind >= 0 and status_kind <= 3:
            fmi_status_kind = status_kind
        else:
            raise FMUException('Status kind has to be between 0 and 3')


        status = FMIL.fmi2_import_get_integer_status(self._fmu, fmi_status_kind, &output)
        if status != 0:
            raise FMUException('An error occured while retriving the status')

        return output

    def get_boolean_status(self, status_kind):
        """
        Retrieves the status, represented as a boolean-value,
        for the specified fmi-status-kind.
        See docstring for function get_status() for more
        information about fmi-status-kind.
        """

        cdef int status
        cdef int fmi_status_kind
        cdef FMIL.fmi2_boolean_t output

        if status_kind >= 0 and status_kind <= 3:
            fmi_status_kind = status_kind
        else:
            raise FMUException('Status kind has to be between 0 and 3')


        status = FMIL.fmi2_import_get_boolean_status(self._fmu, fmi_status_kind, &output)
        if status != 0:
            raise FMUException('An error occured while retriving the status')

        return output

    def get_string_status(self, status_kind):
        """
        Retrieves the status, represented as a string-value,
        for the specified fmi-status-kind.
        See docstring for function get_status() for more
        information about fmi-status-kind.
        """

        cdef int status
        cdef int fmi_status_kind
        cdef FMIL.fmi2_string_t output

        if status_kind >= 0 and status_kind <= 3:
            fmi_status_kind = status_kind
        else:
            raise FMUException('Status kind has to be between 0 and 3')


        status = FMIL.fmi2_import_get_string_status(self._fmu, fmi_status_kind, &output)
        if status != 0:
            raise FMUException('An error occured while retriving the status')

        return output



    #simulate
    def simulate(self,
                 start_time=0.0,
                 final_time=1.0,
                 input=(),
                 algorithm='FMICSAlg',
                 options={}):
        """
        Compact function for model simulation.

        The simulation method depends on which algorithm is used, this can be
        set with the function argument 'algorithm'. Options for the algorithm
        are passed as option classes or as pure dicts. See
        FMUModel.simulate_options for more details.

        The default algorithm for this function is FMICSAlg.

        Parameters::

            start_time --
                Start time for the simulation.
                Default: 0.0

            final_time --
                Final time for the simulation.
                Default: 1.0

            input --
                Input signal for the simulation. The input should be a 2-tuple
                consisting of first the names of the input variable(s) and then
                the data matrix.
                Default: Empty tuple.

            algorithm --
                The algorithm which will be used for the simulation is specified
                by passing the algorithm class as string or class object in this
                argument. 'algorithm' can be any class which implements the
                abstract class AlgorithmBase (found in algorithm_drivers.py). In
                this way it is possible to write own algorithms and use them
                with this function.
                Default: 'FMICSAlg'

            options --
                The options that should be used in the algorithm. For details on
                the options do:

                    >> myModel = FMUModel(...)
                    >> opts = myModel.simulate_options()
                    >> opts?

                Valid values are:
                    - A dict which gives AssimuloFMIAlgOptions with
                      default values on all options except the ones
                      listed in the dict. Empty dict will thus give all
                      options with default values.
                    - An options object.
                Default: Empty dict

        Returns::

            Result object, subclass of common.algorithm_drivers.ResultBase.
        """
        return self._exec_simulate_algorithm(start_time,
                                             final_time,
                                             input,
                                             'pyfmi.fmi_algorithm_drivers',
                                             algorithm,
                                             options)

    def simulate_options(self, algorithm='FMICSAlg'):
        """
        Get an instance of the simulate options class, prefilled with default
        values. If called without argument then the options class for the
        default simulation algorithm will be returned.

        Parameters::

            algorithm --
                The algorithm for which the options class should be fetched.
                Possible values are: 'FMICSAlg'.
                Default: 'FMICSAlg'

        Returns::

            Options class for the algorithm specified with default values.
        """
        return self._default_options('pyfmi.fmi_algorithm_drivers', algorithm)

cdef class FMUModelME2(FMUModelBase2):
    """
    Model-exchange model loaded from a dll
    """

    def __init__(self, fmu, path = '.', enable_logging = True, log_file_name = ""):

        #Call super
        FMUModelBase2.__init__(self, fmu, path, enable_logging, log_file_name)

        if self._fmu_kind != FMIL.fmi2_fmu_kind_me:
            if self._fmu_kind != FMIL.fmi2_fmu_kind_me_and_cs:
                raise FMUException('This class only supports FMI 2.0 for Model Exchange.')


        self._modelId = FMIL.fmi2_import_get_model_identifier_ME(self._fmu)
        self.instantiate_model()



    def __dealloc__(self):
        """
        Deallocate memory allocated
        """

        if self._allocated_fmu:
            FMIL.fmi2_import_terminate(self._fmu)
            FMIL.fmi2_import_free_model_instance(self._fmu)

        if self._allocated_dll:
            FMIL.fmi2_import_destroy_dllfmu(self._fmu)

        if self._allocated_xml:
            FMIL.fmi2_import_free(self._fmu)

        if self._allocated_context:
            FMIL.fmi_import_free_context(self._context)

        if self._fmu_temp_dir:
            FMIL.fmi_import_rmdir(&self.callbacks, self._fmu_temp_dir)


    # Istantiate/initialize/reset/terminate
    def instantiate_model(self, name= 'Model', visible = False):
        """
        Instantiate the model.

        Parameters::

            name --
                The name of the instance.
                Default: 'Model'

            visible --
                Defines if the simulator application window should be visible or not.
                Default: False, not visible.

        Calls the low-level FMI function: fmiInstantiateModel.
        """

        cdef FMIL.fmi2_boolean_t  log
        cdef FMIL.fmi2_boolean_t  vis
        cdef int status

        """
        if logging:
            log = 1
        else:
            log = 0
        """
        if visible:
            vis = 1
        else:
            vis = 0

        status = FMIL.fmi2_import_instantiate_model(self._fmu, name, NULL, vis)

        if status != FMIL.jm_status_success:
            raise FMUException('Failed to instantiate the model.')

        #Just to be safe, some problems with Dymola (2012) FMUs not reacting
        #to logging when set to the instantiate method.
        #status = FMIL.fmi1_import_set_debug_logging(self._fmu, log)

    def initialize(self, tolControlled = True, relativeTolerance = None):
        """
        Initializes the model and computes initial values for all variables,
        including setting the start values of variables defined with a the start
        attribute in the XML-file.

        Parameters::

            tolControlled --
                If the model are going to be called by numerical solver using
                step-size control. Boolean flag.
            relativeTolerance --
                If the model are controlled by a numerical solver using
                step-size control, the same tolerance should be provided here.
                Else the default tolerance from the XML-file are used.

        Calls the low-level FMI function: fmiInitialize.
        """
        cdef FMIL.fmi2_boolean_t tolerance_controlled
        cdef FMIL.fmi2_real_t    tolerance

        #Trying to set the initial time from the xml file, else 0.0
        if self.time == None:
            self.time = FMIL.fmi2_import_get_default_experiment_start(self._fmu)

        if tolControlled:
            tolerance_controlled = 1
            if relativeTolerance == None:
                tolerance = FMIL.fmi2_import_get_default_experiment_tolerance(self._fmu)
            else:
                tolerance = relativeTolerance
        else:
            tolerance_controlled = 0
            tolerance = 0.0

        status = FMIL.fmi2_import_initialize_model(self._fmu, tolerance_controlled, tolerance, &self._eventInfo)

        if status == 1:
            if self._enable_logging:
                logging.warning(
                    'Initialize returned with a warning.' \
                    ' Check the log for information (FMUModel.get_log).')
            else:
                logging.warning('Initialize returned with a warning.' \
                    ' Enable logging for more information, (FMUModel(..., enable_logging=True)).')

        if status > 1:
            if self._enable_logging:
                raise FMUException(
                    'Initialize returned with a error.' \
                    ' Check the log for information (FMUModel.get_log).')
            else:
                raise FMUException('Initialize returned with a error.' \
                    ' Enable logging for more information, (FMUModel(..., enable_logging=True)).')

        self._allocated_fmu = True

    def reset(self):
        """
        This metod resets the FMU by first calling fmiTerminate and
        fmiFreeModelInstance and then reloades the DLL and finally
        reinstantiates using fmiInstantiateModel.
        """
        if self._allocated_fmu:
            FMIL.fmi2_import_terminate(self._fmu)
            FMIL.fmi2_import_free_model_instance(self._fmu)

        if self._allocated_dll:
            FMIL.fmi2_import_destroy_dllfmu(self._fmu)

        status = FMIL.fmi2_import_create_dllfmu(self._fmu, self._fmu_kind, &self.callBackFunctions)
        if status == FMIL.jm_status_error:
            raise FMUException("The DLL could not be reloaded, check the log for more information.")

        #Default values
        self.__t = None

        #Internal values
        #self._file_open = False
        #self._npoints = 0
        self._log = []

        #Instantiates the model
        self.instantiate_model()

    def terminate(self):
        """
        Calls the FMI function fmiTerminate() on the FMU.
        After this call, any call to a function changing the state of the FMU will fail.
        """
        FMIL.fmi2_import_terminate(self._fmu)



    #Time-functions
    cpdef _get_time(self):
        return self.__t

    cpdef _set_time(self, FMIL.fmi2_real_t t):

        cdef int status
        status = FMIL.fmi2_import_set_time(self._fmu, t)

        if status != 0:
            raise FMUException('Failed to set the time.')
        self.__t = t

    time = property(_get_time,_set_time, doc =
    """
    Property for accessing the current time of the simulation. Calls the
    low-level FMI function: fmiSetTime.
    """)


    #Event functions
    def get_event_info(self):
        """
        Returns the event information from the FMU.

        Returns::

            The event information, a struct which contains:

            iterationConverged --
                Event iteration converged (if True).

            stateValueReferencesChanged --
                ValueReferences of states x changed (if True).

            stateValuesChanged --
                Values of states x have changed (if True).

            terminateSimulation --
                Error, terminate simulation (if True).

            upcomingTimeEvent -
                If True, nextEventTime is the next time event.

            nextEventTime --
                The next time event.

        Example::

            event_info    = model.event_info
            nextEventTime = model.event_info.nextEventTime
        """

        self._pyEventInfo.iterationConverged          = self._eventInfo.iterationConverged == 1
        self._pyEventInfo.stateValueReferencesChanged = self._eventInfo.stateValueReferencesChanged == 1
        self._pyEventInfo.stateValuesChanged          = self._eventInfo.stateValuesChanged == 1
        self._pyEventInfo.terminateSimulation         = self._eventInfo.terminateSimulation == 1
        self._pyEventInfo.upcomingTimeEvent           = self._eventInfo.upcomingTimeEvent == 1
        self._pyEventInfo.nextEventTime               = self._eventInfo.nextEventTime

        return self._pyEventInfo

    def get_event_indicators(self):
        """
        Returns the event indicators at the current time-point.

        Return::

            evInd --
                The event indicators as an array.

        Example::

            evInd = model.get_event_indicators()

        Calls the low-level FMI function: fmiGetEventIndicators
        """
        cdef int status
        cdef N.ndarray[FMIL.fmi2_real_t, ndim=1, mode='c'] values = N.empty(self._nEventIndicators, dtype=N.double)

        status = FMIL.fmi2_import_get_event_indicators(self._fmu, <FMIL.fmi2_real_t*> values.data, self._nEventIndicators)

        if status != 0:
            raise FMUException('Failed to get the event indicators.')

        return values

    def event_update(self, intermediateResult=False):
        """
        Updates the event information at the current time-point. If
        intermediateResult is set to True the update_event will stop at each
        event iteration which would require to loop until
        event_info.iterationConverged == fmiTrue.

        Parameters::

            intermediateResult --
                If set to True, the update_event will stop at each event
                iteration.
                Default: False.

        Example::

            model.event_update()

        Calls the low-level FMI function: fmiEventUpdate
        """
        cdef int status
        cdef FMIL.fmi2_boolean_t intermediate_result

        if intermediateResult:
            intermediate_result = 1
            status = FMIL.fmi2_import_eventUpdate(self._fmu, intermediate_result, &self._eventInfo)
        else:
            intermediate_result = 0
            status = FMIL.fmi2_import_eventUpdate(self._fmu, intermediate_result, &self._eventInfo)

        if status != 0:
            raise FMUException('Failed to update the events.')

    def get_tolerances(self):
        """
        Returns the relative and absolute tolerances. If the relative tolerance
        is defined in the XML-file it is used, otherwise a default of 1.e-4 is
        used. The absolute tolerance is calculated and returned according to
        the FMI specification, atol = 0.01*rtol*(nominal values of the
        continuous states).

        Returns::

            rtol --
                The relative tolerance.

            atol --
                The absolute tolerance.

        Example::

            [rtol, atol] = model.get_tolerances()
        """
        #rtol = FMIL.fmi1_import_get_default_experiment_tolerance(self._fmu)
        rtol = self.get_default_experiment_tolerance()
        atol = 0.01*rtol*self.nominal_continuous_states

        return [rtol, atol]

    cpdef completed_event_iteration(self):
        """
        This function has to be called by the solver when the global
        event iteration has converged.
        """

        cdef int status

        status = FMIL.fmi2_import_completed_event_iteration(self._fmu)

        if status != 0:
            raise FMUException('An error occured when updating FMU after global event iteration has converged ')

        return status



    #Step, continuity and derivatives functions
    def _get_continuous_states(self):
        cdef int status
        cdef N.ndarray[FMIL.fmi2_real_t, ndim=1, mode='c'] ndx = N.zeros(self._nContinuousStates, dtype=N.double)
        status = FMIL.fmi2_import_get_continuous_states(self._fmu, <FMIL.fmi2_real_t*> ndx.data ,self._nContinuousStates)

        if status != 0:
            raise FMUException('Failed to retrieve the continuous states.')

        return ndx

    def _set_continuous_states(self, N.ndarray[FMIL.fmi2_real_t] values):
        cdef int status
        cdef N.ndarray[FMIL.fmi2_real_t, ndim=1,mode='c'] ndx = values  #N.array(values,dtype=N.double,ndmin=1).flatten()

        if ndx.size != self._nContinuousStates:
            raise FMUException(
                'Failed to set the new continuous states. ' \
                'The number of values are not consistent with the number of '\
                'continuous states.')

        status = FMIL.fmi2_import_set_continuous_states(self._fmu, <FMIL.fmi1_real_t*> ndx.data , self._nContinuousStates)

        if status >= 3:
            raise FMUException('Failed to set the new continuous states.')

    continuous_states = property(_get_continuous_states, _set_continuous_states,
        doc=
    """
    Property for accessing the current values of the continuous states. Calls
    the low-level FMI function: fmiSetContinuousStates/fmiGetContinuousStates.
    """)

    def _get_nominal_continuous_states(self):
        cdef int status
        cdef N.ndarray[FMIL.fmi2_real_t, ndim=1, mode='c'] ndx = N.zeros(self._nContinuousStates, dtype=N.double)

        status = FMIL.fmi2_import_get_nominal_continuous_states(
                self._fmu, <FMIL.fmi2_real_t*> ndx.data, self._nContinuousStates)

        if status != 0:
            raise FMUException('Failed to get the nominal values.')

        return ndx

    nominal_continuous_states = property(_get_nominal_continuous_states, doc =
    """
    Property for accessing the nominal values of the continuous states. Calls
    the low-level FMI function: fmiGetNominalContinuousStates.
    """)

    cpdef get_derivatives(self):
        """
        Returns the derivative of the continuous states.

        Returns::

            dx --
                The derivative as an array.

        Example::

            dx = model.get_derivatives()

        Calls the low-level FMI function: fmiGetDerivatives
        """
        cdef int status
        cdef N.ndarray[FMIL.fmi2_real_t, ndim=1, mode='c'] values = N.empty(self._nContinuousStates, dtype = N.double)

        status = FMIL.fmi2_import_get_derivatives(self._fmu, <FMIL.fmi2_real_t*> values.data, self._nContinuousStates)

        if status != 0:
            raise FMUException('Failed to get the derivative values.')

        return values

    def get_state_value_references(self):
        """
        Returns the continuous states valuereferences.

        Returns::

            val --
                The references to the continuous states.

        Example::

            val = model.get_continuous_value_reference()

        Calls the low-level FMI function: fmiGetStateValueReferences
        """
        cdef int status
        cdef N.ndarray[FMIL.fmi2_value_reference_t, ndim=1, mode='c'] values = N.zeros(self._nContinuousStates, dtype=N.uint32)

        status = FMIL.fmi2_import_get_state_value_references(
            self._fmu, <FMIL.fmi2_value_reference_t*> values.data, self._nContinuousStates)

        if status != 0:
            raise FMUException(
                'Failed to get the continuous state reference values.')

        return values

    def completed_integrator_step(self):
        """
        This method must be called by the environment after every completed step
        of the integrator. If the return is True, then the environment must call
        event_update() otherwise, no action is needed.

        Returns::

            True -> Call event_update().
            False -> Do nothing.

        Calls the low-level FMI function: fmiCompletedIntegratorStep.
        """
        cdef int status
        cdef FMIL.fmi2_boolean_t callEventUpdate

        status = FMIL.fmi2_import_completed_integrator_step(self._fmu, &callEventUpdate)

        if status != 0:
            raise FMUException('Failed to call FMI Completed Step.')

        if callEventUpdate == 1:
            return True
        else:
            return False


    #Simulation
    def simulate(self,
                 start_time=0.0,
                 final_time=1.0,
                 input=(),
                 algorithm='AssimuloFMIAlg',
                 options={}):
        """
        Compact function for model simulation.

        The simulation method depends on which algorithm is used, this can be
        set with the function argument 'algorithm'. Options for the algorithm
        are passed as option classes or as pure dicts. See
        FMUModel.simulate_options for more details.

        The default algorithm for this function is AssimuloFMIAlg.

        Parameters::

            start_time --
                Start time for the simulation.
                Default: 0.0

            final_time --
                Final time for the simulation.
                Default: 1.0

            input --
                Input signal for the simulation. The input should be a 2-tuple
                consisting of first the names of the input variable(s) and then
                the data matrix or a function. If a data matrix, the first
                column should be a time vector and then the variable vectors as
                columns. If instead a function, the argument should correspond
                to time and the output the variable data. See the users-guide
                for examples.
                Default: Empty tuple.

            algorithm --
                The algorithm which will be used for the simulation is specified
                by passing the algorithm class as string or class object in this
                argument. 'algorithm' can be any class which implements the
                abstract class AlgorithmBase (found in algorithm_drivers.py). In
                this way it is possible to write own algorithms and use them
                with this function.
                Default: 'AssimuloFMIAlg'

            options --
                The options that should be used in the algorithm. For details on
                the options do:

                    >> myModel = FMUModel(...)
                    >> opts = myModel.simulate_options()
                    >> opts?

                Valid values are:
                    - A dict which gives AssimuloFMIAlgOptions with
                      default values on all options except the ones
                      listed in the dict. Empty dict will thus give all
                      options with default values.
                    - An options object.
                Default: Empty dict

        Returns::

            Result object, subclass of common.algorithm_drivers.ResultBase.
        """
        return self._exec_simulate_algorithm(start_time,
                                             final_time,
                                             input,
                                             'pyfmi.fmi_algorithm_drivers',
                                             algorithm,
                                             options)

    def simulate_options(self, algorithm='AssimuloFMIAlg'):
        """
        Get an instance of the simulate options class, prefilled with default
        values. If called without argument then the options class for the
        default simulation algorithm will be returned.

        Parameters::

            algorithm --
                The algorithm for which the options class should be fetched.
                Possible values are: 'AssimuloFMIAlg'.
                Default: 'AssimuloFMIAlg'

        Returns::

            Options class for the algorithm specified with default values.
        """
        return self._default_options('pyfmi.fmi_algorithm_drivers', algorithm)




#Temporary should be removed! (after a period)
cdef class FMUModel(FMUModelME1):
    def __init__(self, fmu, path='.', enable_logging=True):
        print "WARNING: This class is deprecated and has been superseded with FMUModelME1. The recommended entry-point for loading an FMU is now the function load_fmu."
        FMUModelME1.__init__(self,fmu,path,enable_logging)

def load_fmu(fmu, path='.', enable_logging=True, log_file_name=""):
    """
    Helper function for loading FMUs of different kinds.
    """
    #NOTE: This method can be made more efficient by providing
    #the unzipped part and the already read XML object to the different
    #FMU classes.

    #FMIL related variables
    cdef FMIL.fmi1_callback_functions_t callBackFunctions
    cdef FMIL.jm_callbacks callbacks
    cdef FMIL.fmi_import_context_t* context
    cdef FMIL.fmi1_import_t* _fmu
    cdef FMIL.jm_string last_error

    #Used for deallocation
    allocated_context = False
    allocated_xml = False
    fmu_temp_dir = None

    fmu_full_path = os.path.abspath(os.path.join(path,fmu))
    fmu_temp_dir  = create_temp_dir()

    # Check that the file referenced by fmu has the correct file-ending
    if not fmu_full_path.endswith(".fmu"):
        raise FMUException("FMUModel must be instantiated with an FMU (.fmu) file.")

    #Specify the general callback functions
    callbacks.malloc    = FMIL.malloc
    callbacks.calloc    = FMIL.calloc
    callbacks.realloc   = FMIL.realloc
    callbacks.free      = FMIL.free
    callbacks.logger    = importlogger_load_fmu
    callbacks.log_level = FMIL.jm_log_level_warning if enable_logging else FMIL.jm_log_level_nothing
    #callbacks.errMessageBuffer = NULL

    #Specify FMI related callbacks
    callBackFunctions.logger = FMIL.fmi1_log_forwarding;
    callBackFunctions.allocateMemory = FMIL.calloc;
    callBackFunctions.freeMemory = FMIL.free;

    context = FMIL.fmi_import_allocate_context(&callbacks)
    allocated_context = True

    #Get the FMI version of the provided model
    version = FMIL.fmi_import_get_fmi_version(context, fmu_full_path, fmu_temp_dir)

    if version == FMIL.fmi_version_unknown_enu:
        last_error = FMIL.jm_get_last_error(&callbacks)

        #Delete the context
        if allocated_context:
            FMIL.fmi_import_free_context(context)

        if enable_logging:
            raise FMUException("The FMU version could not be determined. "+last_error)
        else:
            raise FMUException("The FMU version could not be determined. Enable logging for possibly more information.")
    if version != 1:
        #Delete the context
        if allocated_context:
            FMIL.fmi_import_free_context(context)

        raise FMUException("PyFMI currently only supports FMI 1.0.")

    #Parse the XML
    _fmu = FMIL.fmi1_import_parse_xml(context, fmu_temp_dir)
    if _fmu == NULL:
        last_error = FMIL.jm_get_last_error(&callbacks)
        if enable_logging:
            raise FMUException("The XML file could not be parsed. "+last_error)
        else:
            raise FMUException("The XML file could not be parsed. Enable logging for possibly more information.")
    allocated_xml = True

    #Check the FMU kind
    fmu_kind = FMIL.fmi1_import_get_fmu_kind(_fmu)
    if fmu_kind == FMI_ME:
        model = FMUModelME1(fmu, path, enable_logging, log_file_name)
    elif fmu_kind == FMI_CS_STANDALONE:
        model = FMUModelCS1(fmu, path, enable_logging, log_file_name)
    else:
        #Delete the XML
        if allocated_xml:
            FMIL.fmi1_import_free(_fmu)

        #Delete the context
        if allocated_context:
            FMIL.fmi_import_free_context(context)

        raise FMUException("PyFMI currently only supports FMI 1.0.")

    #Delete the XML
    if allocated_xml:
        FMIL.fmi1_import_free(_fmu)

    #Delete the context
    if allocated_context:
        FMIL.fmi_import_free_context(context)

    #Delete the created directory
    delete_temp_dir(fmu_temp_dir)

    return model

def load_fmu2(fmu, path = '.', enable_logging = True, kind = 'auto', log_file_name = ""):
    """
    Load-function for FMU 2.0 with the following arguments:
    1) fmu = filename given as string
    2) path = path to the fmu-directory. ex: 'C:/dir/subDir'.  Default: '.' (working directory)
    3) enable_logging = Boolean for acesss to logging-messages. Default: True
    4) kind = 'ME' , 'CS' or 'auto' . Specifies type to be instanciated if both availible,
       only works for FMU 2.0. Auto priors ME before CS. Default: 'auto'
    5) log_file_name = filename for file used to save logmessages. Default: "" (Generates automatically)
    """

    #FMIL related variables
    cdef FMIL.fmi_import_context_t*     context
    cdef FMIL.jm_callbacks              callbacks
    #cdef FMIL.fmi2_xml_callbacks_t      xml_callbacks
    cdef FMIL.fmi1_callback_functions_t callBackFunctions_1
    cdef FMIL.fmi2_callback_functions_t callBackFunctions_2
    cdef FMIL.jm_string                 last_error
    cdef FMIL.fmi_version_enu_t         version
    cdef FMIL.fmi1_import_t*            fmu_1
    cdef FMIL.fmi2_import_t*            fmu_2
    cdef FMIL.fmi1_fmu_kind_enu_t       fmu_1_kind
    cdef FMIL.fmi2_fmu_kind_enu_t       fmu_2_kind

    #Variables for deallocation
    fmu_temp_dir = None
    model        = None

    # Check that the file referenced by fmu has the correct file-ending
    fmu_full_path = os.path.abspath(os.path.join(path,fmu))
    if not fmu_full_path.endswith('.fmu'):
        raise FMUException("FMUModel must be instantiated with an FMU (.fmu) file.")

    #Check that the file exists
    if not os.path.isfile(fmu_full_path):
        raise FMUException('Could not locate the FMU in the specified directory.')

    #Check that kind-argument is well-defined
    if not kind.lower() == 'auto':
        if (kind.upper() != 'ME' and kind.upper() != 'CS'):
            raise FMUException('Input-argument "kind" can only be "ME", "CS" or "auto" (default) and not: ' + kind)


    #Specify FMI related callbacks
    callbacks.malloc    = FMIL.malloc
    callbacks.calloc    = FMIL.calloc
    callbacks.realloc   = FMIL.realloc
    callbacks.free      = FMIL.free
    callbacks.logger    = importlogger_load_fmu
    callbacks.log_level = FMIL.jm_log_level_warning if enable_logging else FMIL.jm_log_level_nothing


    #Specify the xml_callbacks for FMU2
    #xml_callbacks.startHandle = None
    #xml_callbacks.dataHandle  = None
    #xml_callbacks.endHandle   = None
    #xml_callbacks.context     = None

    #Specify the general FMU1 callback functions
    callBackFunctions_1.logger         = FMIL.fmi1_log_forwarding
    callBackFunctions_1.allocateMemory = FMIL.calloc
    callBackFunctions_1.freeMemory     = FMIL.free

    #Specify the general FMU2 callback functions
    callBackFunctions_2.logger               = FMIL.fmi2_log_forwarding
    callBackFunctions_2.allocateMemory       = FMIL.calloc
    callBackFunctions_2.freeMemory           = FMIL.free


    # Create a struct for allocation
    context = FMIL.fmi_import_allocate_context(&callbacks)

    #Get the FMI version of the provided model
    fmu_temp_dir = create_temp_dir()
    version = FMIL.fmi_import_get_fmi_version(context, fmu_full_path, fmu_temp_dir)


    #Check the version
    if version == FMIL.fmi_version_unknown_enu:
        #Delete context
        last_error = FMIL.jm_get_last_error(&callbacks)
        FMIL.fmi_import_free_context(context)
        FMIL.fmi_import_rmdir(&callbacks, fmu_temp_dir)
        if enable_logging:
            raise FMUException("The FMU version could not be determined. "+last_error)
        else:
            raise FMUException("The FMU version could not be determined. Enable logging for possibly more information.")

    if version > 2:
        #Delete the context
        last_error = FMIL.jm_get_last_error(&callbacks)
        FMIL.fmi_import_free_context(context)
        FMIL.fmi_import_rmdir(&callbacks, fmu_temp_dir)
        if enable_logging:
            raise FMUException("The FMU version is unsupported. "+last_error)
        else:
            raise FMUException("The FMU version is unsupported. Enable logging for possibly more information.")


    #Parse the xml
    if version == FMIL.fmi_version_1_enu:
        #Check the fmu-kind
        fmu_1 = FMIL.fmi1_import_parse_xml(context, fmu_temp_dir)
        fmu_1_kind = FMIL.fmi1_import_get_fmu_kind(fmu_1)

        #Compare fmu_kind with input-specified kind
        if fmu_1_kind == FMI_ME and kind.upper() != 'CS':
            model=FMUModelME1(fmu, path, enable_logging, log_file_name)
        elif fmu_1_kind == FMI_CS_STANDALONE and kind.upper() != 'ME':
            model=FMUModelCS1(fmu, path, enable_logging, log_file_name)
        elif fmu_1_kind == FMIL.fmi1_fmu_kind_enu_cs_tool:
            FMIL.fmi1_import_free(fmu_1)
            FMIL.fmi_import_free_context(context)
            FMIL.fmi_import_rmdir(&callbacks, fmu_temp_dir)
            raise FMUException("PyFMI does not support co-simulation tool")
        else:
            FMIL.fmi1_import_free(fmu_1)
            FMIL.fmi_import_free_context(context)
            FMIL.fmi_import_rmdir(&callbacks,fmu_temp_dir)
            raise FMUException('FMU is a ' + FMIL.fmi1_fmu_kind_to_string(fmu_1_kind) + ' and not a ' + kind.upper())

    elif version == FMIL.fmi_version_2_0_enu:
        #Check fmu-kind and compare with input-specified kind
        fmu_2 = FMIL.fmi2_import_parse_xml(context, fmu_temp_dir, NULL)
        fmu_2_kind = FMIL.fmi2_import_get_fmu_kind(fmu_2)

        #FMU kind is unknown
        if fmu_2_kind == FMIL.fmi2_fmu_kind_unknown:
            last_error = FMIL.jm_get_last_error(&callbacks)
            FMIL.fmi2_import_free(fmu_2)
            FMIL.fmi_import_free_context(context)
            FMIL.fmi_import_rmdir(&callbacks, fmu_temp_dir)
            if enable_logging:
                raise FMUException("The FMU kind could not be determined. "+last_error)
            else:
                raise FMUException("The FMU kind could not be determined. Enable logging for possibly more information.")

        #FMU kind is known
        if kind.lower() == 'auto':
            if fmu_2_kind == FMIL.fmi2_fmu_kind_cs:
                model = FMUModelCS2(fmu, path, enable_logging, log_file_name)
            elif fmu_2_kind == FMIL.fmi2_fmu_kind_me or fmu_2_kind == FMIL.fmi2_fmu_kind_me_and_cs:
                model = FMUModelME2(fmu, path, enable_logging, log_file_name)
        elif kind.upper() == 'CS':
            if fmu_2_kind == FMIL.fmi2_fmu_kind_cs or fmu_2_kind == FMIL.fmi2_fmu_kind_me_and_cs:
                model = FMUModelCS2(fmu, path, enable_logging, log_file_name)
        elif kind.upper() == 'ME':
            if fmu_2_kind == FMIL.fmi2_fmu_kind_me or fmu_2_kind == FMIL.fmi2_fmu_kind_me_and_cs:
                model = FMUModelME2(fmu, path, enable_logging, log_file_name)

        #Could not match FMU kind with input-specified kind
        if model is None:
            FMIL.fmi2_import_free(fmu_2)
            FMIL.fmi_import_free_context(context)
            FMIL.fmi_import_rmdir(&callbacks, fmu_temp_dir)
            raise FMUException('FMU is a ' + FMIL.fmi2_fmu_kind_to_string(fmu_2_kind) + ' and not a ' + kind.upper())


    #Delete
    if version == FMIL.fmi_version_1_enu:
        FMIL.fmi1_import_free(fmu_1)
        FMIL.fmi_import_free_context(context)
        FMIL.fmi_import_rmdir(&callbacks,fmu_temp_dir)

    if version == FMIL.fmi_version_2_0_enu: #If information passed to the classes, this should be deleted
        FMIL.fmi2_import_free(fmu_2)
        FMIL.fmi_import_free_context(context)
        FMIL.fmi_import_rmdir(&callbacks, fmu_temp_dir)


    return model





<|MERGE_RESOLUTION|>--- conflicted
+++ resolved
@@ -550,13 +550,8 @@
         self.callbacks.logger  = importlogger
         #self.callbacks.context = NULL;
         self.callbacks.context = <void*>self #Class loggger
-<<<<<<< HEAD
         self.callbacks.log_level = FMIL.jm_log_level_debug if enable_logging else FMIL.jm_log_level_nothing
-        
-=======
-        self.callbacks.log_level = FMIL.jm_log_level_warning if enable_logging else FMIL.jm_log_level_nothing
-
->>>>>>> f7b2c2de
+
         fmu_full_path = os.path.abspath(os.path.join(path,fmu))
         fmu_temp_dir  = create_temp_dir()
         self._fmu_temp_dir = fmu_temp_dir
@@ -1157,7 +1152,6 @@
         """
         cdef FMIL.fmi1_value_reference_t ref
         cdef FMIL.fmi1_base_type_enu_t type
-<<<<<<< HEAD
         cdef FMIL.fmi1_import_variable_t* variable
         cdef FMIL.fmi1_variable_alias_kind_enu_t alias_kind
         
@@ -1168,13 +1162,7 @@
         ref =  FMIL.fmi1_import_get_variable_vr(variable)
         type = FMIL.fmi1_import_get_variable_base_type(variable)
         alias_kind = FMIL.fmi1_import_get_variable_alias_kind(variable)
-        
-=======
-
-        ref = self.get_variable_valueref(variable_name)
-        type = self.get_variable_data_type(variable_name)
-
->>>>>>> f7b2c2de
+
         if type == FMIL.fmi1_base_type_real:  #REAL
             if alias_kind == FMI_NEGATED_ALIAS:
                 value = -value
@@ -1199,7 +1187,6 @@
         """
         cdef FMIL.fmi1_value_reference_t ref
         cdef FMIL.fmi1_base_type_enu_t type
-<<<<<<< HEAD
         cdef FMIL.fmi1_import_variable_t* variable
         cdef FMIL.fmi1_variable_alias_kind_enu_t alias_kind
         
@@ -1210,13 +1197,7 @@
         ref =  FMIL.fmi1_import_get_variable_vr(variable)
         type = FMIL.fmi1_import_get_variable_base_type(variable)
         alias_kind = FMIL.fmi1_import_get_variable_alias_kind(variable)
-        
-=======
-
-        ref = self.get_variable_valueref(variable_name)
-        type = self.get_variable_data_type(variable_name)
-
->>>>>>> f7b2c2de
+
         if type == FMIL.fmi1_base_type_real:  #REAL
             value = self.get_real([ref])
             return -1*value if alias_kind == FMI_NEGATED_ALIAS else value
@@ -1637,24 +1618,14 @@
 
             if include_alias:
                 #variable_dict[name] = value_ref
-<<<<<<< HEAD
-                variable_dict[name] = ScalarVariable(name, 
+                variable_dict[name] = ScalarVariable(name,
                                        value_ref, data_type, desc.decode('UTF-8') if desc!=NULL else "",
-=======
-                variable_dict[name] = ScalarVariable(name,
-                                       value_ref, data_type, desc if desc!=NULL else "",
->>>>>>> f7b2c2de
                                        data_variability, data_causality,
                                        alias_kind)
             elif alias_kind ==FMIL.fmi1_variable_is_not_alias:
                 #variable_dict[name] = value_ref
-<<<<<<< HEAD
-                variable_dict[name] = ScalarVariable(name, 
+                variable_dict[name] = ScalarVariable(name,
                                        value_ref, data_type, desc.decode('UTF-8') if desc!=NULL else "",
-=======
-                variable_dict[name] = ScalarVariable(name,
-                                       value_ref, data_type, desc if desc!=NULL else "",
->>>>>>> f7b2c2de
                                        data_variability, data_causality,
                                        alias_kind)
 
@@ -2181,8 +2152,7 @@
             raise FMUException("The slave failed to initialize.")
 
         self._allocated_fmu = True
-<<<<<<< HEAD
-    
+
     def reset(self):
         """
         This metod resets the FMU according to the reset method defined
@@ -2202,9 +2172,6 @@
         self._log = []
         
     
-=======
-
->>>>>>> f7b2c2de
     def instantiate_slave(self, name='Slave', logging=False):
         """
         Instantiate the slave.
