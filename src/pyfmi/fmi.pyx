#!/usr/bin/env python
# -*- coding: utf-8 -*-

# Copyright (C) 2014 Modelon AB
#
# This program is free software: you can redistribute it and/or modify
# it under the terms of the GNU Lesser General Public License as published by
# the Free Software Foundation, version 3 of the License.
#
# This program is distributed in the hope that it will be useful,
# but WITHOUT ANY WARRANTY; without even the implied warranty of
# MERCHANTABILITY or FITNESS FOR A PARTICULAR PURPOSE. See the
# GNU Lesser General Public License for more details.
#
# You should have received a copy of the GNU Lesser General Public License
# along with this program. If not, see <http://www.gnu.org/licenses/>.
"""
Module containing the FMI interface Python wrappers.
"""
"""
For profiling:
# cython: linetrace=True
# cython: binding=True
# distutils: define_macros=CYTHON_TRACE_NOGIL=1
"""
import os
import sys
import logging
import fnmatch
import re
from collections import OrderedDict
cimport cython

import scipy.sparse as sp
import numpy as N
cimport numpy as N
from numpy cimport PyArray_DATA

N.import_array()

cimport fmil_import as FMIL

from pyfmi.common.core import create_temp_dir, delete_temp_dir
from pyfmi.common.core import create_temp_file, delete_temp_file
#from pyfmi.common.core cimport BaseModel

#from pyfmi.common import python3_flag, encode, decode
from pyfmi.fmi_util import cpr_seed, enable_caching, python3_flag
from pyfmi.fmi_util cimport encode, decode

int   = N.int32
N.int = N.int32

"""Basic flags related to FMI"""

FMI_TRUE  = '\x01'
FMI_FALSE = '\x00'

FMI2_TRUE = FMIL.fmi2_true
FMI2_FALSE = FMIL.fmi2_false

# Status
FMI_OK      = FMIL.fmi1_status_ok
FMI_WARNING = FMIL.fmi1_status_warning
FMI_DISCARD = FMIL.fmi1_status_discard
FMI_ERROR   = FMIL.fmi1_status_error
FMI_FATAL   = FMIL.fmi1_status_fatal
FMI_PENDING = FMIL.fmi1_status_pending

FMI1_DO_STEP_STATUS       = FMIL.fmi1_do_step_status
FMI1_PENDING_STATUS       = FMIL.fmi1_pending_status
FMI1_LAST_SUCCESSFUL_TIME = FMIL.fmi1_last_successful_time

FMI2_DO_STEP_STATUS       = FMIL.fmi2_do_step_status
FMI2_PENDING_STATUS       = FMIL.fmi2_pending_status
FMI2_LAST_SUCCESSFUL_TIME = FMIL.fmi2_last_successful_time
FMI2_TERMINATED           = FMIL.fmi2_terminated

# Types
FMI_REAL        = FMIL.fmi1_base_type_real
FMI_INTEGER     = FMIL.fmi1_base_type_int
FMI_BOOLEAN     = FMIL.fmi1_base_type_bool
FMI_STRING      = FMIL.fmi1_base_type_str
FMI_ENUMERATION = FMIL.fmi1_base_type_enum

FMI2_REAL        = FMIL.fmi2_base_type_real
FMI2_INTEGER     = FMIL.fmi2_base_type_int
FMI2_BOOLEAN     = FMIL.fmi2_base_type_bool
FMI2_STRING      = FMIL.fmi2_base_type_str
FMI2_ENUMERATION = FMIL.fmi2_base_type_enum

# Alias data
FMI_NO_ALIAS      = FMIL.fmi1_variable_is_not_alias
FMI_ALIAS         = FMIL.fmi1_variable_is_alias
FMI_NEGATED_ALIAS = FMIL.fmi1_variable_is_negated_alias

# Variability
FMI_CONTINUOUS = FMIL.fmi1_variability_enu_continuous
FMI_CONSTANT   = FMIL.fmi1_variability_enu_constant
FMI_PARAMETER  = FMIL.fmi1_variability_enu_parameter
FMI_DISCRETE   = FMIL.fmi1_variability_enu_discrete

FMI2_CONSTANT   = FMIL.fmi2_variability_enu_constant
FMI2_FIXED      = FMIL.fmi2_variability_enu_fixed
FMI2_TUNABLE    = FMIL.fmi2_variability_enu_tunable
FMI2_DISCRETE   = FMIL.fmi2_variability_enu_discrete
FMI2_CONTINUOUS = FMIL.fmi2_variability_enu_continuous
FMI2_UNKNOWN    = FMIL.fmi2_variability_enu_unknown

# Causality
FMI_INPUT    = FMIL.fmi1_causality_enu_input
FMI_OUTPUT   = FMIL.fmi1_causality_enu_output
FMI_INTERNAL = FMIL.fmi1_causality_enu_internal
FMI_NONE     = FMIL.fmi1_causality_enu_none

FMI2_INPUT     = FMIL.fmi2_causality_enu_input
FMI2_OUTPUT    = FMIL.fmi2_causality_enu_output
FMI2_PARAMETER = FMIL.fmi2_causality_enu_parameter
FMI2_CALCULATED_PARAMETER = FMIL.fmi2_causality_enu_calculated_parameter
FMI2_LOCAL       = FMIL.fmi2_causality_enu_local
FMI2_INDEPENDENT = FMIL.fmi2_causality_enu_independent

# FMI types
FMI_ME                 = FMIL.fmi1_fmu_kind_enu_me
FMI_CS_STANDALONE      = FMIL.fmi1_fmu_kind_enu_cs_standalone
FMI_CS_TOOL            = FMIL.fmi1_fmu_kind_enu_cs_tool
FMI_MIME_CS_STANDALONE = encode("application/x-fmu-sharedlibrary")

FMI_REGISTER_GLOBALLY = 1
FMI_DEFAULT_LOG_LEVEL = FMIL.jm_log_level_error

# INITIAL
FMI2_INITIAL_EXACT      = 0
FMI2_INITIAL_APPROX     = 1
FMI2_INITIAL_CALCULATED = 2
FMI2_INITIAL_UNKNOWN    = 3

DEF FORWARD_DIFFERENCE = 1
DEF CENTRAL_DIFFERENCE = 2
FORWARD_DIFFERENCE_EPS = (N.finfo(float).eps)**0.5
CENTRAL_DIFFERENCE_EPS = (N.finfo(float).eps)**(1/3.0)

"""Flags for evaluation of FMI Jacobians"""
"""Evaluate Jacobian w.r.t. states."""
FMI_STATES = 1
"""Evaluate Jacobian w.r.t. inputs."""
FMI_INPUTS = 2
"""Evaluate Jacobian of derivatives."""
FMI_DERIVATIVES = 1
"""Evaluate Jacobian of outputs."""
FMI_OUTPUTS = 2

GLOBAL_LOG_LEVEL = 3
GLOBAL_FMU_OBJECT = None

#CALLBACKS
cdef void importlogger_default(FMIL.jm_callbacks* c, FMIL.jm_string module, FMIL.jm_log_level_enu_t log_level, FMIL.jm_string message):
    msg = decode(message)
    mod = decode(module)
    if GLOBAL_FMU_OBJECT != None:
        GLOBAL_FMU_OBJECT.append_log_message(mod,log_level,msg)
    elif log_level <= GLOBAL_LOG_LEVEL:
        print("FMIL: module = %s, log level = %d: %s\n"%(mod, log_level, msg))
        
#CALLBACKS
cdef void importlogger(FMIL.jm_callbacks* c, FMIL.jm_string module, FMIL.jm_log_level_enu_t log_level, FMIL.jm_string message):
    if c.context != NULL:
        (<FMUModelBase>c.context)._logger(module,log_level,message)
 
#CALLBACKS
cdef void importlogger2(FMIL.jm_callbacks* c, FMIL.jm_string module, FMIL.jm_log_level_enu_t log_level, FMIL.jm_string message):
    if c.context != NULL:
        (<FMUModelBase2>c.context)._logger(module, log_level, message)

#CALLBACKS
cdef void importlogger_load_fmu(FMIL.jm_callbacks* c, FMIL.jm_string module, FMIL.jm_log_level_enu_t log_level, FMIL.jm_string message):
    (<list>c.context).append("FMIL: module = %s, log level = %d: %s"%(module, log_level, message))

cdef class ModelBase:
    """
    Abstract Model class containing base functionality.
    """
    
    def __init__(self):
        self.cache = {}
        self.file_object = None
        self._additional_logger = None
        self._current_log_size = 0
        self._max_log_size = 1024**3*2 #About 2GB limit
        self._max_log_size_msg_sent = False
    
    def set(self, variable_name, value):
        """
        Sets the given value(s) to the specified variable name(s) into the
        model. The method both accept a single variable and a list of variables.

        Parameters::

            variable_name --
                The name of the variable(s) as string/list.

            value --
                The value(s) to set.

        Example::

            model.set('damper.d', 1.1)
            model.set(['damper.d','gear.a'], [1.1, 10])
        """
        if isinstance(variable_name, basestring):
            self._set(variable_name, value) #Scalar case
        else:
            for i in xrange(len(variable_name)): #A list of variables
                self._set(variable_name[i], value[i])

    def get(self, variable_name):
        """
        Returns the value(s) of the specified variable(s). The method both
        accept a single variable and a list of variables.

        Parameters::

            variable_name --
                The name of the variable(s) as string/list.

        Returns::

            The value(s).

        Example::

            # Returns the variable d
            model.get('damper.d')
            # Returns a list of the variables
            model.get(['damper.d','gear.a'])
        """
        if isinstance(variable_name, basestring):
            return self._get(variable_name) #Scalar case
        else:
            ret = []
            for i in xrange(len(variable_name)): #A list of variables
                ret += [self._get(variable_name[i])]
            return ret

    def _exec_algorithm(self, module, algorithm, options):
        """
        Helper function which performs all steps of an algorithm run which are
        common to all initialize and optimize algorithms.

        Raises::

            Exception if algorithm is not a subclass of
            common.algorithm_drivers.AlgorithmBase.
        """
        base_path = 'common.algorithm_drivers'
        algdrive = __import__(base_path, globals(), locals(), [], -1)
        AlgorithmBase = getattr(getattr(algdrive,"algorithm_drivers"), 'AlgorithmBase')

        if isinstance(algorithm, basestring):
            module = __import__(module, globals(), locals(), [algorithm], -1)
            algorithm = getattr(module, algorithm)

        if not issubclass(algorithm, AlgorithmBase):
            raise Exception(str(algorithm)+
            " must be a subclass of common.algorithm_drivers.AlgorithmBase")

        # initialize algorithm
        alg = algorithm(self, options)
        # solve optimization problem/initialize
        alg.solve()
        # get and return result
        return alg.get_result()

    def _exec_simulate_algorithm(self,
                                 start_time,
                                 final_time,
                                 input,
                                 module,
                                 algorithm,
                                 options):
        """
        Helper function which performs all steps of an algorithm run which are
        common to all simulate algorithms.

        Raises::

            Exception if algorithm is not a subclass of
            common.algorithm_drivers.AlgorithmBase.
        """
        base_path = 'common.algorithm_drivers'
        algdrive = __import__(base_path, globals(), locals(), [], 1)
        AlgorithmBase = getattr(getattr(algdrive,"algorithm_drivers"), 'AlgorithmBase')

        if isinstance(algorithm, basestring):
            module = __import__(module, globals(), locals(), [algorithm], 0)
            algorithm = getattr(module, algorithm)

        if not issubclass(algorithm, AlgorithmBase):
            raise Exception(str(algorithm)+
            " must be a subclass of common.algorithm_drivers.AlgorithmBase")
        
        #open log file
        self._open_log_file()
        
        try:
            # initialize algorithm
            alg = algorithm(start_time, final_time, input, self, options)
            # simulate
            alg.solve()
        except:
            #close log file
            self._close_log_file()
            raise #Reraise the exception
        
        #close log file
        self._close_log_file()
        
        # get and return result
        return alg.get_result()
        
    def _exec_estimate_algorithm(self, parameters,
                                       measurements,
                                       input,
                                       module,
                                       algorithm,
                                       options):
        """
        Helper function which performs all steps of an algorithm run which are
        common to all estimation algorithms.

        Raises::

            Exception if algorithm is not a subclass of
            common.algorithm_drivers.AlgorithmBase.
        """
        base_path = 'common.algorithm_drivers'
        algdrive = __import__(base_path, globals(), locals(), [], 1)
        AlgorithmBase = getattr(getattr(algdrive,"algorithm_drivers"), 'AlgorithmBase')

        if isinstance(algorithm, basestring):
            module = __import__(module, globals(), locals(), [algorithm], 0)
            algorithm = getattr(module, algorithm)

        if not issubclass(algorithm, AlgorithmBase):
            raise Exception(str(algorithm)+
            " must be a subclass of common.algorithm_drivers.AlgorithmBase")
        
        #open log file
        self._open_log_file()
        
        try:
            # initialize algorithm
            alg = algorithm(parameters, measurements, input, self, options)
            # simulate
            alg.solve()
        except:
            #close log file
            self._close_log_file()
            raise #Reraise the exception
        
        #close log file
        self._close_log_file()
        
        # get and return result
        return alg.get_result()


    def _default_options(self, module, algorithm):
        """
        Help method. Gets the options class for the algorithm specified in
        'algorithm'.
        """
        module = __import__(module, globals(), locals(), [algorithm], 0)
        algorithm = getattr(module, algorithm)

        return algorithm.get_default_options()
        
    def estimate(self,
                 parameters,
                 measurements,
                 input=(),
                 algorithm='SciEstAlg',
                 options={}):
        """
        Compact function for model estimation.

        The estimation method depends on which algorithm is used, this can be
        set with the function argument 'algorithm'. Options for the algorithm
        are passed as option classes or as pure dicts. See
        model.estimate_options for more details.

        The default algorithm for this function is SciEstAlg.

        Parameters::

            parameters --
                The tunable parameters (required)

            measurements --
                The measurements data (name, data). Note that the measurements
                needs to be distinct and equally spaced. (required)

            input --
                Input signal for the estimation. The input should be a 2-tuple
                consisting of first the names of the input variable(s) and then
                the data matrix.
                Default: Empty tuple.

            algorithm --
                The algorithm which will be used for the estimation is specified
                by passing the algorithm class as string or class object in this
                argument. 'algorithm' can be any class which implements the
                abstract class AlgorithmBase (found in algorithm_drivers.py). In
                this way it is possible to write own algorithms and use them
                with this function.
                Default: 'SciEstAlg'

            options --
                The options that should be used in the algorithm. For details on
                the options do:

                    >> myModel = load_fmu(...)
                    >> opts = myModel.estimate_options()
                    >> opts?

                Valid values are:
                    - A dict which gives SciEstAlgOptions with
                      default values on all options except the ones
                      listed in the dict. Empty dict will thus give all
                      options with default values.
                    - An options object.
                Default: Empty dict

        Returns::

            Result object, subclass of common.algorithm_drivers.ResultBase.
        """

        return self._exec_estimate_algorithm(parameters,
                                             measurements,
                                             input,
                                             'pyfmi.fmi_algorithm_drivers',
                                             algorithm,
                                             options)

    def estimate_options(self, algorithm='SciEstAlg'):
        """
        Get an instance of the estimation options class, filled with default
        values. If called without argument then the options class for the
        default estimation algorithm will be returned.

        Parameters::

            algorithm --
                The algorithm for which the options class should be fetched.
                Possible values are: 'SciEstAlg'.
                Default: 'SciEstAlg'

        Returns::

            Options class for the algorithm specified with default values.
        """
        return self._default_options('pyfmi.fmi_algorithm_drivers', algorithm)

    def get_log_filename(self):
        return decode(self._fmu_log_name)
    
    def get_log_file_name(self):
        logging.warning("The method 'get_log_file_name()' is deprecated and will be removed. Please use 'get_log_filename()' instead.")
        return self.get_log_filename()
        
    def get_number_of_lines_log(self):
        """
        Returns the number of lines in the log file.
        """
        num_lines = 0
        if self._fmu_log_name != NULL:
            with open(self._fmu_log_name,'r') as file:
                num_lines = sum(1 for line in file)
        return num_lines
        
    def print_log(self, start_lines=-1, end_lines=-1):
        """
        Prints the log information to the prompt.
        """
        cdef int N
        log = self.get_log(start_lines, end_lines)
        N = len(log)

        for i in range(N):
            print(log[i])
    
    def extract_xml_log(self, file_name=None):
        """
        Extract the XML contents of a FMU log and write as a new file.
        
        Parameters::
            
            file_name --
                Name of the file which holds the extracted log
                Default: get_log_filename() + xml
        """
        from pyfmi.common.log import extract_xml_log
        
        if file_name is None:
            file_name = self.get_log_filename()[:-3] + "xml"
        
        if isinstance(self, FMUModelCS1):
            module_name = "Slave"
        else:
            module_name = "Model"
        
        extract_xml_log(file_name, self.get_log_filename(), module_name)
    
    def get_log(self, int start_lines=-1, int end_lines=-1):
        """
        Returns the log information as a list. To turn on the logging 
        use load_fmu(..., log_level=1-7) in the loading of the FMU. The 
        log is stored as a list of lists. For example log[0] are the 
        first log message to the log and consists of, in the following 
        order, the instance name, the status, the category and the 
        message.

        Returns::

            log - A list of lists.
        """
        cdef int i = 0
        cdef int num_lines = 0
        log = []
        
        if end_lines != -1:
            num_lines = self.get_number_of_lines_log()
        
        if self._fmu_log_name != NULL:
            with open(self._fmu_log_name,'r') as file:
                while True:
                    i = i + 1
                    line = file.readline()
                    if line == "":
                        break
                    if start_lines != -1 and end_lines == -1:
                        if i > start_lines:
                            break
                    elif start_lines == -1 and end_lines != -1:
                        if i < num_lines - end_lines + 1:
                            continue
                    elif start_lines != -1 and end_lines != -1:
                        if i > start_lines and i < num_lines - end_lines + 1:
                            continue
                    log.append(line.strip("\n"))
        return log
    
    def _log_open(self):
        if self.file_object:
            return True
        else:
            return False
    
    def _open_log_file(self):
        if self._fmu_log_name != NULL:
            self.file_object = open(self._fmu_log_name,'a')

    def _close_log_file(self):
        if self.file_object:
            self.file_object.close()
            self.file_object = None

    cdef _logger(self, FMIL.jm_string c_module, int log_level, FMIL.jm_string c_message) with gil:
        cdef FMIL.FILE *f
        module  = decode(c_module)
        message = decode(c_message)
        
        if self._additional_logger:
            self._additional_logger(module, log_level, message)
            
        msg = "FMIL: module = %s, log level = %d: %s\n"%(module, log_level, message)
        
        self._current_log_size = self._current_log_size + len(msg)
        if self._current_log_size > self._max_log_size:
            if self._max_log_size_msg_sent:
                return
            
            msg = "The log file has reached its maximum size and further log messages will not be saved. To change the maximum size of the file, please use the 'set_max_log_size' method."
            self._max_log_size_msg_sent = True
            
        if self._fmu_log_name != NULL:
            if self.file_object:
                self.file_object.write(msg)
            else:
                try:
                    with open(self._fmu_log_name,'a') as file:
                        file.write(msg)
                except: #In somecases (especially when Python closes the above will fail when messages are provided from the FMI terminate/free methods)
                    f = FMIL.fopen(self._fmu_log_name, "a");
                    if (f != NULL):
                        FMIL.fprintf(f, "FMIL: module = %s, log level = %d: %s\n",c_module, log_level, c_message)
                        FMIL.fclose(f)
        else:
            self._log.append([module,log_level,message])
            
    def append_log_message(self, module, log_level, message):
        if self._additional_logger:
            self._additional_logger(module, log_level, message)
        
        if self._fmu_log_name != NULL:
            if self.file_object:
                self.file_object.write("FMIL: module = %s, log level = %d: %s\n"%(module, log_level, message))
            else:
                with open(self._fmu_log_name,'a') as file:
                    file.write("FMIL: module = %s, log level = %d: %s\n"%(module, log_level, message))
        else:
            self._log.append([module,log_level,message])
    
    def set_max_log_size(self, number_of_characters):
        """
        Specifies the maximum number of characters to be written to the
        log file.
        
            Parameters::
            
                number_of_characters --
                    The maximum number of characters in the log.
                    Default: 1024^3 (about 1GB)
        """
        self._max_log_size = number_of_characters
        
    def get_max_log_size(self):
        """
        Returns the limit (in characters) of the log file.
        """
        return self._max_log_size
    
            
    def set_log_level(self, FMIL.jm_log_level_enu_t level):
        """
        Specifies the log level for PyFMI. Note that this is
        different from the FMU logging which is specified via
        set_debug_logging.

        Parameters::

            level --
                The log level. Available values:
                    NOTHING = 0
                    FATAL = 1
                    ERROR = 2
                    WARNING = 3
                    INFO = 4
                    VERBOSE = 5
                    DEBUG = 6
                    ALL = 7
        """
        if level < FMIL.jm_log_level_nothing or level > FMIL.jm_log_level_all:
            raise FMUException("Invalid log level for FMI Library (0-7).")
        self.callbacks.log_level = level

    def get_log_level(self):
        """
        Returns the log level for PyFMI, i.e., as set in set_log_level.
        Type: int
        """
        return self.callbacks.log_level

    def set_additional_logger(self, additional_logger):
        """
        Set an additional logger function that will, an addition to
        the normal FMU log file, also be fed with all model log
        messages.

        Parameter::

            additional_logger --
                The callback function that should accept three arguments:
                module(str), log_level(int), message(str)
        """
        self._additional_logger = additional_logger
        
    def _convert_filter(self, expression):
        """
        Convert a filter based on unix filename pattern matching to a
        list of regular expressions.

        Parameters::

            expression--
                String or list to convert.

        Returns::

            The converted filter.
        """
        regexp = []
        if isinstance(expression,str):
            regex = fnmatch.translate(expression)
            regexp = [re.compile(regex)]
        elif isinstance(expression,list):
            regex = ""
            for i in expression:
                regex = regex + fnmatch.translate(i) + "|"
            regexp = [re.compile(regex[:-1])]
        else:
            raise FMUException("Unknown input.")
        return regexp


class FMUException(Exception):
    """
    An FMU exception.
    """
    pass
    
class TimeLimitExceeded(FMUException):
    pass

class PyEventInfo():
    pass


cdef class ScalarVariable:
    """
    Class defining data structure based on the XML element ScalarVariable.
    """
    def __init__(self, name, value_reference, type, description="",
                       variability=FMIL.fmi1_variability_enu_continuous,
                       causality=FMIL.fmi1_causality_enu_internal,
                       alias=FMIL.fmi1_variable_is_not_alias):
        """
        Class collecting information about a scalar variable and its
        attributes. The following attributes can be retrieved::
        
            name
            value_reference
            type
            description
            variability
            causality
            alias
            
        For further information about the attributes, see the info on a
        specific attribute.
        """

        self._name            = name
        self._value_reference = value_reference
        self._type            = type
        self._description     = description
        self._variability     = variability
        self._causality       = causality
        self._alias           = alias

    def _get_name(self):
        """
        Get the value of the name attribute.

        Returns::

            The name attribute value as string.
        """
        return self._name
    name = property(_get_name)

    def _get_value_reference(self):
        """
        Get the value of the value reference attribute.

        Returns::

            The value reference as unsigned int.
        """
        return self._value_reference
    value_reference = property(_get_value_reference)

    def _get_type(self):
        """
        Get the value of the data type attribute.

        Returns::

            The data type attribute value as enumeration: FMI_REAL(0),
            FMI_INTEGER(1), FMI_BOOLEAN(2), FMI_STRING(3) or FMI_ENUMERATION(4).
        """
        return self._type
    type = property(_get_type)

    def _get_description(self):
        """
        Get the value of the description attribute.

        Returns::

            The description attribute value as string (empty string if
            not set).
        """
        return self._description
    description = property(_get_description)

    def _get_variability(self):
        """
        Get the value of the variability attribute.

        Returns::

            The variability attribute value as enumeration:
            FMI_CONSTANT(0), FMI_PARAMETER(1), FMI_DISCRETE(2) or FMI_CONTINUOUS(3).
        """
        return self._variability
    variability = property(_get_variability)

    def _get_causality(self):
        """
        Get the value of the causality attribute.

        Returns::

            The causality attribute value as enumeration: FMI_INPUT(0),
            FMI_OUTPUT(1), FMI_INTERNAL(2) or FMI_NONE(3).
        """
        return self._causality
    causality = property(_get_causality)

    def _get_alias(self):
        """
        Get the value of the alias attribute.

        Returns::

            The alias attribute value as enumeration: FMI_NO_ALIAS(0),
            FMI_ALIAS(1) or FMI_NEGATED_ALIAS(-1).
        """
        return self._alias
    alias = property(_get_alias)

cdef class ScalarVariable2:
    """
    Class defining data structure based on the XML element ScalarVariable.
    """
    def __init__(self, name, value_reference, type, description = "",
                       variability = FMIL.fmi2_variability_enu_unknown,
                       causality   = FMIL.fmi2_causality_enu_unknown,
                       alias       = FMIL.fmi2_variable_is_not_alias,
                       initial     = FMIL.fmi2_initial_enu_unknown):
        """
        Class collecting information about a scalar variable and its
        attributes. The following attributes can be retrieved::
        
            name
            value_reference
            type
            description
            variability
            causality
            alias
            initial
            
        For further information about the attributes, see the info on a
        specific attribute.
        """

        self._name            = name
        self._value_reference = value_reference
        self._type            = type
        self._description     = description
        self._variability     = variability
        self._causality       = causality
        self._alias           = alias
        self._initial         = initial

    def _get_name(self):
        """
        Get the value of the name attribute.

        Returns::

            The name attribute value as string.
        """
        return self._name
    name = property(_get_name)

    def _get_value_reference(self):
        """
        Get the value of the value reference attribute.

        Returns::

            The value reference as unsigned int.
        """
        return self._value_reference
    value_reference = property(_get_value_reference)

    def _get_type(self):
        """
        Get the value of the data type attribute.

        Returns::

            The data type attribute value as enumeration: FMI2_REAL(0),
            FMI2_INTEGER(1), FMI2_BOOLEAN(2), FMI2_STRING(3) or FMI2_ENUMERATION(4).
        """
        return self._type
    type = property(_get_type)

    def _get_description(self):
        """
        Get the value of the description attribute.

        Returns::

            The description attribute value as string (empty string if
            not set).
        """
        return self._description
    description = property(_get_description)

    def _get_variability(self):
        """
        Get the value of the variability attribute.

        Returns::

            The variability of the variable: FMI2_CONSTANT(0), FMI2_FIXED(1),
            FMI2_TUNABLE(2), FMI2_DISCRETE(3), FMI2_CONTINUOUS(4) or FMI2_UNKNOWN(5)
        """
        return self._variability
    variability = property(_get_variability)

    def _get_causality(self):
        """
        Get the value of the causality attribute.

        Returns::

            The causality of the variable, FMI2_PARAMETER(0), FMI2_CALCULATED_PARAMETER(1), FMI2_INPUT(2),
            FMI2_OUTPUT(3), FMI2_LOCAL(4), FMI2_INDEPENDENT(5), FMI2_UNKNOWN(6)
        """
        return self._causality
    causality = property(_get_causality)

    def _get_alias(self):
        """
        Get the value of the alias attribute.

        Returns::

            The alias attribute value as enumeration: FMI_NO_ALIAS,
            FMI_ALIAS or FMI_NEGATED_ALIAS.
        """
        return self._alias
    alias = property(_get_alias)
    
    def _get_initial(self):
        """
        Get the value of the initial attribute.

        Returns::

            The initial attribute value as enumeration: FMI2_INITIAL_EXACT, 
                              FMI2_INITIAL_APPROX, FMI2_INITIAL_CALCULATED, 
                              FMI2_INITIAL_UNKNOWN    
        """
        return self._initial
    initial = property(_get_initial)

cdef class DeclaredType2:
    """
    Class defining data structure based on the XML element Type.
    """
    def __init__(self, name, description = "", quantity = ""):
        self._name        = name
        self._description = description
        self._quantity = quantity
    
    def _get_name(self):
        """
        Get the value of the name attribute.

        Returns::

            The name attribute value as string.
        """
        return self._name
    name = property(_get_name)
    
    def _get_description(self):
        """
        Get the value of the description attribute.

        Returns::

            The description attribute value as string (empty string if
            not set).
        """
        return self._description
    description = property(_get_description)

cdef class EnumerationType2(DeclaredType2):
    """
    Class defining data structure based on the XML element Enumeration.
    """
    def __init__(self, name, description = "", quantity = "", items = None):
        DeclaredType2.__init__(self, name, description, quantity)
        
        self._items    = items
    
    def _get_quantity(self):
        """
        Get the quantity of the enumeration type.

        Returns::

            The quantity as string (empty string if
            not set).
        """
        return self._quantity
    quantity = property(_get_quantity)
    
    def _get_items(self):
        """
        Get the items of the enumeration type.
        
        Returns::
        
            The items of the enumeration type as a dict. The key is the
            enumeration value and the dict value is a tuple containing
            the name and description of the enumeration item.
        """
        return self._items
    items = property(_get_items)

cdef class IntegerType2(DeclaredType2):
    """
    Class defining data structure based on the XML element Enumeration.
    """
    def __init__(self, name, description = "", quantity = "", min = -N.inf, max = N.inf):
        DeclaredType2.__init__(self, name, description, quantity)
        
        self._min = min
        self._max = max
        
    def _get_max(self):
        """
        Get the max value for the type.
        
        Returns::
        
            The max value.
        """
        return self._max
    max = property(_get_max)
    
    def _get_min(self):
        """
        Get the min value for the type.
        
        Returns::
        
            The min value.
        """
        return self._min
    min = property(_get_min)

cdef class RealType2(DeclaredType2):
    """
    Class defining data structure based on the XML element Enumeration.
    """
    def __init__(self, name, description = "", quantity = "", min = -N.inf, max = N.inf, nominal = 1.0, unbounded = False,
                relative_quantity = False, display_unit = "", unit = ""):
        DeclaredType2.__init__(self, name, description, quantity)
        
        self._min = min
        self._max = max
        self._nominal = nominal
        self._unbounded = unbounded
        self._relative_quantity = relative_quantity
        self._display_unit = display_unit
        self._unit = unit
    
    def _get_max(self):
        """
        Get the max value for the type.
        
        Returns::
        
            The max value.
        """
        return self._max
    max = property(_get_max)
    
    def _get_min(self):
        """
        Get the min value for the type.
        
        Returns::
        
            The min value.
        """
        return self._min
    min = property(_get_min)
    
    def _get_nominal(self):
        """
        Get the nominal value for the type.
        
        Returns::
        
            The nominal value.
        """
        return self._nominal
    nominal = property(_get_nominal)
    
    def _get_unbounded(self):
        """
        Get the unbounded value for the type.
        
        Returns::
        
            The unbounded value.
        """
        return self._unbounded
    unbounded = property(_get_unbounded)
    
    def _get_relative_quantity(self):
        """
        Get the relative quantity value for the type.
        
        Returns::
        
            The relative quantity value.
        """
        return self._relative_quantity
    relative_quantity = property(_get_relative_quantity)
    
    def _get_display_unit(self):
        """
        Get the display unit value for the type.
        
        Returns::
        
            The display unit value.
        """
        return self._display_unit
    display_unit = property(_get_display_unit)
    
    def _get_unit(self):
        """
        Get the unit value for the type.
        
        Returns::
        
            The unit value.
        """
        return self._unit
    unit = property(_get_unit)
    
cdef class FMUState2:
    """
    Class containing a pointer to a FMU-state.
    """
    def __init__(self):
        self.fmu_state = NULL
        self._internal_state_variables = {'initialized_fmu': None,
                                          'has_entered_init_mode': None,
                                          'time': None,
                                          'callback_log_level': None}



cdef class FMUModelBase(ModelBase):
    """
    An FMI Model loaded from a DLL.
    """
    def __init__(self, fmu, path='.', enable_logging=None, log_file_name="", log_level=FMI_DEFAULT_LOG_LEVEL, _unzipped_dir=None, _connect_dll=True):
        """
        Constructor.
        """
        cdef int status
        cdef int version
        
        #Call super
        ModelBase.__init__(self)

        #Contains the log information
        self._log = []

        #Used for deallocation
        self._allocated_context = 0
        self._allocated_dll     = 0
        self._allocated_xml     = 0
        self._allocated_fmu     = 0
        self._instantiated_fmu  = 0
        self._allocated_list = False
        self._fmu_temp_dir = NULL
        self._fmu_log_name = NULL

        #Specify the general callback functions
        self.callbacks.malloc  = FMIL.malloc
        self.callbacks.calloc  = FMIL.calloc
        self.callbacks.realloc = FMIL.realloc
        self.callbacks.free    = FMIL.free
        self.callbacks.logger  = importlogger
        self.callbacks.context = <void*>self #Class loggger
        
        
        if enable_logging==None:
            if log_level >= FMIL.jm_log_level_nothing and log_level <= FMIL.jm_log_level_all:
                if log_level == FMIL.jm_log_level_nothing:
                    enable_logging = False
                else:
                    enable_logging = True
                self.callbacks.log_level = log_level
            else:
                raise FMUException("The log level must be between %d and %d"%(FMIL.jm_log_level_nothing, FMIL.jm_log_level_all))
        else:
            logging.warning("The attribute 'enable_logging' is deprecated. Please use 'log_level' instead. Setting 'log_level' to INFO...")
            self.callbacks.log_level = FMIL.jm_log_level_info if enable_logging else FMIL.jm_log_level_error

        fmu_full_path = os.path.abspath(os.path.join(path,fmu))
        if _unzipped_dir:
            fmu_temp_dir = encode(_unzipped_dir)
        else:
            fmu_temp_dir  = encode(create_temp_dir())
        self._fmu_temp_dir = <char*>FMIL.malloc((FMIL.strlen(fmu_temp_dir)+1)*sizeof(char))
        FMIL.strcpy(self._fmu_temp_dir, fmu_temp_dir)

        # Check that the file referenced by fmu has the correct file-ending
        if not fmu_full_path.endswith(".fmu"):
            raise FMUException("FMUModel must be instantiated with an FMU (.fmu) file.")

        #Specify FMI related callbacks
        self.callBackFunctions.logger = FMIL.fmi1_log_forwarding;   
        self.callBackFunctions.allocateMemory = FMIL.calloc;
        self.callBackFunctions.freeMemory = FMIL.free;
        self.callBackFunctions.stepFinished = NULL;

        self.context = FMIL.fmi_import_allocate_context(&self.callbacks)
        self._allocated_context = 1

        #Get the FMI version of the provided model
        fmu_full_path = encode(fmu_full_path)
        
        if _unzipped_dir:
            #If the unzipped directory is provided we assume that the version
            #is correct. This is due to that the method to get the version
            #unzipps the FMU which we already have done.
            version = FMIL.fmi_version_1_enu
        else:
            version = FMIL.fmi_import_get_fmi_version(self.context, fmu_full_path, fmu_temp_dir)
        self._version = version #Store version

        if version == FMIL.fmi_version_unknown_enu:
            last_error = decode(FMIL.jm_get_last_error(&self.callbacks))
            if self.callbacks.log_level >= FMIL.jm_log_level_error:
                raise FMUException("The FMU version could not be determined. "+last_error)
            else:
                raise FMUException("The FMU version could not be determined. Enable logging for possibly more information.")
        if version != 1:
            raise FMUException("This class only supports FMI 1.0 (Model Exchange and Co-Simulation).")

        #Parse the XML
        self._fmu = FMIL.fmi1_import_parse_xml(self.context, fmu_temp_dir)
        if self._fmu == NULL:
            last_error = decode(FMIL.jm_get_last_error(&self.callbacks))
            if self.callbacks.log_level >= FMIL.jm_log_level_error:
                raise FMUException("The XML file could not be parsed. "+last_error)
            else:
                raise FMUException("The XML file could not be parsed. Enable logging for possibly more information.")
        self._allocated_xml = 1

        #Check the FMU kind
        fmu_kind = FMIL.fmi1_import_get_fmu_kind(self._fmu)
        if fmu_kind != FMI_ME and fmu_kind != FMI_CS_STANDALONE and fmu_kind != FMI_CS_TOOL:
            raise FMUException("This class only supports FMI 1.0 (Model Exchange and Co-Simulation).")
        self._fmu_kind = fmu_kind

        #Connect the DLL
        if _connect_dll:
            global FMI_REGISTER_GLOBALLY
            status = FMIL.fmi1_import_create_dllfmu(self._fmu, self.callBackFunctions, FMI_REGISTER_GLOBALLY);
            if status == FMIL.jm_status_error:
                last_error = decode(FMIL.fmi1_import_get_last_error(self._fmu))
                if self.callbacks.log_level >= FMIL.jm_log_level_error:
                    raise FMUException(last_error)
                else:
                    raise FMUException("Error loading the binary. Enable logging for possibly more information.")
            self._allocated_dll = 1
            FMI_REGISTER_GLOBALLY += 1 #Update the global register of FMUs

        #Default values
        self.__t = None

        #Internal values
        self._file_open = False
        self._npoints = 0
        self._enable_logging = enable_logging
        self._pyEventInfo = PyEventInfo()

        #Load information from model
        self._modelid = decode(FMIL.fmi1_import_get_model_identifier(self._fmu))
        self._modelname = decode(FMIL.fmi1_import_get_model_name(self._fmu))
        self._nEventIndicators = FMIL.fmi1_import_get_number_of_event_indicators(self._fmu)
        self._nContinuousStates = FMIL.fmi1_import_get_number_of_continuous_states(self._fmu)
        fmu_log_name = encode((self._modelid + "_log.txt") if log_file_name=="" else log_file_name)
        self._fmu_log_name = <char*>FMIL.malloc((FMIL.strlen(fmu_log_name)+1)*sizeof(char))
        FMIL.strcpy(self._fmu_log_name, fmu_log_name)

        #Create the log file
        with open(self._fmu_log_name,'w') as file:
            for i in range(len(self._log)):
                file.write("FMIL: module = %s, log level = %d: %s\n"%(self._log[i][0], self._log[i][1], self._log[i][2]))
            self._log = []

    cpdef _internal_set_fmu_null(self):
        """
        This methods is ONLY for testing purposes. It sets the internal
        fmu state to NULL
        """
        self._fmu = NULL
        
    def get_version(self):
        """
        Returns the FMI version of the Model which it was generated according.

        Returns::

            version --
                The version.

        Example::

            model.get_version()
        """
        version = FMIL.fmi1_import_get_version(self._fmu)
        return decode(version)

    def _get_version(self):
        """
        Returns the FMI version of the Model which it was generated according.

        Returns::

            version --
                The version.

        Example::

            model.version
        """
        logging.warning("The attribute 'version' is deprecated, use 'get_version()' instead.")
        version = FMIL.fmi1_import_get_version(self._fmu)
        return version

    version = property(fget=_get_version)

    def get_ode_sizes(self):
        """
        Returns the number of continuous states and the number of event
        indicators.

        Returns::

            nbr_cont --
                The number of continuous states.

            nbr_ind --
                The number of event indicators.

        Example::

            [nCont, nEvent] = model.get_ode_sizes()
        """
        return self._nContinuousStates, self._nEventIndicators

    def get_real(self, valueref):
        """
        Returns the real-values from the valuereference(s).

        Parameters::

            valueref --
                A list of valuereferences.

        Returns::

            values --
                The values retrieved from the FMU.

        Example::

            val = model.get_real([232])

        Calls the low-level FMI function: fmiGetReal
        """
        cdef int status
        cdef FMIL.size_t nref
        cdef N.ndarray[FMIL.fmi1_value_reference_t, ndim=1,mode='c'] val_ref = N.array(valueref, copy=False, dtype=N.uint32).ravel()
        nref = len(val_ref)
        cdef N.ndarray[FMIL.fmi1_real_t, ndim=1,mode='c'] val = N.array([0.0]*nref, dtype=N.float, ndmin=1)


        status = FMIL.fmi1_import_get_real(self._fmu, <FMIL.fmi1_value_reference_t*>val_ref.data, nref, <FMIL.fmi1_real_t*>val.data)

        if status != 0:
            raise FMUException('Failed to get the Real values.')

        return val

    def set_real(self, valueref, values):
        """
        Sets the real-values in the FMU as defined by the valuereference(s).

        Parameters::

            valueref --
                A list of valuereferences.

            values --
                Values to be set.

        Example::

            model.set_real([234,235],[2.34,10.4])

        Calls the low-level FMI function: fmiSetReal
        """
        cdef int status
        cdef FMIL.size_t nref
        cdef N.ndarray[FMIL.fmi1_value_reference_t, ndim=1,mode='c'] val_ref = N.array(valueref, copy=False, dtype=N.uint32).ravel()
        cdef N.ndarray[FMIL.fmi1_real_t, ndim=1,mode='c'] val = N.array(values, copy=False, dtype=N.float).ravel()
        nref = val_ref.size

        if val_ref.size != val.size:
            raise FMUException(
                'The length of valueref and values are inconsistent.')

        status = FMIL.fmi1_import_set_real(self._fmu, <FMIL.fmi1_value_reference_t*>val_ref.data, nref, <FMIL.fmi1_real_t*>val.data)

        if status != 0:
            raise FMUException('Failed to set the Real values. See the log for possibly more information.')

    def get_integer(self, valueref):
        """
        Returns the integer-values from the valuereference(s).

        Parameters::

            valueref --
                A list of valuereferences.

        Return::

            values --
                The values retrieved from the FMU.

        Example::

            val = model.get_integer([232])

        Calls the low-level FMI function: fmiGetInteger
        """
        cdef int status
        cdef FMIL.size_t nref
        cdef N.ndarray[FMIL.fmi1_value_reference_t, ndim=1,mode='c'] val_ref = N.array(valueref, dtype=N.uint32,ndmin=1).ravel()

        nref = val_ref.size
        cdef N.ndarray[FMIL.fmi1_integer_t, ndim=1,mode='c'] val = N.array([0]*nref, dtype=int,ndmin=1)

        status = FMIL.fmi1_import_get_integer(self._fmu, <FMIL.fmi1_value_reference_t*>val_ref.data, nref, <FMIL.fmi1_integer_t*>val.data)

        if status != 0:
            raise FMUException('Failed to get the Integer values.')

        return val

    def set_integer(self, valueref, values):
        """
        Sets the integer-values in the FMU as defined by the valuereference(s).

        Parameters::

            valueref --
                A list of valuereferences.

            values --
                Values to be set.

        Example::

            model.set_integer([234,235],[12,-3])

        Calls the low-level FMI function: fmiSetInteger
        """
        cdef int status
        cdef FMIL.size_t nref
        cdef N.ndarray[FMIL.fmi1_value_reference_t, ndim=1,mode='c'] val_ref = N.array(valueref, dtype=N.uint32,ndmin=1).ravel()
        cdef N.ndarray[FMIL.fmi1_integer_t, ndim=1,mode='c'] val = N.array(values, dtype=int,ndmin=1).ravel()

        nref = val_ref.size

        if val_ref.size != val.size:
            raise FMUException(
                'The length of valueref and values are inconsistent.')

        status = FMIL.fmi1_import_set_integer(self._fmu, <FMIL.fmi1_value_reference_t*>val_ref.data, nref, <FMIL.fmi1_integer_t*>val.data)

        if status != 0:
            raise FMUException('Failed to set the Integer values. See the log for possibly more information.')


    def get_boolean(self, valueref):
        """
        Returns the boolean-values from the valuereference(s).

        Parameters::

            valueref --
                A list of valuereferences.

        Returns::

            values --
                The values retrieved from the FMU.

        Example::

            val = model.get_boolean([232])

        Calls the low-level FMI function: fmiGetBoolean
        """
        cdef int status
        cdef FMIL.size_t nref
        cdef N.ndarray[FMIL.fmi1_value_reference_t, ndim=1,mode='c'] val_ref = N.array(valueref, dtype=N.uint32,ndmin=1).ravel()

        nref = val_ref.size
        cdef void *val = FMIL.malloc(sizeof(FMIL.fmi1_boolean_t)*nref)


        status = FMIL.fmi1_import_get_boolean(self._fmu, <FMIL.fmi1_value_reference_t*>val_ref.data, nref, <FMIL.fmi1_boolean_t*>val)

        return_values = []
        for i in range(nref):
            return_values.append((<FMIL.fmi1_boolean_t*>val)[i]==1)

        #Dealloc
        FMIL.free(val)

        if status != 0:
            raise FMUException('Failed to get the Boolean values.')

        return N.array(return_values)

    def set_boolean(self, valueref, values):
        """
        Sets the boolean-values in the FMU as defined by the valuereference(s).

        Parameters::

            valueref --
                A list of valuereferences.

            values --
                Values to be set.

        Example::

            model.set_boolean([234,235],[True,False])

        Calls the low-level FMI function: fmiSetBoolean
        """
        cdef int status
        cdef FMIL.size_t nref

        cdef N.ndarray[FMIL.fmi1_value_reference_t, ndim=1,mode='c'] val_ref = N.array(valueref, dtype=N.uint32,ndmin=1).ravel()
        nref = val_ref.size

        cdef void *val = FMIL.malloc(sizeof(FMIL.fmi1_boolean_t)*nref)

        values = N.array(values,ndmin=1).ravel()
        for i in range(nref):
            if values[i]:
                (<FMIL.fmi1_boolean_t*>val)[i] = 1
            else:
                (<FMIL.fmi1_boolean_t*>val)[i] = 0

        if val_ref.size != values.size:
            raise FMUException(
                'The length of valueref and values are inconsistent.')

        status = FMIL.fmi1_import_set_boolean(self._fmu, <FMIL.fmi1_value_reference_t*>val_ref.data, nref, <FMIL.fmi1_boolean_t*>val)

        FMIL.free(val)

        if status != 0:
            raise FMUException('Failed to set the Boolean values. See the log for possibly more information.')

    def get_string(self, valueref):
        """
        Returns the string-values from the valuereference(s).

        Parameters::

            valueref --
                A list of valuereferences.

        Returns::

            values --
                The values retrieved from the FMU.

        Example::

            val = model.get_string([232])

        Calls the low-level FMI function: fmiGetString
        """
        cdef int         status
        cdef N.ndarray[FMIL.fmi1_value_reference_t, ndim=1, mode='c'] input_valueref = N.array(valueref, dtype=N.uint32, ndmin=1).ravel()
        cdef FMIL.fmi1_string_t* output_value = <FMIL.fmi1_string_t*>FMIL.malloc(sizeof(FMIL.fmi1_string_t)*input_valueref.size)

        status = FMIL.fmi1_import_get_string(self._fmu, <FMIL.fmi1_value_reference_t*> input_valueref.data, input_valueref.size, output_value)

        if status != 0:
            raise FMUException('Failed to get the String values.')
        
        out = []
        for i in range(input_valueref.size):
            out.append(decode(output_value[i]))
            
        FMIL.free(output_value)

        return out

    def set_string(self, valueref, values):
        """
        Sets the string-values in the FMU as defined by the valuereference(s).

        Parameters::

            valueref --
                A list of valuereferences.

            values --
                Values to be set.

        Example::

            model.set_string([234,235],['text','text'])

        Calls the low-level FMI function: fmiSetString
        """
        cdef int status
        cdef N.ndarray[FMIL.fmi1_value_reference_t, ndim=1,mode='c'] val_ref = N.array(valueref, dtype=N.uint32,ndmin=1).ravel()
        cdef FMIL.fmi1_string_t* val = <FMIL.fmi1_string_t*>FMIL.malloc(sizeof(FMIL.fmi1_string_t)*val_ref.size)

        if not isinstance(values, list):
            raise FMUException(
                'The values needs to be a list of values.')
        if len(values) != val_ref.size:
            raise FMUException(
                'The length of valueref and values are inconsistent.')
        
        values = [encode(item) for item in values]
        for i in range(val_ref.size):
            val[i] = values[i]
        
        status = FMIL.fmi1_import_set_string(self._fmu, <FMIL.fmi1_value_reference_t*>val_ref.data, val_ref.size, val)

        FMIL.free(val)

        if status != 0:
            raise FMUException('Failed to set the String values. See the log for possibly more information.')

    def set_debug_logging(self,flag):
        """
        Specifies if the logging from the FMU should be turned on or 
        off. Note that this only determines the output from the FMU to
        PyFMI which are additionally filtered using the method 
        'set_log_level'. To specify actual given logging output, 
        please use also use that method.

        Parameters::

            flag --
                Boolean value.

        Calls the low-level FMI function: fmiSetDebuggLogging
        """
        cdef FMIL.fmi1_boolean_t log
        cdef int status

        #self.callbacks.log_level = FMIL.jm_log_level_warning if flag else FMIL.jm_log_level_nothing

        if flag:
            log = 1
        else:
            log = 0

        status = FMIL.fmi1_import_set_debug_logging(self._fmu, log)
        self._enable_logging = bool(log)

        if status != 0:
            raise FMUException('Failed to set the debugging option.')

    def set_fmil_log_level(self, FMIL.jm_log_level_enu_t level):
        logging.warning("The method 'set_fmil_log_level' is deprecated, use 'set_log_level' instead.")
        self.set_log_level(level)

    def _set(self, variable_name, value):
        """
        Helper method to set, see docstring on set.
        """
        cdef FMIL.fmi1_value_reference_t ref
        cdef FMIL.fmi1_base_type_enu_t type
        cdef FMIL.fmi1_import_variable_t* variable
        cdef FMIL.fmi1_variable_alias_kind_enu_t alias_kind
        
        variable_name = encode(variable_name)
        cdef char* variablename = variable_name

        variable = FMIL.fmi1_import_get_variable_by_name(self._fmu, variablename)
        if variable == NULL:
            raise FMUException("The variable %s could not be found."%variable_name)

        ref =  FMIL.fmi1_import_get_variable_vr(variable)
        type = FMIL.fmi1_import_get_variable_base_type(variable)
        alias_kind = FMIL.fmi1_import_get_variable_alias_kind(variable)

        if type == FMIL.fmi1_base_type_real:  #REAL
            if alias_kind == FMI_NEGATED_ALIAS:
                value = -value
            self.set_real([ref], [value])
        elif type == FMIL.fmi1_base_type_int or type == FMIL.fmi1_base_type_enum: #INTEGER
            if alias_kind == FMI_NEGATED_ALIAS:
                value = -value
            self.set_integer([ref], [value])
        elif type == FMIL.fmi1_base_type_str: #STRING
            self.set_string([ref], [value])
        elif type == FMIL.fmi1_base_type_bool: #BOOLEAN
            if alias_kind == FMI_NEGATED_ALIAS:
                value = not value
            self.set_boolean([ref], [value])
        else:
            raise FMUException('Type not supported.')


    def _get(self, variable_name):
        """
        Helper method to get, see docstring on get.
        """
        cdef FMIL.fmi1_value_reference_t ref
        cdef FMIL.fmi1_base_type_enu_t type
        cdef FMIL.fmi1_import_variable_t* variable
        cdef FMIL.fmi1_variable_alias_kind_enu_t alias_kind
        
        variable_name = encode(variable_name)
        cdef char* variablename = variable_name

        variable = FMIL.fmi1_import_get_variable_by_name(self._fmu, variablename)
        if variable == NULL:
            raise FMUException("The variable %s could not be found."%variable_name)

        ref =  FMIL.fmi1_import_get_variable_vr(variable)
        type = FMIL.fmi1_import_get_variable_base_type(variable)
        alias_kind = FMIL.fmi1_import_get_variable_alias_kind(variable)

        if type == FMIL.fmi1_base_type_real:  #REAL
            value = self.get_real([ref])
            return -1*value if alias_kind == FMI_NEGATED_ALIAS else value
        elif type == FMIL.fmi1_base_type_int or type == FMIL.fmi1_base_type_enum: #INTEGER
            value = self.get_integer([ref]) 
            return -1*value if alias_kind == FMI_NEGATED_ALIAS else value
        elif type == FMIL.fmi1_base_type_str: #STRING
            return self.get_string([ref])
        elif type == FMIL.fmi1_base_type_bool: #BOOLEAN
            value = self.get_boolean([ref])
            return not value if alias_kind == FMI_NEGATED_ALIAS else value
        else:
            raise FMUException('Type not supported.')
    
    cpdef get_variable_description(self, variable_name):
        """
        Get the description of a given variable.

        Parameter::

            variable_name --
                The name of the variable

        Returns::

            The description of the variable.
        """
        cdef FMIL.fmi1_import_variable_t* variable
        cdef char* desc
        
        variable_name = encode(variable_name)
        cdef char* variablename = variable_name

        variable = FMIL.fmi1_import_get_variable_by_name(self._fmu, variablename)
        if variable == NULL:
            raise FMUException("The variable %s could not be found."%variablename)

        desc = FMIL.fmi1_import_get_variable_description(variable)

        return decode(desc) if desc != NULL else ""
    
    cdef _add_scalar_variable(self, FMIL.fmi1_import_variable_t* variable):
        
        if variable == NULL:
            raise FMUException("Unknown variable. Please verify the correctness of the XML file and check the log.")
        
        alias_kind = FMIL.fmi1_import_get_variable_alias_kind(variable)
        name       = decode(FMIL.fmi1_import_get_variable_name(variable))
        value_ref  = FMIL.fmi1_import_get_variable_vr(variable)
        data_type  = FMIL.fmi1_import_get_variable_base_type(variable)
        has_start  = FMIL.fmi1_import_get_variable_has_start(variable)
        data_variability = FMIL.fmi1_import_get_variability(variable)
        data_causality   = FMIL.fmi1_import_get_causality(variable)
        desc       = FMIL.fmi1_import_get_variable_description(variable)

        return ScalarVariable(name,value_ref, data_type, desc.decode('UTF-8') if desc!=NULL else "",
                            data_variability, data_causality, alias_kind)
    
    def get_scalar_variable(self, variable_name):
        """
        Get the variable as a scalar variable instance.

        Parameter::

            variable_name --
                The name of the variable.

        Returns::

            Instance of ScalarVariable.
        """
        cdef FMIL.fmi1_import_variable_t* variable
        
        variable_name = encode(variable_name)
        cdef char* variablename = variable_name

        variable = FMIL.fmi1_import_get_variable_by_name(self._fmu, variablename)
        if variable == NULL:
            raise FMUException("The variable %s could not be found."%variablename)
            
        return self._add_scalar_variable(variable)

    cpdef FMIL.fmi1_base_type_enu_t get_variable_data_type(self, variable_name) except *:
        """
        Get data type of variable.

        Parameter::

            variable_name --
                The name of the variable.

        Returns::

            The type of the variable.
        """
        cdef FMIL.fmi1_import_variable_t* variable
        cdef FMIL.fmi1_base_type_enu_t type
        
        variable_name = encode(variable_name)
        cdef char* variablename = variable_name

        variable = FMIL.fmi1_import_get_variable_by_name(self._fmu, variablename)
        if variable == NULL:
            raise FMUException("The variable %s could not be found."%variablename)

        type = FMIL.fmi1_import_get_variable_base_type(variable)

        return type

    cpdef FMIL.fmi1_value_reference_t get_variable_valueref(self, variable_name) except *:
        """
        Extract the ValueReference given a variable name.

        Parameters::

            variable_name --
                The name of the variable.

        Returns::

            The ValueReference for the variable passed as argument.
        """
        cdef FMIL.fmi1_import_variable_t* variable
        cdef FMIL.fmi1_value_reference_t vr
        
        variable_name = encode(variable_name)
        cdef char* variablename = variable_name

        variable = FMIL.fmi1_import_get_variable_by_name(self._fmu, variablename)
        if variable == NULL:
            raise FMUException("The variable %s could not be found."%variablename)
        vr =  FMIL.fmi1_import_get_variable_vr(variable)

        return vr

    def get_variable_nominal(self, variable_name=None, valueref=None, _override_erroneous_nominal=True):
        """
        Returns the nominal value from a real variable determined by
        either its value reference or its variable name.

        Parameters::
            
            variable_name --
                The name of the variable.
                
            valueref --
                The value reference of the variable.

        Returns::

            The nominal value of the given variable.
        """
        cdef FMIL.fmi1_import_variable_t *variable
        cdef FMIL.fmi1_import_real_variable_t *real_variable
        cdef char* variablename = NULL
        cdef FMIL.fmi1_real_t value

        if valueref != None:
            variable = FMIL.fmi1_import_get_variable_by_vr(self._fmu, FMIL.fmi1_base_type_real, <FMIL.fmi1_value_reference_t>valueref)
            if variable == NULL:
                raise FMUException("The variable with value reference: %s, could not be found."%str(valueref))
        elif variable_name != None:
            variable_name = encode(variable_name)
            variablename  = variable_name

            variable = FMIL.fmi1_import_get_variable_by_name(self._fmu, variablename)
            if variable == NULL:
                raise FMUException("The variable %s could not be found."%variablename)
        else:
            raise FMUException('Either provide value reference or variable name.')

        real_variable = FMIL.fmi1_import_get_variable_as_real(variable)
        if real_variable == NULL:
            raise FMUException("The variable is not a real variable.")
        
        value = FMIL.fmi1_import_get_real_variable_nominal(real_variable)
        
        if _override_erroneous_nominal:
            if variable_name == None:
                variable_name = self.get_variable_by_valueref(valueref)
                variablename = variable_name
                
            if value == 0.0:
                if self.callbacks.log_level >= FMIL.jm_log_level_warning:
                    logging.warning("The nominal value for %s is 0.0 which is illegal according to the FMI specification. Setting the nominal to 1.0"%variablename)
                value = 1.0
            elif value < 0.0:
                if self.callbacks.log_level >= FMIL.jm_log_level_warning:
                    logging.warning("The nominal value for %s is <0.0 which is illegal according to the FMI specification. Setting the nominal to abs(%g)"%(variablename, value))
                value = abs(value)
            
        return value

    cpdef get_variable_fixed(self, variable_name):
        """
        Returns if the start value is fixed (True - The value is used as
        an initial value) or not (False - The value is used as a guess
        value).

        Parameters::

            variable_name --
                The name of the variable

        Returns::

            If the start value is fixed or not.
        """
        cdef FMIL.fmi1_import_variable_t *variable
        
        variable_name = encode(variable_name)
        cdef char* variablename = variable_name

        variable = FMIL.fmi1_import_get_variable_by_name(self._fmu, variablename)
        if variable == NULL:
            raise FMUException("The variable %s could not be found."%variablename)

        status = FMIL.fmi1_import_get_variable_has_start(variable)

        if status == 0:
            raise FMUException("The variable %s does not have a start value."%variablename)

        fixed = FMIL.fmi1_import_get_variable_is_fixed(variable)

        return fixed==1


    cpdef get_variable_start(self, variable_name):
        """
        Returns the start value for the variable or else raises
        FMUException.

        Parameters::

            variable_name --
                The name of the variable

        Returns::

            The start value.
        """
        cdef FMIL.fmi1_import_variable_t *variable
        cdef FMIL.fmi1_import_integer_variable_t* int_variable
        cdef FMIL.fmi1_import_real_variable_t* real_variable
        cdef FMIL.fmi1_import_bool_variable_t* bool_variable
        cdef FMIL.fmi1_import_enum_variable_t* enum_variable
        cdef FMIL.fmi1_import_string_variable_t*  str_variable
        cdef FMIL.fmi1_base_type_enu_t type
        cdef int status
        cdef FMIL.fmi1_boolean_t FMITRUE = 1
        
        variable_name = encode(variable_name)
        cdef char* variablename = variable_name

        variable = FMIL.fmi1_import_get_variable_by_name(self._fmu, variablename)
        if variable == NULL:
            raise FMUException("The variable %s could not be found."%variablename)

        status = FMIL.fmi1_import_get_variable_has_start(variable)

        if status == 0:
            raise FMUException("The variable %s does not have a start value."%variablename)

        type = FMIL.fmi1_import_get_variable_base_type(variable)

        if type == FMIL.fmi1_base_type_real:
            real_variable = FMIL.fmi1_import_get_variable_as_real(variable)
            return FMIL.fmi1_import_get_real_variable_start(real_variable)

        elif type == FMIL.fmi1_base_type_int:
            int_variable = FMIL.fmi1_import_get_variable_as_integer(variable)
            return FMIL.fmi1_import_get_integer_variable_start(int_variable)

        elif type == FMIL.fmi1_base_type_bool:
            bool_variable = FMIL.fmi1_import_get_variable_as_boolean(variable)
            return FMIL.fmi1_import_get_boolean_variable_start(bool_variable) == FMITRUE

        elif type == FMIL.fmi1_base_type_enum:
            enum_variable = FMIL.fmi1_import_get_variable_as_enum(variable)
            return FMIL.fmi1_import_get_enum_variable_start(enum_variable)

        elif type == FMIL.fmi1_base_type_str:
            str_variable = FMIL.fmi1_import_get_variable_as_string(variable)
            return FMIL.fmi1_import_get_string_variable_start(str_variable)

        else:
            raise FMUException("Unknown variable type.")

    cpdef get_variable_max(self, variable_name):
        """
        Returns the maximum value for the given variable.

        Parameters::

            variable_name --
                The name of the variable.

        Returns::

            The maximum value for the variable.
        """
        cdef FMIL.fmi1_import_variable_t *variable
        cdef FMIL.fmi1_import_integer_variable_t* int_variable
        cdef FMIL.fmi1_import_real_variable_t* real_variable
        cdef FMIL.fmi1_import_enum_variable_t* enum_variable
        cdef FMIL.fmi1_base_type_enu_t type
        
        variable_name = encode(variable_name)
        cdef char* variablename = variable_name

        variable = FMIL.fmi1_import_get_variable_by_name(self._fmu, variablename)
        if variable == NULL:
            raise FMUException("The variable %s could not be found."%variablename)

        type = FMIL.fmi1_import_get_variable_base_type(variable)

        if type == FMIL.fmi1_base_type_real:
            real_variable = FMIL.fmi1_import_get_variable_as_real(variable)
            return FMIL.fmi1_import_get_real_variable_max(real_variable)

        elif type == FMIL.fmi1_base_type_int:
            int_variable = FMIL.fmi1_import_get_variable_as_integer(variable)
            return FMIL.fmi1_import_get_integer_variable_max(int_variable)

        elif type == FMIL.fmi1_base_type_enum:
            enum_variable = FMIL.fmi1_import_get_variable_as_enum(variable)
            return FMIL.fmi1_import_get_enum_variable_max(enum_variable)

        else:
            raise FMUException("The variable type does not have a maximum value.")

    cpdef get_variable_min(self, variable_name):
        """
        Returns the minimum value for the given variable.

        Parameters::

            variable_name --
                The name of the variable.

        Returns::

            The minimum value for the variable.
        """
        cdef FMIL.fmi1_import_variable_t *variable
        cdef FMIL.fmi1_import_integer_variable_t* int_variable
        cdef FMIL.fmi1_import_real_variable_t* real_variable
        cdef FMIL.fmi1_import_enum_variable_t* enum_variable
        cdef FMIL.fmi1_base_type_enu_t type
        
        variable_name = encode(variable_name)
        cdef char* variablename = variable_name

        variable = FMIL.fmi1_import_get_variable_by_name(self._fmu, variablename)
        if variable == NULL:
            raise FMUException("The variable %s could not be found."%variablename)

        type = FMIL.fmi1_import_get_variable_base_type(variable)

        if type == FMIL.fmi1_base_type_real:
            real_variable = FMIL.fmi1_import_get_variable_as_real(variable)
            return FMIL.fmi1_import_get_real_variable_min(real_variable)

        elif type == FMIL.fmi1_base_type_int:
            int_variable = FMIL.fmi1_import_get_variable_as_integer(variable)
            return FMIL.fmi1_import_get_integer_variable_min(int_variable)

        elif type == FMIL.fmi1_base_type_enum:
            enum_variable = FMIL.fmi1_import_get_variable_as_enum(variable)
            return FMIL.fmi1_import_get_enum_variable_min(enum_variable)

        else:
            raise FMUException("The variable type does not have a minimum value.")

    @enable_caching
    def get_model_variables(self,type=None, int include_alias=True,
                            causality=None,   variability=None,
                            int only_start=False,  int only_fixed=False,
                            filter=None, int _as_list = False):
        """
        Extract the names of the variables in a model.

        Parameters::

            type --
                The type of the variables (Real==0, Int==1, Bool=2,
                String==3, Enumeration==4). Default None (i.e all).
            include_alias --
                If alias should be included or not. Default True
            causality --
                The causality of the variables (Input==0, Output==1,
                Internal==2, None==3). Default None (i.e all).
            variability --
                The variability of the variables (Constant==0,
                Parameter==1, Discrete==2, Continuous==3). Default None
                (i.e. all)
            only_start --
                If only variables that has a start value should be
                returned. Default False
            only_fixed --
                If only variables that has a start value that is fixed
                should be returned. Default False
            filter --
                Filter the variables using a unix filename pattern
                matching (filter="*der*"). Can also be a list of filters
                See http://docs.python.org/2/library/fnmatch.html.
                Default None

        Returns::

            Dict with variable name as key and a ScalarVariable class as
            value.
        """
        cdef FMIL.fmi1_import_variable_t *variable
        cdef FMIL.fmi1_import_variable_list_t *variable_list
        cdef FMIL.size_t variable_list_size
        cdef FMIL.fmi1_value_reference_t value_ref
        cdef FMIL.fmi1_base_type_enu_t data_type,target_type = FMIL.fmi1_base_type_real
        cdef FMIL.fmi1_variability_enu_t data_variability,target_variability = FMIL.fmi1_variability_enu_constant
        cdef FMIL.fmi1_causality_enu_t data_causality,target_causality = FMIL.fmi1_causality_enu_input
        cdef FMIL.fmi1_variable_alias_kind_enu_t alias_kind
        cdef char* desc
        cdef dict variable_dict = {}
        cdef list filter_list = [], variable_return_list = []
        cdef int  selected_type = 0 #If a type has been selected
        cdef int  selected_variability = 0 #If a variability has been selected
        cdef int  selected_causality = 0 #If a causality has been selected
        cdef int  has_start, is_fixed
        cdef int  selected_filter = 1 if filter else 0
        cdef int  length_filter = 0

        variable_list = FMIL.fmi1_import_get_variable_list(self._fmu)
        variable_list_size = FMIL.fmi1_import_get_variable_list_size(variable_list)
        
        if type!=None: #A type have has been selected
            target_type = type
            selected_type = 1
        if causality!=None: #A causality has been selected
            target_causality = causality
            selected_causality = 1
        if variability!=None: #A variability has been selected
            target_variability = variability
            selected_variability = 1
        if selected_filter:
            filter_list = self._convert_filter(filter)
            length_filter = len(filter_list)

        for i in range(variable_list_size):

            variable = FMIL.fmi1_import_get_variable(variable_list, i)

            alias_kind = FMIL.fmi1_import_get_variable_alias_kind(variable)
            name       = decode(FMIL.fmi1_import_get_variable_name(variable))
            value_ref  = FMIL.fmi1_import_get_variable_vr(variable)
            data_type  = FMIL.fmi1_import_get_variable_base_type(variable)
            has_start  = FMIL.fmi1_import_get_variable_has_start(variable)
            data_variability = FMIL.fmi1_import_get_variability(variable)
            data_causality   = FMIL.fmi1_import_get_causality(variable)
            desc       = FMIL.fmi1_import_get_variable_description(variable)

            #If only variables with start are wanted, check if the variable has start
            if only_start and has_start != 1:
                continue

            if only_fixed:
                if has_start!=1:
                    continue
                else:
                    is_fixed = FMIL.fmi1_import_get_variable_is_fixed(variable)
                    if is_fixed !=1:
                        continue

            if selected_type == 1 and data_type != target_type:
                continue
            if selected_causality == 1 and data_causality != target_causality:
                continue
            if selected_variability == 1 and data_variability != target_variability:
                continue

            if selected_filter:
                for j in range(length_filter):
                    if filter_list[j].match(name):
                        break
                else:
                    continue

            if include_alias:
                if _as_list:
                    variable_return_list.append(ScalarVariable(name,
                                       value_ref, data_type, desc.decode('UTF-8') if desc!=NULL else "",
                                       data_variability, data_causality,
                                       alias_kind))
                else:
                    variable_dict[name] = ScalarVariable(name,
                                       value_ref, data_type, desc.decode('UTF-8') if desc!=NULL else "",
                                       data_variability, data_causality,
                                       alias_kind)

            elif alias_kind ==FMIL.fmi1_variable_is_not_alias:
                if _as_list:
                    variable_return_list.append(ScalarVariable(name,
                                       value_ref, data_type, desc.decode('UTF-8') if desc!=NULL else "",
                                       data_variability, data_causality,
                                       alias_kind))
                else:
                    variable_dict[name] = ScalarVariable(name,
                                       value_ref, data_type, desc.decode('UTF-8') if desc!=NULL else "",
                                       data_variability, data_causality,
                                       alias_kind)

        #Free the variable list
        FMIL.fmi1_import_free_variable_list(variable_list)
        
        if _as_list:
            return variable_return_list
        else:
            return variable_dict
    
    @enable_caching
    def get_model_time_varying_value_references(self, filter=None):
        """
        Extract the value references of the variables in a model
        that are time-varying. This method is typically used to
        retrieve the variables for which the result can be stored.

        Parameters::

            filter --
                Filter the variables using a unix filename pattern
                matching (filter="*der*"). Can also be a list of filters
                See http://docs.python.org/2/library/fnmatch.html.
                Default None

        Returns::

            Three lists with the real, integer and boolean value-references
        """
        cdef FMIL.fmi1_import_variable_t *variable
        cdef FMIL.fmi1_import_variable_t *base_variable
        cdef FMIL.fmi1_import_variable_list_t *variable_list
        cdef FMIL.size_t variable_list_size
        cdef FMIL.fmi1_value_reference_t value_ref
        cdef FMIL.fmi1_base_type_enu_t data_type
        cdef FMIL.fmi1_variability_enu_t data_variability
        cdef FMIL.fmi1_variable_alias_kind_enu_t alias_kind
        cdef list filter_list = []
        cdef list real_var_ref = []
        cdef list int_var_ref = []
        cdef list bool_var_ref = []
        cdef int  selected_variability = 0 #If a variability has been selected
        cdef int  selected_filter = 1 if filter else 0
        cdef int  length_filter = 0
        cdef dict added_vars = {}

        variable_list = FMIL.fmi1_import_get_variable_list(self._fmu)
        variable_list_size = FMIL.fmi1_import_get_variable_list_size(variable_list)

        if selected_filter:
            filter_list = self._convert_filter(filter)
            length_filter = len(filter_list)

        for i in range(variable_list_size):

            variable = FMIL.fmi1_import_get_variable(variable_list, i)

            alias_kind = FMIL.fmi1_import_get_variable_alias_kind(variable)
            name       = decode(FMIL.fmi1_import_get_variable_name(variable))
            data_variability = FMIL.fmi1_import_get_variability(variable)
            data_type  = FMIL.fmi1_import_get_variable_base_type(variable)

            if data_type != FMIL.fmi1_base_type_real and data_type != FMIL.fmi1_base_type_int and data_type != FMIL.fmi1_base_type_bool and data_type != FMIL.fmi1_base_type_enum:
                continue

            if data_variability != FMIL.fmi1_variability_enu_continuous and data_variability != FMIL.fmi1_variability_enu_discrete:
                continue
                
            if alias_kind == FMIL.fmi1_variable_is_not_alias:
                value_ref = FMIL.fmi1_import_get_variable_vr(variable)
            else:
                base_variable = FMIL.fmi1_import_get_variable_alias_base(self._fmu, variable)
                value_ref  = FMIL.fmi1_import_get_variable_vr(base_variable)
            
            if selected_filter:
                for j in range(length_filter):
                    if filter_list[j].match(name):
                        break
                else:
                    continue
                if added_vars.has_key(value_ref):
                    continue
                else:
                    added_vars[value_ref] = 1
            else:
                if alias_kind != FMIL.fmi1_variable_is_not_alias:
                    continue

            if data_type == FMIL.fmi1_base_type_real:
                real_var_ref.append(value_ref)
            if data_type == FMIL.fmi1_base_type_int or data_type == FMIL.fmi1_base_type_enum:
                int_var_ref.append(value_ref)
            if data_type == FMIL.fmi1_base_type_bool:
                bool_var_ref.append(value_ref)

        #Free the variable list
        FMIL.fmi1_import_free_variable_list(variable_list)

        return real_var_ref, int_var_ref, bool_var_ref

    def get_variable_alias_base(self, variable_name):
        """
        Returns the base variable for the provided variable name.

        Parameters::

            variable_name--
                Name of the variable.

        Returns::
            
            The base variable.
            
        """
        cdef FMIL.fmi1_import_variable_t* variable
        cdef FMIL.fmi1_import_variable_t* base_variable
        cdef FMIL.fmi1_value_reference_t vr
        
        variable_name = encode(variable_name)
        cdef char* variablename = variable_name

        variable = FMIL.fmi1_import_get_variable_by_name(self._fmu, variablename)
        if variable == NULL:
            raise FMUException("The variable %s could not be found."%variablename)

        base_variable = FMIL.fmi1_import_get_variable_alias_base(self._fmu, variable)
        if base_variable == NULL:
            raise FMUException("The variable %s could not be found."%variablename)

        name = decode(FMIL.fmi1_import_get_variable_name(base_variable))

        return name

    def get_variable_alias(self, variable_name):
        """
        Return a dict of all alias variables belonging to the provided variable
        where the key are the names and the value indicating whether the variable
        should be negated or not.

        Returns::

            A dict consisting of the alias variables along with no alias variable.
            The values indicates wheter or not the variable should be negated or not.

        Raises::

            FMUException if the variable is not in the model.
        """
        cdef FMIL.fmi1_import_variable_t *variable
        cdef FMIL.fmi1_import_variable_list_t *alias_list
        cdef FMIL.size_t alias_list_size
        cdef FMIL.fmi1_variable_alias_kind_enu_t alias_kind
        cdef dict ret_values = {}
        
        variable_name = encode(variable_name)
        cdef char* variablename = variable_name

        variable = FMIL.fmi1_import_get_variable_by_name(self._fmu, variablename)
        if variable == NULL:
            raise FMUException("The variable %s could not be found."%variablename)

        alias_list = FMIL.fmi1_import_get_variable_aliases(self._fmu, variable)

        alias_list_size = FMIL.fmi1_import_get_variable_list_size(alias_list)

        #Loop over all the alias variables
        for i in range(alias_list_size):

            variable = FMIL.fmi1_import_get_variable(alias_list, i)

            alias_kind = FMIL.fmi1_import_get_variable_alias_kind(variable)
            alias_name = decode(FMIL.fmi1_import_get_variable_name(variable))

            ret_values[alias_name] = alias_kind

        #FREE VARIABLE LIST
        FMIL.fmi1_import_free_variable_list(alias_list)

        return ret_values

    cpdef FMIL.fmi1_variability_enu_t get_variable_variability(self, variable_name) except *:
        """
        Get variability of variable.

        Parameters::

            variablename --

                The name of the variable.

        Returns::

            The variability of the variable, CONSTANT(0), PARAMETER(1), 
            DISCRETE(2) or CONTINUOUS(3)
        """
        cdef FMIL.fmi1_import_variable_t* variable
        cdef FMIL.fmi1_variability_enu_t variability
        
        variable_name = encode(variable_name)
        cdef char* variablename = variable_name

        variable = FMIL.fmi1_import_get_variable_by_name(self._fmu, variablename)
        if variable == NULL:
            raise FMUException("The variable %s could not be found."%variablename)
        variability = FMIL.fmi1_import_get_variability(variable)

        return variability

    def get_variable_by_valueref(self, FMIL.fmi1_value_reference_t valueref, type=0):
        """
        Get the name of a variable given a value reference. Note that it
        returns the no-aliased variable.

        Parameters::

            valueref --
                The value reference of the variable

            type --
                The type of the variables (Real==0, Int==1, Bool=2,
                String==3, Enumeration==4). Default 0 (i.e Real).
        """
        cdef FMIL.fmi1_import_variable_t* variable

        variable = FMIL.fmi1_import_get_variable_by_vr(self._fmu, type, valueref)
        if variable==NULL:
            raise FMUException("The variable with the valuref %i could not be found."%valueref)

        name = decode(FMIL.fmi1_import_get_variable_name(variable))

        return name

    cpdef FMIL.fmi1_causality_enu_t get_variable_causality(self, variable_name) except *:
        """
        Get the causality of the variable.

        Parameters::

            variable_name --
                The name of the variable.

        Returns::

            The causality of the variable, INPUT(0), OUTPUT(1),
            INTERNAL(2), NONE(3)
        """
        cdef FMIL.fmi1_import_variable_t* variable
        cdef FMIL.fmi1_causality_enu_t causality
        
        variable_name = encode(variable_name)
        cdef char* variablename = variable_name

        variable = FMIL.fmi1_import_get_variable_by_name(self._fmu, variablename)
        if variable == NULL:
            raise FMUException("The variable %s could not be found."%variablename)

        causality = FMIL.fmi1_import_get_causality(variable)

        return causality

    def get_name(self):
        """
        Return the model name as used in the modeling environment.
        """
        return self._modelname

    def get_identifier(self):
        """
        Return the model identifier, name of binary model file and prefix in
        the C-function names of the model.
        """
        return self._modelid

    def get_author(self):
        """
        Return the name and organization of the model author.
        """
        cdef char* author
        author = FMIL.fmi1_import_get_author(self._fmu)
        return author if author != NULL else ""

    def get_default_experiment_start_time(self):
        """
        Returns the default experiment start time as defined the XML
        description.
        """
        return FMIL.fmi1_import_get_default_experiment_start(self._fmu)

    def get_default_experiment_stop_time(self):
        """
        Returns the default experiment stop time as defined the XML
        description.
        """
        return FMIL.fmi1_import_get_default_experiment_stop(self._fmu)

    def get_default_experiment_tolerance(self):
        """
        Returns the default experiment tolerance as defined in the XML
        description.
        """
        return FMIL.fmi1_import_get_default_experiment_tolerance(self._fmu)

    def get_description(self):
        """
        Return the model description.
        """
        cdef char* desc
        desc = FMIL.fmi1_import_get_description(self._fmu)
        return decode(desc) if desc != NULL else ""

    def get_generation_tool(self):
        """
        Return the model generation tool.
        """
        cdef char* gen
        gen = FMIL.fmi1_import_get_generation_tool(self._fmu)
        return decode(gen) if gen != NULL else ""

    def get_guid(self):
        """
        Return the model GUID.
        """
        guid = decode(FMIL.fmi1_import_get_GUID(self._fmu))
        return guid
        
cdef class FMUModelCS1(FMUModelBase):
    #First step only support fmi1_fmu_kind_enu_cs_standalone
    #stepFinished not supported

    def __init__(self, fmu, path='.', enable_logging=None, log_file_name="", log_level=FMI_DEFAULT_LOG_LEVEL, _unzipped_dir=None, _connect_dll=True):
        #Call super
        FMUModelBase.__init__(self,fmu,path,enable_logging,log_file_name, log_level, _unzipped_dir, _connect_dll)

        if self._fmu_kind != FMI_CS_STANDALONE and self._fmu_kind != FMI_CS_TOOL:
            raise FMUException("This class only supports FMI 1.0 for Co-simulation.")
        
        if _connect_dll:
            global GLOBAL_FMU_OBJECT
            GLOBAL_FMU_OBJECT = self
            
            self.callbacks_defaults.malloc  = FMIL.malloc
            self.callbacks_defaults.calloc  = FMIL.calloc
            self.callbacks_defaults.realloc = FMIL.realloc
            self.callbacks_defaults.free    = FMIL.free
            self.callbacks_defaults.logger  = importlogger_default
            self.callbacks_defaults.context = <void*>self
            self.callbacks_defaults.log_level = self.callbacks.log_level
            
            self.callbacks_standard = FMIL.jm_get_default_callbacks()
            FMIL.jm_set_default_callbacks(&self.callbacks_defaults)
            
            self.instantiate_slave(logging = self._enable_logging)
            
            FMIL.jm_set_default_callbacks(self.callbacks_standard)
            
            GLOBAL_FMU_OBJECT = None
        
    cpdef _get_time(self):
        return self.__t
    
    cpdef _set_time(self, FMIL.fmi1_real_t t):
        self.__t = t 
    
    time = property(_get_time,_set_time, doc =
    """
    Property for accessing the current time of the simulation. Calls the
    low-level FMI function: fmiSetTime.
    """)
    
    def __dealloc__(self):
        """
        Deallocate memory allocated
        """
        if self._allocated_fmu == 1:
            FMIL.fmi1_import_terminate_slave(self._fmu)
            
        if self._instantiated_fmu == 1:
            FMIL.fmi1_import_free_slave_instance(self._fmu)

        if self._allocated_dll == 1:
            FMIL.fmi1_import_destroy_dllfmu(self._fmu)

        if self._allocated_xml == 1:
            FMIL.fmi1_import_free(self._fmu)

        if self._fmu_temp_dir != NULL:
            FMIL.fmi_import_rmdir(&self.callbacks, self._fmu_temp_dir)
            FMIL.free(self._fmu_temp_dir)
            self._fmu_temp_dir = NULL

        if self._allocated_context == 1:
            FMIL.fmi_import_free_context(self.context)

        if self._fmu_log_name != NULL:
            FMIL.free(self._fmu_log_name)
            self._fmu_log_name = NULL

    def do_step(self, FMIL.fmi1_real_t current_t, FMIL.fmi1_real_t step_size, new_step=True):
        """
        Performs an integrator step.

        Parameters::

            current_t --
                    The current communication point (current time) of
                    the master.
            step_size --
                    The length of the step to be taken.
            new_step --
                    True the last step was accepted by the master and
                    False if not.

        Returns::

            status --
                    The status of function which can be checked against
                    FMI_OK, FMI_WARNING. FMI_DISCARD, FMI_ERROR,
                    FMI_FATAL,FMI_PENDING...

        Calls the underlying low-level function fmiDoStep.
        """
        cdef int status
        cdef FMIL.fmi1_boolean_t new_s

        if new_step:
            new_s = 1
        else:
            new_s = 0

        self.time = current_t+step_size

        status = FMIL.fmi1_import_do_step(self._fmu, current_t, step_size, new_s)

        return status


    def cancel_step(self):
        """
        Cancel a current integrator step. Can only be called if the
        status from do_step returns FMI_PENDING.
        """
        raise NotImplementedError

    def get_output_derivatives(self, variables, FMIL.fmi1_integer_t order):
        """
        Returns the output derivatives for the specified variables. The
        order specifies the nth-derivative.

        Parameters::

                variables --
                        The variables for which the output derivatives
                        should be returned.
                order --
                        The derivative order.
        """
        cdef int status
        cdef unsigned int max_output_derivative
        cdef FMIL.size_t nref
        cdef N.ndarray[FMIL.fmi1_real_t, ndim=1,mode='c'] values
        cdef N.ndarray[FMIL.fmi1_value_reference_t, ndim=1,mode='c'] value_refs
        cdef N.ndarray[FMIL.fmi1_integer_t, ndim=1,mode='c'] orders
        cdef FMIL.fmi1_import_capabilities_t *fmu_capabilities

        fmu_capabilities = FMIL.fmi1_import_get_capabilities(self._fmu)
        max_output_derivative = FMIL.fmi1_import_get_maxOutputDerivativeOrder(fmu_capabilities)

        if order < 1 or order > max_output_derivative:
            raise FMUException("The order must be greater than zero and below the maximum output derivative support of the FMU (%d)."%max_output_derivative)

        if isinstance(variables,str):
            nref = 1
            value_refs = N.array([0], dtype=N.uint32,ndmin=1).ravel()
            orders = N.array(order, dtype=N.int32)
            value_refs[0] = self.get_variable_valueref(variables)
        elif isinstance(variables,list) and isinstance(variables[-1],str):
            nref = len(variables)
            value_refs = N.array([0]*nref, dtype=N.uint32,ndmin=1).ravel()
            orders = N.array([0]*nref, dtype=N.int32)
            for i in range(nref):
                value_refs[i] = self.get_variable_valueref(variables[i])
                orders[i] = order
        else:
            raise FMUException("The variables must either be a string or a list of strings")

        values = N.array([0.0]*nref,dtype=N.float, ndmin=1)

        status = FMIL.fmi1_import_get_real_output_derivatives(self._fmu, <FMIL.fmi1_value_reference_t*>value_refs.data, nref, <FMIL.fmi1_integer_t*>orders.data, <FMIL.fmi1_real_t*>values.data)

        if status != 0:
            raise FMUException('Failed to get the Real output derivatives.')

        return values

    def _get_types_platform(self):
        """
        Returns the set of valid compatible platforms for the Model, extracted
        from the XML.

        Returns::

            types_platform --
                The valid platforms.

        Example::

            model.types_platform
        """
        types_platform = FMIL.fmi1_import_get_types_platform(self._fmu)
        return decode(types_platform)

    types_platform = property(fget=_get_types_platform)

    def get_real_status(self, status_kind):
        """
        """
        cdef FMIL.fmi1_real_t value = 0.0
        cdef int status
        
        if status_kind == FMIL.fmi1_last_successful_time:
            status = FMIL.fmi1_import_get_real_status(self._fmu, FMIL.fmi1_last_successful_time, &value)
            
            if status != 0:
                raise FMUException('Failed to retrieve the last successful time. See the log for possibly more information.') 
                
            return value
        else:
            raise FMUException('Not supported status kind.') 
    

    def set_input_derivatives(self, variables, values, orders):
        """
        Sets the input derivative order for the specified variables.

        Parameters::

                variables --
                        The variables for which the input derivative
                        should be set.
                values --
                        The actual values.
                order --
                        The derivative orders to set.
        """
        cdef int status
        cdef int can_interpolate_inputs
        cdef FMIL.size_t nref
        cdef FMIL.fmi1_import_capabilities_t *fmu_capabilities
        cdef N.ndarray[FMIL.fmi1_integer_t, ndim=1,mode='c'] np_orders = N.array(orders, dtype=N.int32, ndmin=1).ravel()
        cdef N.ndarray[FMIL.fmi1_value_reference_t, ndim=1,mode='c'] value_refs
        cdef N.ndarray[FMIL.fmi1_real_t, ndim=1,mode='c'] val = N.array(values, dtype=N.float, ndmin=1).ravel()

        nref = val.size
        orders = N.array([0]*nref, dtype=N.int32)

        if nref != np_orders.size:
            raise FMUException("The number of variables must be the same as the number of orders.")

        fmu_capabilities = FMIL.fmi1_import_get_capabilities(self._fmu)
        can_interpolate_inputs = FMIL.fmi1_import_get_canInterpolateInputs(fmu_capabilities)
        #NOTE IS THIS THE HIGHEST ORDER OF INTERPOLATION OR SIMPLY IF IT CAN OR NOT?

        for i in range(np_orders.size):
            if np_orders[i] < 1:
                raise FMUException("The order must be greater than zero.")
        if not can_interpolate_inputs:
            raise FMUException("The FMU does not support input derivatives.")

        if isinstance(variables,str):
            value_refs = N.array([0], dtype=N.uint32,ndmin=1).ravel()
            value_refs[0] = self.get_variable_valueref(variables)
        elif isinstance(variables,list) and isinstance(variables[-1],str):
            value_refs = N.array([0]*nref, dtype=N.uint32,ndmin=1).ravel()
            for i in range(nref):
                value_refs[i] = self.get_variable_valueref(variables[i])
        else:
            raise FMUException("The variables must either be a string or a list of strings")

        status = FMIL.fmi1_import_set_real_input_derivatives(self._fmu, <FMIL.fmi1_value_reference_t*>value_refs.data, nref, <FMIL.fmi1_integer_t*>np_orders.data, <FMIL.fmi1_real_t*>val.data)

        if status != 0:
            raise FMUException('Failed to set the Real input derivatives.')

    def simulate(self,
                 start_time='Default',
                 final_time='Default',
                 input=(),
                 algorithm='FMICSAlg',
                 options={}):
        """
        Compact function for model simulation.

        The simulation method depends on which algorithm is used, this can be
        set with the function argument 'algorithm'. Options for the algorithm
        are passed as option classes or as pure dicts. See
        FMUModel.simulate_options for more details.

        The default algorithm for this function is FMICSAlg.

        Parameters::

            start_time --
                Start time for the simulation.
                Default: Start time defined in the default experiment from
                        the ModelDescription file.

            final_time --
                Final time for the simulation.
                Default: Stop time defined in the default experiment from
                        the ModelDescription file.

            input --
                Input signal for the simulation. The input should be a 2-tuple
                consisting of first the names of the input variable(s) and then
                the data matrix.
                Default: Empty tuple.

            algorithm --
                The algorithm which will be used for the simulation is specified
                by passing the algorithm class as string or class object in this
                argument. 'algorithm' can be any class which implements the
                abstract class AlgorithmBase (found in algorithm_drivers.py). In
                this way it is possible to write own algorithms and use them
                with this function.
                Default: 'FMICSAlg'

            options --
                The options that should be used in the algorithm. For details on
                the options do:

                    >> myModel = load_fmu(...)
                    >> opts = myModel.simulate_options()
                    >> opts?

                Valid values are:
                    - A dict which gives AssimuloFMIAlgOptions with
                      default values on all options except the ones
                      listed in the dict. Empty dict will thus give all
                      options with default values.
                    - An options object.
                Default: Empty dict

        Returns::

            Result object, subclass of common.algorithm_drivers.ResultBase.
        """
        if start_time == "Default":
            start_time = self.get_default_experiment_start_time()
        if final_time == "Default":
            final_time = self.get_default_experiment_stop_time()

        return self._exec_simulate_algorithm(start_time,
                                             final_time,
                                             input,
                                             'pyfmi.fmi_algorithm_drivers',
                                             algorithm,
                                             options)

    def simulate_options(self, algorithm='FMICSAlg'):
        """
        Get an instance of the simulate options class, filled with default
        values. If called without argument then the options class for the
        default simulation algorithm will be returned.

        Parameters::

            algorithm --
                The algorithm for which the options class should be fetched.
                Possible values are: 'FMICSAlg'.
                Default: 'FMICSAlg'

        Returns::

            Options class for the algorithm specified with default values.
        """
        return self._default_options('pyfmi.fmi_algorithm_drivers', algorithm)

    def initialize(self, start_time=0.0, stop_time=1.0, stop_time_defined=False, tStart=None, tStop=None, StopTimeDefined=None):
        """
        Initializes the slave.

        Parameters::

            start_time --
                Start time of the simulation.
                Default: The start time defined in the model description.
            
            stop_time --
                Stop time of the simulation.
                Default: The stop time defined in the model description.
            
            stop_time_defined --
                Defines if a fixed stop time is defined or not. If this is
                set the simulation cannot go past the defined stop time.
                Default: False

        Calls the low-level FMU function: fmiInstantiateSlave
        """
        cdef int status
        cdef FMIL.fmi1_boolean_t stop_defined

        if tStart is not None:
            logging.warning("The attribute 'tStart' is deprecated and will be removed. Please use 'start_time' instead.")
            start_time = tStart #If the user has used this, use it!
        if tStop is not None:
            logging.warning("The attribute 'tStop' is deprecated and will be removed. Please use 'stop_time' instead.")
            stop_time = tStop #If the user has used this, use it!
        if StopTimeDefined is not None:
            logging.warning("The attribute 'StopTimeDefined' is deprecated and will be removed. Please use 'stop_time_defined' instead.")
            stop_time_defined = StopTimeDefined #If the user has used this, use it!

        self.time = start_time
        stop_defined = 1 if stop_time_defined else 0
        
        log_open = self._log_open()
        if not log_open and self.get_log_level() > 2:
            self._open_log_file()

        status = FMIL.fmi1_import_initialize_slave(self._fmu, start_time, stop_defined, stop_time)
        
        if not log_open and self.get_log_level() > 2:
            self._close_log_file()

        if status != FMIL.fmi1_status_ok:
            raise FMUException("The slave failed to initialize. See the log for possibly more information.")

        self._allocated_fmu = 1

    def reset(self):
        """
        This method resets the FMU according to the reset method defined
        in the FMI1 specification.
        """

        status = FMIL.fmi1_import_reset_slave(self._fmu)
        if status != FMIL.fmi1_status_ok:
            raise FMUException("Failed to reset the FMU.")
        
        #The FMU is no longer initialized
        self._allocated_fmu = 0

        #Default values
        self.__t = None

        #Internal values
        self._file_open = False
        self._npoints = 0
        self._log = []


    def instantiate_slave(self, name='Slave', logging=False):
        """
        Instantiate the slave.

        Parameters::

            name --
                The name of the instance.
                Default: 'Slave'

            logging --
                Defines if the logging should be turned on or off.
                Default: False, no logging.

        Calls the low-level FMI function: fmiInstantiateSlave.
        """
        cdef int status
        cdef FMIL.fmi1_boolean_t log = 1 if logging else 0
        cdef FMIL.fmi1_real_t timeout = 0.0
        cdef FMIL.fmi1_boolean_t visible = 0
        cdef FMIL.fmi1_boolean_t interactive = 0
        cdef FMIL.fmi1_string_t location = NULL
        
        name = encode(name)
        status = FMIL.fmi1_import_instantiate_slave(self._fmu, name, location,
                                        FMI_MIME_CS_STANDALONE, timeout, visible,
                                        interactive)

        if status != FMIL.jm_status_success:
            raise FMUException('Failed to instantiate the slave. See the log for possibly more information.')

        #The FMU is instantiated
        self._instantiated_fmu = 1

        #Just to be safe, some problems with Dymola (2012) FMUs not reacting
        #to logging when set to the instantiate method.
        status = FMIL.fmi1_import_set_debug_logging(self._fmu, log)

        if status != 0:
            raise FMUException('Failed to set the debugging option. See the log for possibly more information.')

    def get_capability_flags(self):
        """
        Returns a dictionary with the capability flags of the FMU.

        Capabilities::

            canHandleVariableCommunicationStepSize
            canHandleEvents
            canRejectSteps
            canInterpolateInputs
            maxOutputDerivativeOrder
            canRunAsynchronuously
            canSignalEvents
            canBeinstantiatedOnlyOncePerProcess
            canNotUseMemoryManagementFunctions
        """
        cdef dict capabilities = {}
        cdef FMIL.fmi1_import_capabilities_t *cap

        cap = FMIL.fmi1_import_get_capabilities(self._fmu)

        capabilities["canHandleVariableCommunicationStepSize"] = FMIL.fmi1_import_get_canHandleVariableCommunicationStepSize(cap)
        capabilities["canHandleEvents"] = FMIL.fmi1_import_get_canHandleEvents(cap)
        capabilities["canRejectSteps"] = FMIL.fmi1_import_get_canRejectSteps(cap)
        capabilities["canInterpolateInputs"] = FMIL.fmi1_import_get_canInterpolateInputs(cap)
        capabilities["maxOutputDerivativeOrder"] = FMIL.fmi1_import_get_maxOutputDerivativeOrder(cap)
        capabilities["canRunAsynchronuously"] = FMIL.fmi1_import_get_canRunAsynchronuously(cap)
        capabilities["canSignalEvents"] = FMIL.fmi1_import_get_canSignalEvents(cap)
        capabilities["canBeInstantiatedOnlyOncePerProcess"] = FMIL.fmi1_import_get_canBeInstantiatedOnlyOncePerProcess(cap)
        capabilities["canNotUseMemoryManagementFunctions"] = FMIL.fmi1_import_get_canNotUseMemoryManagementFunctions(cap)

        return capabilities
        
    def terminate(self):
        """
        Calls the FMI function fmiTerminateSlave() on the FMU.
        After this call, any call to a function changing the state of the FMU will fail.
        """
        if self._allocated_fmu == 1:
            FMIL.fmi1_import_terminate_slave(self._fmu)
            self._allocated_fmu = 0 #No longer initialized
        
    def free_instance(self):
        """
        Calls the FMI function fmiFreeSlaveInstance on the FMU.
        Note that this is not needed in general as it is done automatically.
        """
        if self._instantiated_fmu == 1:
            FMIL.fmi1_import_free_slave_instance(self._fmu)
            self._instantiated_fmu = 0

cdef class FMUModelME1(FMUModelBase):
    """
    An FMI Model loaded from a DLL.
    """

    def __init__(self, fmu, path='.', enable_logging=None, log_file_name="", log_level=FMI_DEFAULT_LOG_LEVEL, _unzipped_dir=None, _connect_dll=True):
        #Call super
        FMUModelBase.__init__(self,fmu,path,enable_logging,log_file_name, log_level, _unzipped_dir, _connect_dll)

        if self._fmu_kind != FMI_ME:
            raise FMUException("This class only supports FMI 1.0 for Model Exchange.")

        if _connect_dll:
            global GLOBAL_FMU_OBJECT
            GLOBAL_FMU_OBJECT = self  
            
            self.callbacks_defaults.malloc  = FMIL.malloc
            self.callbacks_defaults.calloc  = FMIL.calloc
            self.callbacks_defaults.realloc = FMIL.realloc
            self.callbacks_defaults.free    = FMIL.free
            self.callbacks_defaults.logger  = importlogger_default
            self.callbacks_defaults.context = <void*>self
            self.callbacks_defaults.log_level = self.callbacks.log_level
            
            self.callbacks_standard = FMIL.jm_get_default_callbacks()
            FMIL.jm_set_default_callbacks(&self.callbacks_defaults)
            
            self.instantiate_model(logging = self._enable_logging)
            
            FMIL.jm_set_default_callbacks(self.callbacks_standard)
            
            GLOBAL_FMU_OBJECT = None

    def _get_model_types_platform(self):
        """
        Returns the set of valid compatible platforms for the Model, extracted
        from the XML.

        Returns::

            model_types_platform --
                The valid platforms.

        Example::

            model.model_types_platform
        """
        model_types_platform = FMIL.fmi1_import_get_model_types_platform(self._fmu)
        return decode(model_types_platform)

    model_types_platform = property(fget=_get_model_types_platform)

    def reset(self):
        """
        This method resets the FMU by first calling fmiTerminate and
        fmiFreeModelInstance and then reloads the DLL and finally
        re-instantiates using fmiInstantiateModel.
        """
        if self._allocated_fmu == 1:
            FMIL.fmi1_import_terminate(self._fmu)
            self._allocated_fmu = 0
            
        if self._instantiated_fmu == 1:
            FMIL.fmi1_import_free_model_instance(self._fmu)
            self._instantiated_fmu = 0

        if self._allocated_dll == 1:
            FMIL.fmi1_import_destroy_dllfmu(self._fmu)

        global FMI_REGISTER_GLOBALLY
        status = FMIL.fmi1_import_create_dllfmu(self._fmu, self.callBackFunctions, FMI_REGISTER_GLOBALLY);
        if status == FMIL.jm_status_error:
            raise FMUException("The DLL could not be reloaded, check the log for more information.")
        FMI_REGISTER_GLOBALLY += 1 #Update the global register of FMUs

        #Default values
        self.__t = None

        #Internal values
        self._file_open = False
        self._npoints = 0
        self._log = []

        #Instantiates the model
        self.instantiate_model(logging = self._enable_logging)


    def __dealloc__(self):
        """
        Deallocate memory allocated
        """
        if self._allocated_fmu == 1:
            FMIL.fmi1_import_terminate(self._fmu)
            
        if self._instantiated_fmu == 1:
            FMIL.fmi1_import_free_model_instance(self._fmu)

        if self._allocated_dll == 1:
            FMIL.fmi1_import_destroy_dllfmu(self._fmu)

        if self._allocated_xml == 1:
            FMIL.fmi1_import_free(self._fmu)

        if self._fmu_temp_dir != NULL:
            FMIL.fmi_import_rmdir(&self.callbacks, self._fmu_temp_dir)
            FMIL.free(self._fmu_temp_dir)
            self._fmu_temp_dir = NULL

        if self._allocated_context == 1:
            FMIL.fmi_import_free_context(self.context)

        if self._fmu_log_name != NULL:
            FMIL.free(self._fmu_log_name)
            self._fmu_log_name = NULL
            
    cpdef _get_time(self):
        return self.__t
    
    cpdef _set_time(self, FMIL.fmi1_real_t t):
        cdef int status
        self.__t = t

        status = FMIL.fmi1_import_set_time(self._fmu,t)

        if status != 0:
            raise FMUException('Failed to set the time.')

    time = property(_get_time,_set_time, doc =
    """
    Property for accessing the current time of the simulation. Calls the
    low-level FMI function: fmiSetTime.
    """)

    def _get_continuous_states(self):
        cdef int status
        cdef N.ndarray[double, ndim=1,mode='c'] ndx = N.zeros(self._nContinuousStates, dtype=N.double)
        status = FMIL.fmi1_import_get_continuous_states(self._fmu, <FMIL.fmi1_real_t*>ndx.data ,self._nContinuousStates)

        if status != 0:
            raise FMUException('Failed to retrieve the continuous states.')

        return ndx

    def _set_continuous_states(self, N.ndarray[FMIL.fmi1_real_t] values):
        cdef int status
        cdef N.ndarray[FMIL.fmi1_real_t, ndim=1,mode='c'] ndx = values

        if ndx.size != self._nContinuousStates:
            raise FMUException(
                'Failed to set the new continuous states. ' \
                'The number of values are not consistent with the number of '\
                'continuous states.')

        status = FMIL.fmi1_import_set_continuous_states(self._fmu, <FMIL.fmi1_real_t*>ndx.data ,self._nContinuousStates)

        if status >= 3:
            raise FMUException('Failed to set the new continuous states.')

    continuous_states = property(_get_continuous_states, _set_continuous_states,
        doc=
    """
    Property for accessing the current values of the continuous states. Calls
    the low-level FMI function: fmiSetContinuousStates/fmiGetContinuousStates.
    """)

    def _get_nominal_continuous_states(self):
        cdef int status
        cdef N.ndarray[FMIL.fmi1_real_t, ndim=1,mode='c'] ndx = N.zeros(self._nContinuousStates,dtype=N.double)

        status = FMIL.fmi1_import_get_nominal_continuous_states(
                self._fmu, <FMIL.fmi1_real_t*>ndx.data, self._nContinuousStates)

        if status != 0:
            raise FMUException('Failed to get the nominal values.')

        return ndx

    nominal_continuous_states = property(_get_nominal_continuous_states, doc =
    """
    Property for accessing the nominal values of the continuous states. Calls
    the low-level FMI function: fmiGetNominalContinuousStates.
    """)

    cpdef get_derivatives(self):
        """
        Returns the derivative of the continuous states.

        Returns::

            dx --
                The derivative as an array.

        Example::

            dx = model.get_derivatives()

        Calls the low-level FMI function: fmiGetDerivatives
        """
        cdef int status
        cdef N.ndarray[FMIL.fmi1_real_t, ndim=1,mode='c'] values = N.empty(self._nContinuousStates,dtype=N.double)

        status = FMIL.fmi1_import_get_derivatives(self._fmu, <FMIL.fmi1_real_t*>values.data, self._nContinuousStates)

        if status != 0:
            raise FMUException('Failed to get the derivative values at time: %E.'%self.time)

        return values

    def get_event_indicators(self):
        """
        Returns the event indicators at the current time-point.

        Return::

            evInd --
                The event indicators as an array.

        Example::

            evInd = model.get_event_indicators()

        Calls the low-level FMI function: fmiGetEventIndicators
        """
        cdef int status
        cdef N.ndarray[FMIL.fmi1_real_t, ndim=1,mode='c'] values = N.empty(self._nEventIndicators,dtype=N.double)

        status = FMIL.fmi1_import_get_event_indicators(self._fmu, <FMIL.fmi1_real_t*>values.data, self._nEventIndicators)

        if status != 0:
            raise FMUException('Failed to get the event indicators at time: %E.'%self.time)

        return values


    def get_tolerances(self):
        """
        Returns the relative and absolute tolerances. If the relative tolerance
        is defined in the XML-file it is used, otherwise a default of 1.e-4 is
        used. The absolute tolerance is calculated and returned according to
        the FMI specification, atol = 0.01*rtol*(nominal values of the
        continuous states).

        Returns::

            rtol --
                The relative tolerance.

            atol --
                The absolute tolerance.

        Example::

            [rtol, atol] = model.get_tolerances()
        """
        rtol = self.get_default_experiment_tolerance()
        atol = 0.01*rtol*self.nominal_continuous_states

        return [rtol, atol]

    def event_update(self, intermediateResult=False):
        """
        Updates the event information at the current time-point. If
        intermediateResult is set to True the update_event will stop at each
        event iteration which would require to loop until
        event_info.iterationConverged == fmiTrue.

        Parameters::

            intermediateResult --
                If set to True, the update_event will stop at each event
                iteration.
                Default: False.

        Example::

            model.event_update()

        Calls the low-level FMI function: fmiEventUpdate
        """
        cdef int status
        cdef FMIL.fmi1_boolean_t intermediate_result

        if intermediateResult:
            intermediate_result = 1
            status = FMIL.fmi1_import_eventUpdate(self._fmu, intermediate_result, &self._eventInfo)
        else:
            intermediate_result = 0
            status = FMIL.fmi1_import_eventUpdate(self._fmu, intermediate_result, &self._eventInfo)

        if status != 0:
            raise FMUException('Failed to update the events at time: %E.'%self.time)

    def get_event_info(self):
        """
        Returns the event information from the FMU.

        Returns::

            The event information, a struct which contains:

            iterationConverged --
                Event iteration converged (if True).

            stateValueReferencesChanged --
                ValueReferences of states x changed (if True).

            stateValuesChanged --
                Values of states x have changed (if True).

            terminateSimulation --
                Error, terminate simulation (if True).

            upcomingTimeEvent -
                If True, nextEventTime is the next time event.

            nextEventTime --
                The next time event.

        Example::

            event_info    = model.event_info
            nextEventTime = model.event_info.nextEventTime
        """

        self._pyEventInfo.iterationConverged          = self._eventInfo.iterationConverged == 1
        self._pyEventInfo.stateValueReferencesChanged = self._eventInfo.stateValueReferencesChanged == 1
        self._pyEventInfo.stateValuesChanged          = self._eventInfo.stateValuesChanged == 1
        self._pyEventInfo.terminateSimulation         = self._eventInfo.terminateSimulation == 1
        self._pyEventInfo.upcomingTimeEvent           = self._eventInfo.upcomingTimeEvent == 1
        self._pyEventInfo.nextEventTime               = self._eventInfo.nextEventTime

        return self._pyEventInfo

    def get_state_value_references(self):
        """
        Returns the continuous states valuereferences.

        Returns::

            val --
                The references to the continuous states.

        Example::

            val = model.get_continuous_value_reference()

        Calls the low-level FMI function: fmiGetStateValueReferences
        """
        cdef int status
        cdef N.ndarray[FMIL.fmi1_value_reference_t, ndim=1,mode='c'] values = N.zeros(self._nContinuousStates,dtype=N.uint32)

        status = FMIL.fmi1_import_get_state_value_references(
            self._fmu, <FMIL.fmi1_value_reference_t*>values.data, self._nContinuousStates)

        if status != 0:
            raise FMUException(
                'Failed to get the continuous state reference values.')

        return values

    def completed_integrator_step(self):
        """
        This method must be called by the environment after every completed step
        of the integrator. If the return is True, then the environment must call
        event_update() otherwise, no action is needed.

        Returns::

            True -> Call event_update().
            False -> Do nothing.

        Calls the low-level FMI function: fmiCompletedIntegratorStep.
        """
        cdef int status
        cdef FMIL.fmi1_boolean_t call_event_update

        status = FMIL.fmi1_import_completed_integrator_step(self._fmu, &call_event_update)

        if status != 0:
            raise FMUException('Failed to call FMI completed step at time: %E.'%self.time)

        if call_event_update == 1:
            return True
        else:
            return False


    def initialize(self, tolerance_defined=True, tolerance="Default", tolControlled=None, relativeTolerance=None):
        """
        Initializes the model and computes initial values for all variables,
        including setting the start values of variables defined with a the start
        attribute in the XML-file.

        Parameters::

            tolerance_defined --
                If the model are going to be called by numerical solver using
                step-size control. Boolean flag.
                Default: True
                
            tolerance --
                If the model are controlled by a numerical solver using
                step-size control, the same tolerance should be provided here.
                Else the default tolerance from the XML-file are used.

        Calls the low-level FMI function: fmiInitialize.
        """
        cdef char tolerance_controlled
        cdef FMIL.fmi1_real_t c_tolerance

        #Trying to set the initial time from the xml file, else 0.0
        if self.time == None:
            self.time = FMIL.fmi1_import_get_default_experiment_start(self._fmu)
        
        if tolControlled is not None:
            logging.warning("The attribute 'tolControlled' is deprecated and will be removed. Please use 'tolerance_defined' instead.")
            tolerance_defined = tolControlled #If the user has used this, use it!
        if relativeTolerance is not None:
            logging.warning("The attribute 'relativeTolerance' is deprecated and will be removed. Please use 'tolerance' instead.")
            tolerance = relativeTolerance #If the user has used this, use it!
        
        if tolerance_defined:
            tolerance_controlled = 1
            if tolerance == "Default":
                c_tolerance = FMIL.fmi1_import_get_default_experiment_tolerance(self._fmu)
            else:
                c_tolerance = tolerance
        else:
            tolerance_controlled = 0
            c_tolerance = 0.0

        log_open = self._log_open()
        if not log_open and self.get_log_level() > 2:
            self._open_log_file()

        status = FMIL.fmi1_import_initialize(self._fmu, tolerance_controlled, c_tolerance, &self._eventInfo)

        if not log_open and self.get_log_level() > 2:
            self._close_log_file()

        if status == 1:
            if self._enable_logging:
                logging.warning(
                    'Initialize returned with a warning.' \
                    ' Check the log for information (model.get_log).')
            else:
                logging.warning('Initialize returned with a warning.' \
                    ' Enable logging for more information, (load_fmu(..., log_level=4)).')

        if status > 1:
            if self._enable_logging:
                raise FMUException(
                    'Initialize returned with an error.' \
                    ' Check the log for information (model.get_log).')
            else:
                raise FMUException('Initialize returned with an error.' \
                    ' Enable logging for more information, (load_fmu(..., log_level=4)).')

        self._allocated_fmu = 1


    def instantiate_model(self, name='Model', logging=False):
        """
        Instantiate the model.

        Parameters::

            name --
                The name of the instance.
                Default: 'Model'

            logging --
                Defines if the logging should be turned on or off.
                Default: False, no logging.

        Calls the low-level FMI function: fmiInstantiateModel.
        """
        cdef FMIL.fmi1_boolean_t log
        cdef int status

        if logging:
            log = 1
        else:
            log = 0

        name = encode(name)
        status = FMIL.fmi1_import_instantiate_model(self._fmu, name)

        if status != 0:
            raise FMUException('Failed to instantiate the model. See the log for possibly more information.')
        
        #The FMU is instantiated
        self._instantiated_fmu = 1

        #Just to be safe, some problems with Dymola (2012) FMUs not reacting
        #to logging when set to the instantiate method.
        status = FMIL.fmi1_import_set_debug_logging(self._fmu, log)

        if status != 0:
            raise FMUException('Failed to set the debugging option. See the log for possibly more information.')
            
        

    def simulate(self,
                 start_time="Default",
                 final_time="Default",
                 input=(),
                 algorithm='AssimuloFMIAlg',
                 options={}):
        """
        Compact function for model simulation.

        The simulation method depends on which algorithm is used, this can be
        set with the function argument 'algorithm'. Options for the algorithm
        are passed as option classes or as pure dicts. See
        FMUModel.simulate_options for more details.

        The default algorithm for this function is AssimuloFMIAlg.

        Parameters::

            start_time --
                Start time for the simulation.
                Default: Start time defined in the default experiment from
                        the ModelDescription file.

            final_time --
                Final time for the simulation.
                Default: Stop time defined in the default experiment from
                        the ModelDescription file.

            input --
                Input signal for the simulation. The input should be a 2-tuple
                consisting of first the names of the input variable(s) and then
                the data matrix or a function. If a data matrix, the first
                column should be a time vector and then the variable vectors as
                columns. If instead a function, the argument should correspond
                to time and the output the variable data. See the users-guide
                for examples.
                Default: Empty tuple.

            algorithm --
                The algorithm which will be used for the simulation is specified
                by passing the algorithm class as string or class object in this
                argument. 'algorithm' can be any class which implements the
                abstract class AlgorithmBase (found in algorithm_drivers.py). In
                this way it is possible to write own algorithms and use them
                with this function.
                Default: 'AssimuloFMIAlg'

            options --
                The options that should be used in the algorithm. For details on
                the options do:

                    >> myModel = load_fmu(...)
                    >> opts = myModel.simulate_options()
                    >> opts?

                Valid values are:
                    - A dict which gives AssimuloFMIAlgOptions with
                      default values on all options except the ones
                      listed in the dict. Empty dict will thus give all
                      options with default values.
                    - An options object.
                Default: Empty dict

        Returns::

            Result object, subclass of common.algorithm_drivers.ResultBase.
        """
        if start_time == "Default":
            start_time = self.get_default_experiment_start_time()
        if final_time == "Default":
            final_time = self.get_default_experiment_stop_time()

        return self._exec_simulate_algorithm(start_time,
                                             final_time,
                                             input,
                                             'pyfmi.fmi_algorithm_drivers',
                                             algorithm,
                                             options)

    def simulate_options(self, algorithm='AssimuloFMIAlg'):
        """
        Get an instance of the simulate options class, filled with default
        values. If called without argument then the options class for the
        default simulation algorithm will be returned.

        Parameters::

            algorithm --
                The algorithm for which the options class should be fetched.
                Possible values are: 'AssimuloFMIAlg'.
                Default: 'AssimuloFMIAlg'

        Returns::

            Options class for the algorithm specified with default values.
        """
        return self._default_options('pyfmi.fmi_algorithm_drivers', algorithm)

    def terminate(self):
        """
        Calls the FMI function fmiTerminate() on the FMU.
        After this call, any call to a function changing the state of the FMU will fail.
        """
        if self._allocated_fmu == 1:
            FMIL.fmi1_import_terminate(self._fmu)
            self._allocated_fmu = 0 #No longer initialized
        
    def free_instance(self):
        """
        Calls the FMI function fmiFreeModelInstance on the FMU.
        Note that this is not needed in general as it is done automatically.
        """
        if self._instantiated_fmu == 1:
            FMIL.fmi1_import_free_model_instance(self._fmu)
            self._instantiated_fmu = 0



cdef class FMUModelBase2(ModelBase):
    """
    FMI Model loaded from a dll.
    """
    def __init__(self, fmu, path='.', enable_logging=None, log_file_name="", log_level=FMI_DEFAULT_LOG_LEVEL, _unzipped_dir=None, _connect_dll=True):
        """
        Constructor of the model.

        Parameters::

            fmu --
                Name of the fmu as a string.

            path --
                Path to the fmu-directory.
                Default: '.' (working directory)

            enable_logging [DEPRECATED] --
                This option is DEPRECATED and will be removed. Please 
                use the option "log_level" instead.

            log_file_name --
                Filename for file used to save logmessages.
                Default: "" (Generates automatically)
                
            log_level --
                Determines the logging output. Can be set between 0 
                (no logging) and 7 (everything).
                Default: 2 (log error messages)

        Returns::

            A model as an object from the class FMUModelFMU2
        """

        cdef int  status
        cdef dict reals_continuous
        cdef dict reals_discrete
        cdef dict int_discrete
        cdef dict bool_discrete
        
        #Call super
        ModelBase.__init__(self)
        
        #Contains the log information
        self._log               = []
        self._enable_logging    = enable_logging

        #Used for deallocation
        self._allocated_context = 0
        self._allocated_dll = 0
        self._allocated_xml = 0
        self._allocated_fmu = 0
        self._initialized_fmu = 0
        self._fmu_temp_dir = NULL
        self._fmu_log_name = NULL

        #Default values
        self.__t = None
        self._A = None
        self._group_A = None
        self._mask_A = None
        self._B = None
        self._group_B = None
        self._C = None
        self._group_C = None
        self._D = None
        self._group_D = None
        self._states_references = None
        self._derivatives_references = None
        self._outputs_references = None
        self._inputs_references = None
        self._derivatives_states_dependencies = None
        self._derivatives_inputs_dependencies = None
        self._outputs_states_dependencies = None
        self._outputs_inputs_dependencies = None
        self._has_entered_init_mode = False
        self._last_accepted_time = 0.0

        #Internal values
        self._pyEventInfo   = PyEventInfo()
        self._worker_object = WorkerClass2()

        #Specify the general callback functions
        self.callbacks.malloc           = FMIL.malloc
        self.callbacks.calloc           = FMIL.calloc
        self.callbacks.realloc          = FMIL.realloc
        self.callbacks.free             = FMIL.free
        self.callbacks.logger           = importlogger2
        self.callbacks.context          = <void*>self

        #Specify FMI2 related callbacks
        self.callBackFunctions.logger               = FMIL.fmi2_log_forwarding
        self.callBackFunctions.allocateMemory       = FMIL.calloc
        self.callBackFunctions.freeMemory           = FMIL.free
        self.callBackFunctions.stepFinished         = NULL
        self.callBackFunctions.componentEnvironment = NULL        
        
        if enable_logging==None:
            if log_level >= FMIL.jm_log_level_nothing and log_level <= FMIL.jm_log_level_all:
                if log_level == FMIL.jm_log_level_nothing:
                    enable_logging = False
                else:
                    enable_logging = True
                self.callbacks.log_level = log_level
            else:
                raise FMUException("The log level must be between %d and %d"%(FMIL.jm_log_level_nothing, FMIL.jm_log_level_all))
        else:
            logging.warning("The attribute 'enable_logging' is deprecated. Please use 'log_level' instead. Setting 'log_level' to INFO...")
            self.callbacks.log_level = FMIL.jm_log_level_info if enable_logging else FMIL.jm_log_level_error        

        # Check that the file referenced by fmu has the correct file-ending
        if not fmu.endswith('.fmu'):
            raise FMUException("FMUModel must be instantiated with an FMU (.fmu) file.")

        #Check that the file exists
        self._fmu_full_path = encode(os.path.abspath(os.path.join(path,fmu)))
        if not os.path.isfile(self._fmu_full_path):
            raise FMUException('Could not locate the FMU in the specified directory.')

        # Create a struct for allocation
        self._context           = FMIL.fmi_import_allocate_context(&self.callbacks)
        self._allocated_context = 1

        #Get the FMI version of the provided model
        if _unzipped_dir:
            fmu_temp_dir  = encode(_unzipped_dir)
        else:
            fmu_temp_dir  = encode(create_temp_dir())
        self._fmu_temp_dir = <char*>FMIL.malloc((FMIL.strlen(fmu_temp_dir)+1)*sizeof(char))
        FMIL.strcpy(self._fmu_temp_dir, fmu_temp_dir)
        
        if _unzipped_dir:
            #If the unzipped directory is provided we assume that the version
            #is correct. This is due to that the method to get the version
            #unzipps the FMU which we already have done.
            self._version = FMIL.fmi_version_2_0_enu
        else:
            self._version      = FMIL.fmi_import_get_fmi_version(self._context, self._fmu_full_path, self._fmu_temp_dir)

        #Check the version
        if self._version == FMIL.fmi_version_unknown_enu:
            last_error = decode(FMIL.jm_get_last_error(&self.callbacks))
            if enable_logging:
                raise FMUException("The FMU version could not be determined. "+last_error)
            else:
                raise FMUException("The FMU version could not be determined. Enable logging for possibly more information.")

        if self._version != FMIL.fmi_version_2_0_enu:
            last_error = decode(FMIL.jm_get_last_error(&self.callbacks))
            if enable_logging:
                raise FMUException("The FMU version is not supported by this class. "+last_error)
            else:
                raise FMUException("The FMU version is not supported by this class. Enable logging for possibly more information.")

        #Parse xml and check fmu-kind
        self._fmu           = FMIL.fmi2_import_parse_xml(self._context, self._fmu_temp_dir, NULL)

        if self._fmu is NULL:
            last_error = decode(FMIL.jm_get_last_error(&self.callbacks))
            if enable_logging:
                raise FMUException("The XML-could not be read. "+last_error)
            else:
                raise FMUException('The XML-could not be read. Enable logging for possible nore information.')

        self.callBackFunctions.componentEnvironment = <FMIL.fmi2_component_environment_t>self._fmu
        self._fmu_kind      = FMIL.fmi2_import_get_fmu_kind(self._fmu)
        self._allocated_xml = 1

        #FMU kind is unknown
        if self._fmu_kind == FMIL.fmi2_fmu_kind_unknown:
            last_error = decode(FMIL.jm_get_last_error(&self.callbacks))
            if enable_logging:
                raise FMUException("The FMU kind could not be determined. "+last_error)
            else:
                raise FMUException("The FMU kind could not be determined. Enable logging for possibly more information.")
        elif self._fmu_kind == FMIL.fmi2_fmu_kind_me_and_cs:
            if isinstance(self,FMUModelME2):
                self._fmu_kind = FMIL.fmi2_fmu_kind_me
            elif isinstance(self,FMUModelCS2):
                self._fmu_kind = FMIL.fmi2_fmu_kind_cs
            else:
                raise FMUException("FMUModelBase2 cannot be used directly, use FMUModelME2 or FMUModelCS2.")

        #Connect the DLL
        if _connect_dll:
            status = FMIL.fmi2_import_create_dllfmu(self._fmu, self._fmu_kind, &self.callBackFunctions)
            if status == FMIL.jm_status_error:
                last_error = decode(FMIL.fmi2_import_get_last_error(self._fmu))
                if enable_logging:
                    raise FMUException("Error loading the binary. " + last_error)
                else:
                    raise FMUException("Error loading the binary. Enable logging for possibly more information.")
            self._allocated_dll = 1

        #Load information from model
        if isinstance(self,FMUModelME2):
            self._modelId           = decode(FMIL.fmi2_import_get_model_identifier_ME(self._fmu))
        elif isinstance(self,FMUModelCS2):
            self._modelId           = decode(FMIL.fmi2_import_get_model_identifier_CS(self._fmu))
        else:
            raise FMUException("FMUModelBase2 cannot be used directly, use FMUModelME2 or FMUModelCS2.")

        #Connect the DLL
        self._modelName         = decode(FMIL.fmi2_import_get_model_name(self._fmu))
        self._nEventIndicators  = FMIL.fmi2_import_get_number_of_event_indicators(self._fmu)
        self._nContinuousStates = FMIL.fmi2_import_get_number_of_continuous_states(self._fmu)
        fmu_log_name = encode((self._modelId + "_log.txt") if log_file_name=="" else log_file_name)
        self._fmu_log_name = <char*>FMIL.malloc((FMIL.strlen(fmu_log_name)+1)*sizeof(char))
        FMIL.strcpy(self._fmu_log_name, fmu_log_name)

        #Create the log file
        with open(self._fmu_log_name,'w') as file:
            for i in range(len(self._log)):
                file.write("FMIL: module = %s, log level = %d: %s\n"%(self._log[i][0], self._log[i][1], self._log[i][2]))
            self._log = []
            
    cpdef N.ndarray get_real(self, valueref):
        """
        Returns the real-values from the valuereference(s).

        Parameters::

            valueref --
                A list of valuereferences.

        Returns::

            values --
                The values retrieved from the FMU.

        Example::

            val = model.get_real([232])

        Calls the low-level FMI function: fmi2GetReal
        """
        cdef int         status

        cdef N.ndarray[FMIL.fmi2_value_reference_t, ndim=1,mode='c'] input_valueref = N.array(valueref, copy=False, dtype=N.uint32).ravel()
        cdef N.ndarray[FMIL.fmi2_real_t, ndim=1,mode='c']            output_value   = N.zeros(input_valueref.size)

        status = FMIL.fmi2_import_get_real(self._fmu, <FMIL.fmi2_value_reference_t*> input_valueref.data, input_valueref.size, <FMIL.fmi2_real_t*> output_value.data)

        if status != 0:
            raise FMUException('Failed to get the Real values.')

        return output_value
    
    cpdef set_real(self, valueref, values):
        """
        Sets the real-values in the FMU as defined by the valuereference(s).

        Parameters::

            valueref --
                A list of valuereferences.

            values --
                Values to be set.

        Example::

            model.set_real([234,235],[2.34,10.4])

        Calls the low-level FMI function: fmi2SetReal
        """
        cdef int status

        cdef N.ndarray[FMIL.fmi2_value_reference_t, ndim=1,mode='c'] input_valueref = N.array(valueref, copy=False, dtype=N.uint32).ravel()
        cdef N.ndarray[FMIL.fmi2_real_t, ndim=1,mode='c']            set_value      = N.array(values, copy=False, dtype=N.float).ravel()

        if input_valueref.size != set_value.size:
            raise FMUException('The length of valueref and values are inconsistent.')

        status = FMIL.fmi2_import_set_real(self._fmu, <FMIL.fmi2_value_reference_t*> input_valueref.data, input_valueref.size, <FMIL.fmi2_real_t*> set_value.data)

        if status != 0:
            raise FMUException('Failed to set the Real values. See the log for possibly more information.')
    
    cdef int _get_real(self, FMIL.fmi2_value_reference_t[:] valueref, size_t size, FMIL.fmi2_real_t[:] values):
        return FMIL.fmi2_import_get_real(self._fmu, &valueref[0], size, &values[0])
    
    cdef int __get_real(self, FMIL.fmi2_value_reference_t* vrefs, size_t size, FMIL.fmi2_real_t* values):
        return FMIL.fmi2_import_get_real(self._fmu, vrefs, size, values)
    
    cdef int __set_real(self, FMIL.fmi2_value_reference_t* vrefs, FMIL.fmi2_real_t* values, size_t size):
        return FMIL.fmi2_import_set_real(self._fmu, vrefs, size, values)
    
    cdef int _get_integer(self, FMIL.fmi2_value_reference_t[:] valueref, size_t size, FMIL.fmi2_integer_t[:] values):
        return FMIL.fmi2_import_get_integer(self._fmu, &valueref[0], size, &values[0])
    
    def get_integer(self, valueref):
        """
        Returns the integer-values from the valuereference(s).

        Parameters::

            valueref --
                A list of valuereferences.

        Returns::

            values --
                The values retrieved from the FMU.

        Example::

            val = model.get_integer([232])

        Calls the low-level FMI function: fmi2GetInteger
        """
        cdef int         status
        cdef FMIL.size_t nref

        cdef N.ndarray[FMIL.fmi2_value_reference_t, ndim=1,mode='c'] input_valueref = N.array(valueref, dtype=N.uint32,ndmin=1).ravel()
        nref = input_valueref.size
        cdef N.ndarray[FMIL.fmi2_integer_t, ndim=1,mode='c']         output_value   = N.zeros(nref, dtype=int)


        status = FMIL.fmi2_import_get_integer(self._fmu, <FMIL.fmi2_value_reference_t*> input_valueref.data, nref, <FMIL.fmi2_integer_t*> output_value.data)

        if status != 0:
            raise FMUException('Failed to get the Integer values.')

        return output_value

    def set_integer(self, valueref, values):
        """
        Sets the integer-values in the FMU as defined by the valuereference(s).

        Parameters::

            valueref --
                A list of valuereferences.

            values --
                Values to be set.

        Example::

            model.set_integer([234,235],[12,-3])

        Calls the low-level FMI function: fmi2SetInteger
        """
        cdef int status
        cdef FMIL.size_t nref

        cdef N.ndarray[FMIL.fmi2_value_reference_t, ndim=1,mode='c'] input_valueref = N.array(valueref, dtype=N.uint32,ndmin=1).ravel()
        cdef N.ndarray[FMIL.fmi2_integer_t, ndim=1,mode='c']         set_value      = N.array(values, dtype=int,ndmin=1).ravel()

        nref = input_valueref.size

        if input_valueref.size != set_value.size:
            raise FMUException('The length of valueref and values are inconsistent.')

        status = FMIL.fmi2_import_set_integer(self._fmu, <FMIL.fmi2_value_reference_t*> input_valueref.data, nref, <FMIL.fmi2_integer_t*> set_value.data)

        if status != 0:
            raise FMUException('Failed to set the Integer values. See the log for possibly more information.')

    cdef int _get_boolean(self, FMIL.fmi2_value_reference_t[:] valueref, size_t size, FMIL.fmi2_real_t[:] values):
        cdef int status
        cdef void* output_value = FMIL.malloc(sizeof(FMIL.fmi2_boolean_t)*size)
        
        status = FMIL.fmi2_import_get_boolean(self._fmu, &valueref[0], size, <FMIL.fmi2_boolean_t*> output_value)
        
        for i in range(size):
            values[i] = (<FMIL.fmi2_boolean_t*>output_value)[i]==1
        
        FMIL.free(output_value)
        
        return status

    def get_boolean(self, valueref):
        """
        Returns the boolean-values from the valuereference(s).

        Parameters::

            valueref --
                A list of valuereferences.

        Returns::

            values --
                The values retrieved from the FMU.

        Example::

            val = model.get_boolean([232])

        Calls the low-level FMI function: fmi2GetBoolean
        """
        cdef int         status
        cdef FMIL.size_t nref

        cdef N.ndarray[FMIL.fmi2_value_reference_t, ndim=1,mode='c'] input_valueref = N.array(valueref, dtype=N.uint32, ndmin=1).ravel()
        nref = input_valueref.size

        cdef void* output_value = FMIL.malloc(sizeof(FMIL.fmi2_boolean_t)*nref)

        status = FMIL.fmi2_import_get_boolean(self._fmu, <FMIL.fmi2_value_reference_t*> input_valueref.data, nref, <FMIL.fmi2_boolean_t*> output_value)

        return_values = []
        for i in range(nref):
            return_values.append((<FMIL.fmi2_boolean_t*> output_value)[i]==1)

        #Dealloc
        FMIL.free(output_value)

        if status != 0:
            raise FMUException('Failed to get the Boolean values.')

        return N.array(return_values)

    def set_boolean(self, valueref, values):
        """
        Sets the boolean-values in the FMU as defined by the valuereference(s).

        Parameters::

            valueref --
                A list of valuereferences.

            values --
                Values to be set.

        Example::

            model.set_boolean([234,235],[True,False])

        Calls the low-level FMI function: fmi2SetBoolean
        """
        cdef int         status
        cdef FMIL.size_t nref

        cdef N.ndarray[FMIL.fmi2_value_reference_t, ndim=1,mode='c'] input_valueref = N.array(valueref, dtype=N.uint32,ndmin=1).flatten()
        nref = len(input_valueref)

        cdef void* set_value = FMIL.malloc(sizeof(FMIL.fmi2_boolean_t)*nref)

        values = N.array(values,ndmin=1).ravel()
        for i in range(nref):
            if values[i]:
                (<FMIL.fmi2_boolean_t*> set_value)[i] = 1
            else:
                (<FMIL.fmi2_boolean_t*> set_value)[i] = 0

        if len(input_valueref) != len(values):
            raise FMUException('The length of valueref and values are inconsistent.')

        status = FMIL.fmi2_import_set_boolean(self._fmu, <FMIL.fmi2_value_reference_t*> input_valueref.data, nref, <FMIL.fmi2_boolean_t*> set_value)

        FMIL.free(set_value)

        if status != 0:
            raise FMUException('Failed to set the Boolean values. See the log for possibly more information.')

    def get_string(self, valueref):
        """
        Returns the string-values from the valuereference(s).

        Parameters::

            valueref --
                A list of valuereferences.

        Returns::

            values --
                The values retrieved from the FMU.

        Example::

            val = model.get_string([232])

        Calls the low-level FMI function: fmi2GetString
        """
        cdef int         status
        cdef N.ndarray[FMIL.fmi2_value_reference_t, ndim=1, mode='c'] input_valueref = N.array(valueref, dtype=N.uint32, ndmin=1).ravel()
        cdef FMIL.fmi2_string_t* output_value = <FMIL.fmi2_string_t*>FMIL.malloc(sizeof(FMIL.fmi2_string_t)*input_valueref.size)

        status = FMIL.fmi2_import_get_string(self._fmu, <FMIL.fmi2_value_reference_t*> input_valueref.data, input_valueref.size, output_value)

        if status != 0:
            raise FMUException('Failed to get the String values.')
        
        out = []
        for i in range(input_valueref.size):
            out.append(decode(output_value[i]))
            
        FMIL.free(output_value)

        return out

    def set_string(self, valueref, values):
        """
        Sets the string-values in the FMU as defined by the valuereference(s).

        Parameters::

            valueref --
                A list of valuereferences.

            values --
                Values to be set.

        Example::

            model.set_string([234,235],['text','text'])

        Calls the low-level FMI function: fmi2SetString
        """
        cdef int status
        cdef N.ndarray[FMIL.fmi2_value_reference_t, ndim=1,mode='c'] val_ref = N.array(valueref, dtype=N.uint32,ndmin=1).ravel()
        cdef FMIL.fmi2_string_t* val = <FMIL.fmi2_string_t*>FMIL.malloc(sizeof(FMIL.fmi2_string_t)*val_ref.size)

        if not isinstance(values, list):
            raise FMUException(
                'The values needs to be a list of values.')
        if len(values) != val_ref.size:
            raise FMUException(
                'The length of valueref and values are inconsistent.')

        values = [encode(item) for item in values]
        for i in range(val_ref.size):
            val[i] = values[i]
        
        status = FMIL.fmi2_import_set_string(self._fmu, <FMIL.fmi2_value_reference_t*>val_ref.data, val_ref.size, val)

        FMIL.free(val)

        if status != 0:
            raise FMUException('Failed to set the String values. See the log for possibly more information.')

    def _set(self, variable_name, value):
        """
        Helper method to set, see docstring on set.
        """
        cdef FMIL.fmi2_value_reference_t ref
        cdef FMIL.fmi2_base_type_enu_t   type

        ref  = self.get_variable_valueref(variable_name)
        type = self.get_variable_data_type(variable_name)

        if type == FMIL.fmi2_base_type_real:  #REAL
            self.set_real([ref], [value])
        elif type == FMIL.fmi2_base_type_int:
            self.set_integer([ref], [value])
        elif type == FMIL.fmi2_base_type_enum:
            if isinstance(value, str) or isinstance(value, bytes):
                enum_type = self.get_variable_declared_type(variable_name)
                enum_values = {encode(v[0]): k for k, v in enum_type.items.items()}
                try:
                    self.set_integer([ref], [enum_values[encode(value)]])
                except KeyError:
                    str_keys = [decode(k) for k in enum_values.keys()]
                    msg = "The value '{}' is not in the list of allowed enumeration items for variable '{}'. Allowed values: {}'.".format(decode(value), decode(variable_name), ", ".join(str_keys))
                    raise FMUException(msg)
            else:
                self.set_integer([ref], [value])
        elif type == FMIL.fmi2_base_type_str: #STRING
            self.set_string([ref], [value])
        elif type == FMIL.fmi2_base_type_bool: #BOOLEAN
            self.set_boolean([ref], [value])
        else:
            raise FMUException('Type not supported.')

    def _get(self, variable_name):
        """
        Helper method to get, see docstring on get.
        """
        cdef FMIL.fmi2_value_reference_t ref
        cdef FMIL.fmi2_base_type_enu_t type

        ref  = self.get_variable_valueref(variable_name)
        type = self.get_variable_data_type(variable_name)

        if type == FMIL.fmi2_base_type_real:  #REAL
            return self.get_real([ref])
        elif type == FMIL.fmi2_base_type_int or type == FMIL.fmi2_base_type_enum: #INTEGER
            return self.get_integer([ref])
        elif type == FMIL.fmi2_base_type_str: #STRING
            return self.get_string([ref])
        elif type == FMIL.fmi2_base_type_bool: #BOOLEAN
            return self.get_boolean([ref])
        else:
            raise FMUException('Type not supported.')
    
    def instantiate(self, name= 'Model', visible = False):
        """
        Instantiate the model.

        Parameters::

            name --
                The name of the instance.
                Default: 'Model'

            visible --
                Defines if the simulator application window should be visible or not.
                Default: False, not visible.

        Calls the low-level FMI function: fmi2Instantiate.
        """

        cdef FMIL.fmi2_boolean_t  log
        cdef FMIL.fmi2_boolean_t  vis
        cdef int status

        if visible:
            vis = 1
        else:
            vis = 0
            
        if isinstance(self,FMUModelME2):
            fmuType = FMIL.fmi2_model_exchange
        elif isinstance(self,FMUModelCS2):
            fmuType = FMIL.fmi2_cosimulation
        else:
            raise FMUException('The instance is not curent an instance of an ME-model or a CS-model. Use load_fmu for correct loading.')

        name = encode(name)
        status =  FMIL.fmi2_import_instantiate(self._fmu, name, fmuType, NULL, vis)

        if status != FMIL.jm_status_success:
            raise FMUException('Failed to instantiate the model. See the log for possibly more information.')
        
        self._allocated_fmu = 1
    
    def setup_experiment(self, tolerance_defined=True, tolerance="Default", start_time="Default", stop_time_defined=False, stop_time="Default"):
        """
        Calls the underlying FMU method for creating an experiment.
        
        Parameters::
        
            tolerance_defined --
                Specifies that the model is used together with an external
                algorithm that is error controlled.
                Default: True
                
            tolerance --
                Tolerance used in the simulation.
                Default: The tolerance defined in the model description.
                
            start_time --
                Start time of the simulation.
                Default: The start time defined in the model description.
                
            stop_time_defined --
                Defines if a fixed stop time is defined or not. If this is
                set the simulation cannot go past the defined stop time.
                Default: False
                
            stop_time --
                Stop time of the simulation.
                Default: The stop time defined in the model description.
            
        """
        cdef int status
        
        cdef FMIL.fmi2_boolean_t stop_defined = FMI2_TRUE if stop_time_defined else FMI2_FALSE
        cdef FMIL.fmi2_boolean_t tol_defined = FMI2_TRUE if tolerance_defined else FMI2_FALSE
        
        if tolerance == "Default":
            tolerance = self.get_default_experiment_tolerance()
        if start_time == "Default":
            start_time = self.get_default_experiment_start_time()
        if stop_time == "Default":
            stop_time = self.get_default_experiment_stop_time()
        
        self.__t = start_time
        self._last_accepted_time = start_time
        self._relative_tolerance = tolerance
        
        status = FMIL.fmi2_import_setup_experiment(self._fmu,
                tol_defined, tolerance, start_time, stop_defined, stop_time)
    
        if status != 0:
            raise FMUException('Failed to setup the experiment.')
    
    def reset(self):
        """
        Resets the FMU back to its original state. Note that the environment 
        has to initialize the FMU again after this function-call.
        """
        cdef int status

        status = FMIL.fmi2_import_reset(self._fmu)
        if status != 0:
            raise FMUException('An error occured when reseting the model, see the log for possible more information')

        #Default values
        self.__t = None
        self._has_entered_init_mode = False
        
        #Reseting the allocation flags
        self._initialized_fmu = 0

        #Internal values
        self._log = []
        
    def terminate(self):
        """
        Calls the FMI function fmi2Terminate() on the FMU.
        After this call, any call to a function changing the state of the FMU will fail.
        """
        FMIL.fmi2_import_terminate(self._fmu)
        
    def free_instance(self):
        """
        Calls the FMI function fmi2FreeInstance() on the FMU. Note that this is not
        needed generally.
        """
        FMIL.fmi2_import_free_instance(self._fmu)
        
    def exit_initialization_mode(self):
        """
        Exit initialization mode by calling the low level FMI function
        fmi2ExitInitializationMode.
        
        Note that the method initialize() performs both the enter and 
        exit of initialization mode.
        """
        status = FMIL.fmi2_import_exit_initialization_mode(self._fmu)
        
        if status == 1:
            if self._enable_logging:
                logging.warning(
                    'Exit Initialize returned with a warning.' \
                    ' Check the log for information (model.get_log).')
            else:
                logging.warning('Exit Initialize returned with a warning.' \
                    ' Enable logging for more information, (load_fmu(..., log_level=4)).')

        if status > 1:
            if self._enable_logging:
                raise FMUException(
                    'Exit Initialize returned with an error.' \
                    ' Check the log for information (model.get_log).')
            else:
                raise FMUException('Exit Initialize returned with an error.' \
                    ' Enable logging for more information, (load_fmu(..., log_level=4)).')
                    

        self._initialized_fmu = 1
        
        return status
        
        
    def enter_initialization_mode(self):
        """
        Enters initialization mode by calling the low level FMI function
        fmi2EnterInitializationMode.
        
        Note that the method initialize() performs both the enter and 
        exit of initialization mode.
        """
        if self.time == None:
            raise FMUException("Setup Experiment has to be called prior to the initialization method.")
        
        status = FMIL.fmi2_import_enter_initialization_mode(self._fmu)
        
        if status == 1:
            if self._enable_logging:
                logging.warning(
                    'Enter Initialize returned with a warning.' \
                    ' Check the log for information (model.get_log).')
            else:
                logging.warning('Enter Initialize returned with a warning.' \
                    ' Enable logging for more information, (load_fmu(..., log_level=4)).')

        if status > 1:
            if self._enable_logging:
                raise FMUException(
                    'Enter Initialize returned with an error.' \
                    ' Check the log for information (model.get_log).')
            else:
                raise FMUException('Enter Initialize returned with an error.' \
                    ' Enable logging for more information, (load_fmu(..., log_level=4)).')
                    
        self._has_entered_init_mode = True
                    
        return status
    
    def initialize(self, tolerance_defined=True, tolerance="Default", start_time="Default", stop_time_defined=False, stop_time="Default"):
        """
        Initializes the model and computes initial values for all variables.
        Additionally calls the setup experiment, if not already called.
        
        Parameters::
            
            tolerance_defined --
                Specifies if the model is to be solved with an error
                controlled algorithm.
                Default: True
                
            tolerance --
                The tolerance used by the error controlled algorithm.
                Default: The tolerance defined in the model description
            
            start_time --
                Start time of the simulation.
                Default: The start time defined in the model description.
            
            stop_time_defined --
                Defines if a fixed stop time is defined or not. If this is
                set the simulation cannot go past the defined stop time.
                Default: False
            
            stop_time --
                Stop time of the simulation.
                Default: The stop time defined in the model description.

        Calls the low-level FMI functions: fmi2_import_setup_experiment (optionally)
                                           fmi2EnterInitializationMode,
                                           fmi2ExitInitializationMode
        """
        log_open = self._log_open()
        if not log_open and self.get_log_level() > 2:
            self._open_log_file()
        
        try:
            if self.time == None:
                self.setup_experiment(tolerance_defined, tolerance, start_time, stop_time_defined, stop_time)
            
            self.enter_initialization_mode()
            self.exit_initialization_mode()
        except:
            if not log_open and self.get_log_level() > 2:
                self._close_log_file()
                
            raise
        
        if not log_open and self.get_log_level() > 2:
            self._close_log_file()

    def set_fmil_log_level(self, FMIL.jm_log_level_enu_t level):
        logging.warning("The method 'set_fmil_log_level' is deprecated, use 'set_log_level' instead.")
        self.set_log_level(level)

    def get_fmil_log_level(self):
        """
        Returns::

            The current fmil log-level.
        """

        cdef int level

        if self._enable_logging:
            level = self.callbacks.log_level
            return level
        else:
            raise FMUException('Logging is not enabled')

    def set_debug_logging(self, logging_on, categories = []):
        """
        Specifies if the debugging should be turned on or off.
        Currently the only allowed value for categories is an empty list.

        Parameters::

            logging_on --
                Boolean value.

            categories --
                List of categories to log, call get_categories() for list of categories.
                Default: [] (all categories)

        Calls the low-level FMI function: fmi2SetDebuggLogging
        """

        cdef FMIL.fmi2_boolean_t  log
        cdef int                  status
        cdef FMIL.size_t          nCat = 0

        self.callbacks.log_level = FMIL.jm_log_level_warning if logging_on else FMIL.jm_log_level_nothing

        if logging_on:
            log = 1
        else:
            log = 0

        self._enable_logging = bool(log)

        if len(categories) > 0:
            raise FMUException('Currently the logging of categories is not available. See the docstring for more information')

        status = FMIL.fmi2_import_set_debug_logging(self._fmu, log, nCat, NULL)

        if status != 0:
            raise FMUException('Failed to set the debugging option.')

    def get_categories(self):
        """
        Method used to retrieve the logging categories.

        Returns::
        
            A list with the categories available for logging.
        """
        cdef FMIL.size_t i, nbr_categories = FMIL.fmi2_import_get_log_categories_num(self._fmu)
        cdef list categories = []
        
        for i in range(nbr_categories):
            categories.append(FMIL.fmi2_import_get_log_category(self._fmu, i))

        return categories
    
    def get_variable_nominal(self, variable_name=None, valueref=None, _override_erroneous_nominal=True):
        """
        Returns the nominal value from a real variable determined by
        either its value reference or its variable name.

        Parameters::

            variable_name --
                The name of the variable.

            valueref --
                The value reference of the variable.

        Returns::

            The nominal value of the given variable.
        """
        cdef FMIL.fmi2_import_variable_t*      variable
        cdef FMIL.fmi2_import_real_variable_t* real_variable
        cdef FMIL.fmi2_real_t value
        cdef char* variablename = NULL

        if valueref != None:
            variable = FMIL.fmi2_import_get_variable_by_vr(self._fmu, FMIL.fmi2_base_type_real, <FMIL.fmi2_value_reference_t>valueref)
            if variable == NULL:
                raise FMUException("The variable with value reference: %s, could not be found."%str(valueref))
        elif variable_name != None:
            variable_name = encode(variable_name)
            variablename = variable_name
            
            variable = FMIL.fmi2_import_get_variable_by_name(self._fmu, variablename)
            if variable == NULL:
                raise FMUException("The variable %s could not be found."%variablename)
        else:
            raise FMUException('Either provide value reference or variable name.')

        real_variable = FMIL.fmi2_import_get_variable_as_real(variable)
        if real_variable == NULL:
            raise FMUException("The variable is not a real variable.")
        
        value = FMIL.fmi2_import_get_real_variable_nominal(real_variable) 
        
        if _override_erroneous_nominal:
            if variable_name == None:
                variable_name = encode(self.get_variable_by_valueref(valueref))
                variablename = variable_name
            if value == 0.0:
                if self.callbacks.log_level >= FMIL.jm_log_level_warning:
                    logging.warning("The nominal value for %s is 0.0 which is illegal according to the FMI specification. Setting the nominal to 1.0"%variablename)
                value = 1.0
            elif value < 0.0:
                if self.callbacks.log_level >= FMIL.jm_log_level_warning:
                    logging.warning("The nominal value for %s is <0.0 which is illegal according to the FMI specification. Setting the nominal to abs(%g)"%(variablename, value))
                value = abs(value)
                
        return value

    def get_variable_by_valueref(self, valueref, type = 0):
        """
        Get the name of a variable given a value reference. Note that it
        returns the no-aliased variable.

        Parameters::

            valueref --
                The value reference of the variable.

            type --
                The type of the variables (Real==0, Int==1, Bool==2,
                String==3, Enumeration==4).
                Default: 0 (i.e Real).

        Returns::

            The name of the variable.

        """
        cdef FMIL.fmi2_import_variable_t* variable

        variable = FMIL.fmi2_import_get_variable_by_vr(self._fmu, <FMIL.fmi2_base_type_enu_t> type, <FMIL.fmi2_value_reference_t> valueref)
        if variable == NULL:
            raise FMUException("The variable with the valuref %i could not be found."%valueref)

        name = decode(FMIL.fmi2_import_get_variable_name(variable))

        return name

    def get_variable_alias_base(self, variable_name):
        """
        Returns the base variable for the provided variable name.

        Parameters::

            variable_name--
                Name of the variable.

        Returns:

           The base variable.
        """
        cdef FMIL.fmi2_import_variable_t* variable
        cdef FMIL.fmi2_import_variable_t* base_variable
        cdef FMIL.fmi2_value_reference_t vr
        
        variable_name = encode(variable_name)
        cdef char* variablename = variable_name

        variable = FMIL.fmi2_import_get_variable_by_name(self._fmu, variablename)
        if variable == NULL:
            raise FMUException("The variable %s could not be found."%variablename)

        base_variable = FMIL.fmi2_import_get_variable_alias_base(self._fmu, variable)
        if base_variable == NULL:
            raise FMUException("The variable %s could not be found."%variablename)

        name = decode(FMIL.fmi2_import_get_variable_name(base_variable))

        return name

    def get_variable_alias(self, variable_name):
        """
        Return a dict of all alias variables belonging to the provided variable
        where the key are the names and the value indicating whether the variable
        should be negated or not.

        Parameters::

            variable_name--
                Name of the variable to find alias of.

        Returns::

            A dict consisting of the alias variables along with no alias variable.
            The values indicates whether or not the variable should be negated or not.

        Raises::

            FMUException if the variable is not in the model.
        """
        cdef FMIL.fmi2_import_variable_t         *variable
        cdef FMIL.fmi2_import_variable_list_t    *alias_list
        cdef FMIL.size_t                         alias_list_size
        cdef FMIL.fmi2_variable_alias_kind_enu_t alias_kind
        cdef dict                                ret_values = {}
        cdef FMIL.size_t                         i
        
        variable_name = encode(variable_name)
        cdef char* variablename = variable_name

        variable = FMIL.fmi2_import_get_variable_by_name(self._fmu, variablename)
        if variable == NULL:
            raise FMUException("The variable %s could not be found."%variablename)

        alias_list = FMIL.fmi2_import_get_variable_aliases(self._fmu, variable)

        alias_list_size = FMIL.fmi2_import_get_variable_list_size(alias_list)

        #Loop over all the alias variables
        for i in range(alias_list_size):

            variable = FMIL.fmi2_import_get_variable(alias_list, i)

            alias_kind = FMIL.fmi2_import_get_variable_alias_kind(variable)
            alias_name = decode(FMIL.fmi2_import_get_variable_name(variable))

            ret_values[alias_name] = alias_kind

        #FREE VARIABLE LIST
        FMIL.fmi2_import_free_variable_list(alias_list)

        return ret_values
    
    @enable_caching
    def get_model_time_varying_value_references(self, filter=None):
        """
        Extract the value references of the variables in a model
        that are time-varying. This method is typically used to
        retrieve the variables for which the result can be stored.

        Parameters::

            filter --
                Filter the variables using a unix filename pattern
                matching (filter="*der*"). Can also be a list of filters
                See http://docs.python.org/2/library/fnmatch.html.
                Default None

        Returns::

            Three lists with the real, integer and boolean value-references
        """
        cdef FMIL.fmi2_import_variable_t*        variable
        cdef FMIL.fmi2_import_variable_list_t*   variable_list
        cdef FMIL.size_t                         variable_list_size
        cdef FMIL.fmi2_value_reference_t         value_ref
        cdef FMIL.fmi2_base_type_enu_t           data_type,        target_type
        cdef FMIL.fmi2_variability_enu_t         data_variability, target_variability
        cdef FMIL.fmi2_variable_alias_kind_enu_t alias_kind
        cdef int   i
        cdef int  selected_filter = 1 if filter else 0
        cdef list filter_list = []
        cdef int  length_filter = 0
        cdef list real_var_ref = []
        cdef list int_var_ref = []
        cdef list bool_var_ref = []
        cdef dict added_vars = {}

        variable_list      = FMIL.fmi2_import_get_variable_list(self._fmu, 0)
        variable_list_size = FMIL.fmi2_import_get_variable_list_size(variable_list)

        if selected_filter:
            filter_list = self._convert_filter(filter)
            length_filter = len(filter_list)

        for i in range(variable_list_size):

            variable = FMIL.fmi2_import_get_variable(variable_list, i)

            alias_kind       = FMIL.fmi2_import_get_variable_alias_kind(variable)
            name             = decode(FMIL.fmi2_import_get_variable_name(variable))
            value_ref        = FMIL.fmi2_import_get_variable_vr(variable)
            data_type        = FMIL.fmi2_import_get_variable_base_type(variable)
            data_variability = FMIL.fmi2_import_get_variability(variable)

            if data_type != FMIL.fmi2_base_type_real and data_type != FMIL.fmi2_base_type_int and data_type != FMIL.fmi2_base_type_bool and data_type != FMIL.fmi2_base_type_enum:
                continue

            if data_variability != FMIL.fmi2_variability_enu_continuous and data_variability != FMIL.fmi2_variability_enu_discrete and data_variability != FMIL.fmi2_variability_enu_tunable:
                continue
            
            if selected_filter:
                for j in range(length_filter):
                    if filter_list[j].match(name):
                        break
                else:
                    continue
                if added_vars.has_key(value_ref):
                    continue
                else:
                    added_vars[value_ref] = 1
            else:
                if alias_kind != FMIL.fmi2_variable_is_not_alias:
                    continue

            if data_type == FMIL.fmi2_base_type_real:
                real_var_ref.append(value_ref)
            if data_type == FMIL.fmi2_base_type_int or data_type == FMIL.fmi2_base_type_enum:
                int_var_ref.append(value_ref)
            if data_type == FMIL.fmi2_base_type_bool:
                bool_var_ref.append(value_ref)

        #Free the variable list
        FMIL.fmi2_import_free_variable_list(variable_list)

        return real_var_ref, int_var_ref, bool_var_ref

    @enable_caching
    def get_model_variables(self, type = None, int include_alias = True,
                             causality = None,   variability = None,
                            int only_start = False,  int only_fixed = False,
                            filter = None, int _as_list = False):
        """
        Extract the names of the variables in a model.

        Parameters::

            type --
                The type of the variables (Real==0, Int==1, Bool==2,
                String==3, Enumeration==4).
                Default: None (i.e all).

            include_alias --
                If alias should be included or not.
                Default: True

            causality --
                The causality of the variables (Parameter==0, 
                Calculated Parameter==1, Input==2, Output==3, Local==4, 
                Independent==5, Unknown==6).
                Default: None (i.e all).

            variability --
                The variability of the variables (Constant==0,
                Fixed==1, Tunable==2, Discrete==3, Continuous==4, Unknown==5).
                Default: None (i.e. all)

            only_start --
                If only variables that has a start value should be
                returned.
                Default: False

            only_fixed --
                If only variables that has a start value that is fixed
                should be returned.
                Default: False

            filter --
                Filter the variables using a unix filename pattern
                matching (filter="*der*"). Can also be a list of filters
                See http://docs.python.org/2/library/fnmatch.html.
                Default None

        Returns::

            Dict with variable name as key and a ScalarVariable class as
            value.
        """
        cdef FMIL.fmi2_import_variable_t*        variable
        cdef FMIL.fmi2_import_variable_list_t*   variable_list
        cdef FMIL.size_t                         variable_list_size
        cdef FMIL.fmi2_value_reference_t         value_ref
        cdef FMIL.fmi2_base_type_enu_t           data_type,        target_type = FMIL.fmi2_base_type_real
        cdef FMIL.fmi2_variability_enu_t         data_variability, target_variability = FMIL.fmi2_variability_enu_constant
        cdef FMIL.fmi2_causality_enu_t           data_causality,   target_causality = FMIL.fmi2_causality_enu_parameter
        cdef FMIL.fmi2_variable_alias_kind_enu_t alias_kind
        cdef FMIL.fmi2_initial_enu_t             initial
        cdef char* desc
        cdef int   selected_type = 0        #If a type has been selected
        cdef int   selected_variability = 0 #If a variability has been selected
        cdef int   selected_causality = 0   #If a causality has been selected
        cdef int   has_start, is_fixed
        cdef int   i, j
        cdef int  selected_filter = 1 if filter else 0
        cdef int  length_filter = 0
        cdef list filter_list, variable_return_list = []
        variable_dict = OrderedDict()

        variable_list      = FMIL.fmi2_import_get_variable_list(self._fmu, 0)
        variable_list_size = FMIL.fmi2_import_get_variable_list_size(variable_list)

        if type != None:        #A type have has been selected
            target_type = type
            selected_type = 1
        if causality != None:   #A causality has been selected
            target_causality = causality
            selected_causality = 1
        if variability != None: #A variability has been selected
            target_variability = variability
            selected_variability = 1
        if selected_filter:
            filter_list = self._convert_filter(filter)
            length_filter = len(filter_list)

        for i in range(variable_list_size):

            variable = FMIL.fmi2_import_get_variable(variable_list, i)

            alias_kind       = FMIL.fmi2_import_get_variable_alias_kind(variable)
            name             = decode(FMIL.fmi2_import_get_variable_name(variable))
            value_ref        = FMIL.fmi2_import_get_variable_vr(variable)
            data_type        = FMIL.fmi2_import_get_variable_base_type(variable)
            has_start        = FMIL.fmi2_import_get_variable_has_start(variable)  #fmi2_import_get_initial, may be of interest
            data_variability = FMIL.fmi2_import_get_variability(variable)
            data_causality   = FMIL.fmi2_import_get_causality(variable)
            desc             = FMIL.fmi2_import_get_variable_description(variable)
            initial          = FMIL.fmi2_import_get_initial(variable)

            #If only variables with start are wanted, check if the variable has start
            if only_start and has_start != 1:
                continue

            if only_fixed:
                #fixed variability requires start-value
                if has_start != 1:
                    continue
                elif (FMIL.fmi2_import_get_variability(variable) != FMIL.fmi2_variability_enu_fixed):
                    continue

            if selected_type == 1 and data_type != target_type:
                continue
            if selected_causality == 1 and data_causality != target_causality:
                continue
            if selected_variability == 1 and data_variability != target_variability:
                continue

            if selected_filter:
                for j in range(length_filter):
                    #if re.match(filter_list[j], name):
                    if filter_list[j].match(name):
                        break
                else:
                    continue

            if include_alias:
                if _as_list:
                    variable_return_list.append(ScalarVariable2(name,
                                       value_ref, data_type, desc.decode('UTF-8') if desc!=NULL else "",
                                       data_variability, data_causality,
                                       alias_kind, initial))
                else:
                    variable_dict[name] = ScalarVariable2(name,
                                       value_ref, data_type, desc.decode('UTF-8') if desc!=NULL else "",
                                       data_variability, data_causality,
                                       alias_kind, initial)
            elif alias_kind == FMIL.fmi2_variable_is_not_alias:
                #Exclude alias
                if _as_list:
                    variable_return_list.append(ScalarVariable2(name,
                                       value_ref, data_type, desc.decode('UTF-8') if desc!=NULL else "",
                                       data_variability, data_causality,
                                       alias_kind, initial))
                else:
                    variable_dict[name] = ScalarVariable2(name,
                                       value_ref, data_type, desc.decode('UTF-8') if desc!=NULL else "",
                                       data_variability, data_causality,
                                       alias_kind, initial)

        #Free the variable list
        FMIL.fmi2_import_free_variable_list(variable_list)
        
        if _as_list:
            return variable_return_list
        else:
            return variable_dict

    def get_variable_references(self):
        """
        Retrieves the value references of all variables. The
        information about the variables are retrieved from the XML-file.

        Returns::

            vr_real --
                The Real-valued variables.

            vr_int --
                The Integer-valued variables.

            vr_bool --
                The Boolean-valued variables.

            vr_str --
                The String-valued variables.

            vr_enum --
                The Enum-valued variables

        Example::

            [r,i,b,s,e] = model.get_value_references()
        """
        vr_real = self._save_real_variables_val
        vr_int  = self._save_int_variables_val
        vr_bool = self._save_bool_variables_val

        get_str_var = self.get_model_variables(type=3)
        vr_str  = [s.value_reference for s in get_str_var.values()]

        get_enum_var = self.get_model_variables(type=4)
        vr_enum = [e.value_reference for e in get_enum_var.values()]

        return vr_real, vr_int, vr_bool, vr_str, vr_enum

    cpdef FMIL.fmi2_value_reference_t get_variable_valueref(self, variable_name) except *:
        """
        Extract the ValueReference given a variable name.

        Parameters::

            variable_name --
                The name of the variable.

        Returns::

            The ValueReference for the variable passed as argument.
        """
        cdef FMIL.fmi2_import_variable_t* variable
        cdef FMIL.fmi2_value_reference_t  vr
        
        variable_name = encode(variable_name)
        cdef char* variablename = variable_name

        variable = FMIL.fmi2_import_get_variable_by_name(self._fmu, variablename)
        if variable == NULL:
            raise FMUException("The variable %s could not be found."%variablename)
        vr =  FMIL.fmi2_import_get_variable_vr(variable)

        return vr
        
    def get_variable_declared_type(self, variable_name):
        """
        Return the given variables declared type.
        
        Parameters::

            variable_name --
                The name of the variable.

        Returns::

            The declared type.
        """
        cdef FMIL.fmi2_import_variable_t* variable
        cdef FMIL.fmi2_value_reference_t  vr
        cdef FMIL.fmi2_import_variable_typedef_t* variable_type
        cdef FMIL.fmi2_base_type_enu_t    type
        cdef FMIL.fmi2_import_enumeration_typedef_t * enumeration_type
        cdef FMIL.fmi2_import_integer_typedef_t * integer_type
        cdef FMIL.fmi2_import_real_typedef_t * real_type
        cdef FMIL.fmi2_import_unit_t * type_unit
        cdef FMIL.fmi2_import_display_unit_t * type_display_unit
        cdef char * type_name
        cdef char * type_desc
        cdef object ret_type, min_val, max_val, unbounded, nominal_val
        cdef char * type_quantity
        cdef unsigned int enum_size
        cdef int item_value
        cdef char * item_desc
        cdef char * item_name
        cdef char * type_unit_name
        cdef char * type_display_unit_name
        
        variable_name = encode(variable_name)
        cdef char* variablename = variable_name

        variable = FMIL.fmi2_import_get_variable_by_name(self._fmu, variablename)
        if variable == NULL:
            raise FMUException("The variable %s could not be found."%variablename)
            
        variable_type = FMIL.fmi2_import_get_variable_declared_type(variable)
        if variable_type == NULL:
            raise FMUException("The variable %s does not have a declared type."%variablename)
        
        type_name = FMIL.fmi2_import_get_type_name(variable_type)
        type_desc = FMIL.fmi2_import_get_type_description(variable_type)
        type_quantity = FMIL.fmi2_import_get_type_quantity(variable_type)
        
        type = FMIL.fmi2_import_get_variable_base_type(variable)
        
        if type == FMIL.fmi2_base_type_enum:
            enumeration_type  = FMIL.fmi2_import_get_type_as_enum(variable_type)
            enum_size = FMIL.fmi2_import_get_enum_type_size(enumeration_type)
            items = OrderedDict()
            
            for i in range(1,enum_size+1):
                item_value = FMIL.fmi2_import_get_enum_type_item_value(enumeration_type, i)
                item_name  = FMIL.fmi2_import_get_enum_type_item_name(enumeration_type, i)
                item_desc  = FMIL.fmi2_import_get_enum_type_item_description(enumeration_type, i)
                
                items[item_value] = (decode(item_name) if item_name != NULL else "",
                                     decode(item_desc) if item_desc != NULL else "")
                                     
            ret_type = EnumerationType2(decode(type_name) if type_name != NULL else "",
                                        decode(type_desc) if type_desc != NULL else "",
                                        decode(type_quantity) if type_quantity != NULL else "", items)
                                         
                                         
        elif type == FMIL.fmi2_base_type_int:
            integer_type = FMIL.fmi2_import_get_type_as_int(variable_type)
            
            min_val = FMIL.fmi2_import_get_integer_type_min(integer_type)
            max_val = FMIL.fmi2_import_get_integer_type_max(integer_type)
            
            ret_type = IntegerType2(decode(type_name) if type_name != NULL else "",
                                    decode(type_desc) if type_desc != NULL else "",
                                    decode(type_quantity) if type_quantity != NULL else "",
                                         min_val, max_val)
        elif type == FMIL.fmi2_base_type_real:
            real_type = FMIL.fmi2_import_get_type_as_real(variable_type)
            
            min_val = FMIL.fmi2_import_get_real_type_min(real_type)
            max_val = FMIL.fmi2_import_get_real_type_max(real_type)
            nominal_val = FMIL.fmi2_import_get_real_type_nominal(real_type)
            unbounded = FMIL.fmi2_import_get_real_type_is_unbounded(real_type)
            relative_quantity = FMIL.fmi2_import_get_real_type_is_relative_quantity(real_type)
            
            type_display_unit = FMIL.fmi2_import_get_type_display_unit(real_type)
            type_unit = FMIL.fmi2_import_get_real_type_unit(real_type)
            
            type_unit_name = FMIL.fmi2_import_get_unit_name(type_unit)
            type_display_unit_name = FMIL.fmi2_import_get_display_unit_name(type_display_unit)
            
            ret_type = RealType2(decode(type_name) if type_name != NULL else "",
                                 decode(type_desc) if type_desc != NULL else "",
                                 decode(type_quantity) if type_quantity != NULL else "",
                                         min_val, max_val, nominal_val, unbounded, relative_quantity,
                                 decode(type_display_unit_name) if type_display_unit_name != NULL else "", decode(type_unit_name) if type_unit_name != NULL else "")
        else:
            raise NotImplementedError
        
        return ret_type
    
    def get_scalar_variable(self, variable_name):
        """
        The variable as a scalar variable.
        
        Parameter::
        
            variable_name --
                The name of the variable
                
        Returns::
            
            Instance of a ScalarVariable2
        """
        cdef FMIL.fmi2_import_variable_t* variable

        variable_name = encode(variable_name)
        cdef char* variablename = variable_name

        variable = FMIL.fmi2_import_get_variable_by_name(self._fmu, variablename)
        if variable == NULL:
            raise FMUException("The variable %s could not be found."%variablename)
            
        return self._add_scalar_variable(variable)

    cpdef FMIL.fmi2_base_type_enu_t get_variable_data_type(self, variable_name) except *:
        """
        Get data type of variable.

        Parameter::

            variable_name --
                The name of the variable.

        Returns::

            The type of the variable.
        """
        cdef FMIL.fmi2_import_variable_t* variable
        cdef FMIL.fmi2_base_type_enu_t    type
        
        variable_name = encode(variable_name)
        cdef char* variablename = variable_name

        variable = FMIL.fmi2_import_get_variable_by_name(self._fmu, variablename)
        if variable == NULL:
            raise FMUException("The variable %s could not be found."%variablename)

        type = FMIL.fmi2_import_get_variable_base_type(variable)

        return type

    cpdef get_variable_description(self, variable_name):
        """
        Get the description of a given variable.

        Parameter::

            variable_name --
                The name of the variable

        Returns::

            The description of the variable.
        """
        cdef FMIL.fmi2_import_variable_t* variable
        cdef char* desc
        
        variable_name = encode(variable_name)
        cdef char* variablename = variable_name

        variable = FMIL.fmi2_import_get_variable_by_name(self._fmu, variablename)
        if variable == NULL:
            raise FMUException("The variable %s could not be found."%variablename)

        desc = FMIL.fmi2_import_get_variable_description(variable)

        return decode(desc) if desc != NULL else ""

    cpdef FMIL.fmi2_variability_enu_t get_variable_variability(self, variable_name) except *:
        """
        Get variability of the variable.

        Parameters::

            variable_name --
                The name of the variable.

        Returns::

            The variability of the variable: CONSTANT(0), FIXED(1),
            TUNABLE(2), DISCRETE(3), CONTINUOUS(4) or UNKNOWN(5)
        """
        cdef FMIL.fmi2_import_variable_t* variable
        cdef FMIL.fmi2_variability_enu_t variability
        
        variable_name = encode(variable_name)
        cdef char* variablename = variable_name

        variable = FMIL.fmi2_import_get_variable_by_name(self._fmu, variablename)
        if variable == NULL:
            raise FMUException("The variable %s could not be found."%variablename)
        variability = FMIL.fmi2_import_get_variability(variable)

        return variability
    
    cpdef FMIL.fmi2_initial_enu_t get_variable_initial(self, variable_name) except *:
        """
        Get initial of the variable.
        
        Parameters::
        
            variable_name --
                The name of the variable.
                
        Returns::
        
            The initial of the variable: EXACT(0), APPROX(1), 
            CALCULATED(2), UNKNOWN(3)
        """
        cdef FMIL.fmi2_import_variable_t* variable
        cdef FMIL.fmi2_initial_enu_t initial
        
        variable_name = encode(variable_name)
        cdef char* variablename = variable_name
        
        variable = FMIL.fmi2_import_get_variable_by_name(self._fmu, variablename)
        if variable == NULL:
            raise FMUException("The variable %s could not be found."%variablename)
        initial = FMIL.fmi2_import_get_initial(variable)
        
        return initial
    
    def get_variable_unit(self, variable_name):
        """
        Get the unit of the variable.
        
        Parameters::
        
            variable_name --
                The name of the variable.
                
        Returns::
        
            String representing the unit of the variable.
        """
        cdef FMIL.fmi2_import_variable_t* variable
        cdef FMIL.fmi2_import_real_variable_t* real_variable
        cdef FMIL.fmi2_import_unit_t* unit
        cdef FMIL.fmi2_base_type_enu_t    type
        cdef char* unit_description
        
        variable_name = encode(variable_name)
        cdef char* variablename = variable_name
        
        variable = FMIL.fmi2_import_get_variable_by_name(self._fmu, variablename)
        if variable == NULL:
            raise FMUException("The variable %s could not be found."%variablename)
            
        type = FMIL.fmi2_import_get_variable_base_type(variable)
        if type != FMIL.fmi2_base_type_real:
            raise FMUException("The variable %s is not a Real variable. Units only exists for Real variables."%variablename)
            
        real_variable = FMIL.fmi2_import_get_variable_as_real(variable)
        
        unit = FMIL.fmi2_import_get_real_variable_unit(real_variable)
        if unit == NULL:
            raise FMUException("No unit was found for the variable %s."%variablename)
        
        unit_description = FMIL.fmi2_import_get_unit_name(unit)
        
        return decode(unit_description) if unit_description != NULL else ""

    def get_variable_relative_quantity(self, variable_name):
        """
        Get the relative quantity of a real variable.
        
        Parameters::
        
            variable_name --
                The name of the variable.
                
        Returns::
<<<<<<< HEAD
        
            Boolean representing the relative quantity of the variable.
        """
        cdef FMIL.fmi2_import_variable_t* variable
        cdef FMIL.fmi2_import_real_variable_t* real_variable
        cdef FMIL.fmi2_base_type_enu_t    type
        cdef FMIL.fmi2_boolean_t relative_quantity
        
        variable_name = encode(variable_name)
        cdef char* variablename = variable_name
        
=======
        
            Boolean representing the relative quantity of the variable.
        """
        cdef FMIL.fmi2_import_variable_t* variable
        cdef FMIL.fmi2_import_real_variable_t* real_variable
        cdef FMIL.fmi2_base_type_enu_t    type
        cdef FMIL.fmi2_boolean_t relative_quantity
        
        variable_name = encode(variable_name)
        cdef char* variablename = variable_name
        
>>>>>>> 23594bcb
        variable = FMIL.fmi2_import_get_variable_by_name(self._fmu, variablename)
        if variable == NULL:
            raise FMUException("The variable %s could not be found."%variablename)
            
        type = FMIL.fmi2_import_get_variable_base_type(variable)
        if type != FMIL.fmi2_base_type_real:
            raise FMUException("The variable %s is not a Real variable. Relative quantity only exists for Real variables."%variablename)
            
        real_variable = FMIL.fmi2_import_get_variable_as_real(variable)
        relative_quantity = FMIL.fmi2_import_get_real_variable_relative_quantity(real_variable)

        return relative_quantity == FMI2_TRUE

    def get_variable_display_unit(self, variable_name):
        """
        Get the display unit of the variable.
        
        Parameters::
        
            variable_name --
                The name of the variable.
                
        Returns::
        
            String representing the display unit of the variable.
        """
        cdef FMIL.fmi2_import_variable_t* variable
        cdef FMIL.fmi2_import_real_variable_t* real_variable
        cdef FMIL.fmi2_import_display_unit_t* display_unit
        cdef FMIL.fmi2_base_type_enu_t    type
        cdef char* display_unit_description
        
        variable_name = encode(variable_name)
        cdef char* variablename = variable_name
        
        variable = FMIL.fmi2_import_get_variable_by_name(self._fmu, variablename)
        if variable == NULL:
            raise FMUException("The variable %s could not be found."%variablename)
            
        type = FMIL.fmi2_import_get_variable_base_type(variable)
        if type != FMIL.fmi2_base_type_real:
            raise FMUException("The variable %s is not a Real variable. Display units only exists for Real variables."%variablename)
            
        real_variable = FMIL.fmi2_import_get_variable_as_real(variable)
        
        display_unit = FMIL.fmi2_import_get_real_variable_display_unit(real_variable)
        if display_unit == NULL:
            raise FMUException("No display unit was found for the variable %s."%variablename)
        
        display_unit_description = FMIL.fmi2_import_get_display_unit_name(display_unit)
        
        return decode(display_unit_description) if display_unit_description != NULL else ""
        
    def get_variable_display_value(self, variable_name):
        """
        Get the display value of the variable. This value takes into account
        the display unit (i.e. converts the value in its base unit to the
        value in its display unit.)
        
        Parameters::
        
            variable_name --
                The name of the variable.
                
        Returns::
        
            Variable value in its display unit (raises exception if no display unit).
        """
        cdef FMIL.fmi2_import_variable_t* variable
        cdef FMIL.fmi2_import_display_unit_t* display_unit
        cdef FMIL.fmi2_import_variable_typedef_t* variable_typedef
        cdef FMIL.fmi2_import_real_typedef_t* variable_real_typedef
        cdef FMIL.fmi2_real_t display_value, value
        cdef FMIL.fmi2_value_reference_t  vr
        cdef int relative_quantity
        cdef FMIL.fmi2_boolean_t relative_quantity_bool
        
        variable_name = encode(variable_name)
        cdef char* variablename = variable_name
        
        variable = FMIL.fmi2_import_get_variable_by_name(self._fmu, variablename)
        if variable == NULL:
            raise FMUException("The variable %s could not be found."%variablename)
            
        type = FMIL.fmi2_import_get_variable_base_type(variable)
        if type != FMIL.fmi2_base_type_real:
            raise FMUException("The variable %s is not a Real variable. Display units only exists for Real variables."%variablename)
        
        real_variable = FMIL.fmi2_import_get_variable_as_real(variable)
        display_unit  = FMIL.fmi2_import_get_real_variable_display_unit(real_variable)
        if display_unit == NULL:
            raise FMUException("No display unit was found for the variable %s."%variablename)
        
        relative_quantity_bool = FMIL.fmi2_import_get_real_variable_relative_quantity(real_variable)
        relative_quantity = 1 if relative_quantity_bool == FMI2_TRUE else 0
        
        vr = FMIL.fmi2_import_get_variable_vr(variable)
        value = self.get_real(vr)
        
        display_value = FMIL.fmi2_import_convert_to_display_unit(value, display_unit, relative_quantity)
        
        return display_value

    cpdef FMIL.fmi2_causality_enu_t get_variable_causality(self, variable_name) except *:
        """
        Get the causality of the variable.

        Parameters::

            variable_name --
                The name of the variable.

        Returns::

            The causality of the variable, PARAMETER(0), CALCULATED_PARAMETER(1), INPUT(2),
            OUTPUT(3), LOCAL(4), INDEPENDENT(5), UNKNOWN(6)
        """
        cdef FMIL.fmi2_import_variable_t* variable
        cdef FMIL.fmi2_causality_enu_t causality
        
        variable_name = encode(variable_name)
        cdef char* variablename = variable_name

        variable = FMIL.fmi2_import_get_variable_by_name(self._fmu, variablename)
        if variable == NULL:
            raise FMUException("The variable %s could not be found."%variablename)

        causality = FMIL.fmi2_import_get_causality(variable)

        return causality

    cpdef get_variable_start(self, variable_name):
        """
        Returns the start value for the variable or else raises
        FMUException.

        Parameters::

            variable_name --
                The name of the variable

        Returns::

            The start value.
        """
        cdef FMIL.fmi2_import_variable_t *        variable
        cdef FMIL.fmi2_base_type_enu_t            type
        cdef FMIL.fmi2_import_integer_variable_t* int_variable
        cdef FMIL.fmi2_import_real_variable_t*    real_variable
        cdef FMIL.fmi2_import_bool_variable_t*    bool_variable
        cdef FMIL.fmi2_import_enum_variable_t*    enum_variable
        cdef FMIL.fmi2_import_string_variable_t*  str_variable
        cdef int                                  status
        cdef FMIL.fmi2_boolean_t                  FMITRUE = 1
        
        variable_name = encode(variable_name)
        cdef char* variablename = variable_name
        
        variable = FMIL.fmi2_import_get_variable_by_name(self._fmu, variablename)
        if variable == NULL:
            raise FMUException("The variable %s could not be found."%variablename)

        status = FMIL.fmi2_import_get_variable_has_start(variable)

        if status == 0:
            raise FMUException("The variable %s does not have a start value."%variablename)

        type = FMIL.fmi2_import_get_variable_base_type(variable)

        if type == FMIL.fmi2_base_type_real:
            real_variable = FMIL.fmi2_import_get_variable_as_real(variable)
            return FMIL.fmi2_import_get_real_variable_start(real_variable)

        elif type == FMIL.fmi2_base_type_int:
            int_variable = FMIL.fmi2_import_get_variable_as_integer(variable)
            return FMIL.fmi2_import_get_integer_variable_start(int_variable)

        elif type == FMIL.fmi2_base_type_bool:
            bool_variable = FMIL.fmi2_import_get_variable_as_boolean(variable)
            return FMIL.fmi2_import_get_boolean_variable_start(bool_variable) == FMITRUE

        elif type == FMIL.fmi2_base_type_enum:
            enum_variable = FMIL.fmi2_import_get_variable_as_enum(variable)
            return FMIL.fmi2_import_get_enum_variable_start(enum_variable)

        elif type == FMIL.fmi2_base_type_str:
            str_variable = FMIL.fmi2_import_get_variable_as_string(variable)
            return FMIL.fmi2_import_get_string_variable_start(str_variable)

        else:
            raise FMUException("Unknown variable type.")

    cpdef get_variable_max(self, variable_name):
        """
        Returns the maximum value for the given variable.

        Parameters::

            variable_name --
                The name of the variable.

        Returns::

            The maximum value for the variable.
        """
        cdef FMIL.fmi2_import_variable_t*         variable
        cdef FMIL.fmi2_import_integer_variable_t* int_variable
        cdef FMIL.fmi2_import_real_variable_t*    real_variable
        cdef FMIL.fmi2_import_enum_variable_t*    enum_variable
        cdef FMIL.fmi2_base_type_enu_t            type
        
        variable_name = encode(variable_name)
        cdef char* variablename = variable_name

        variable = FMIL.fmi2_import_get_variable_by_name(self._fmu, variablename)
        if variable == NULL:
            raise FMUException("The variable %s could not be found."%variablename)

        type = FMIL.fmi2_import_get_variable_base_type(variable)

        if type == FMIL.fmi2_base_type_real:
            real_variable = FMIL.fmi2_import_get_variable_as_real(variable)
            return FMIL.fmi2_import_get_real_variable_max(real_variable)

        elif type == FMIL.fmi2_base_type_int:
            int_variable = FMIL.fmi2_import_get_variable_as_integer(variable)
            return FMIL.fmi2_import_get_integer_variable_max(int_variable)

        elif type == FMIL.fmi2_base_type_enum:
            enum_variable = FMIL.fmi2_import_get_variable_as_enum(variable)
            return FMIL.fmi2_import_get_enum_variable_max(enum_variable)

        else:
            raise FMUException("The variable type does not have a maximum value.")

    cpdef get_variable_min(self, variable_name):
        """
        Returns the minimum value for the given variable.

        Parameters::

            variable_name --
                The name of the variable.

        Returns::

            The minimum value for the variable.
        """
        cdef FMIL.fmi2_import_variable_t*         variable
        cdef FMIL.fmi2_import_integer_variable_t* int_variable
        cdef FMIL.fmi2_import_real_variable_t*    real_variable
        cdef FMIL.fmi2_import_enum_variable_t*    enum_variable
        cdef FMIL.fmi2_base_type_enu_t            type
        
        variable_name = encode(variable_name)
        cdef char* variablename = variable_name

        variable = FMIL.fmi2_import_get_variable_by_name(self._fmu, variablename)
        if variable == NULL:
            raise FMUException("The variable %s could not be found."%variablename)

        type = FMIL.fmi2_import_get_variable_base_type(variable)

        if type == FMIL.fmi2_base_type_real:
            real_variable = FMIL.fmi2_import_get_variable_as_real(variable)
            return FMIL.fmi2_import_get_real_variable_min(real_variable)

        elif type == FMIL.fmi2_base_type_int:
            int_variable = FMIL.fmi2_import_get_variable_as_integer(variable)
            return FMIL.fmi2_import_get_integer_variable_min(int_variable)

        elif type == FMIL.fmi2_base_type_enum:
            enum_variable = FMIL.fmi2_import_get_variable_as_enum(variable)
            return FMIL.fmi2_import_get_enum_variable_min(enum_variable)

        else:
            raise FMUException("The variable type does not have a minimum value.")

    def get_fmu_state(self, FMUState2 state = None):
        """
        Creates a copy of the recent FMU-state and returns
        a pointer to this state which later can be used to
        set the FMU to this state.

        Parameters::

            state --
                Optionally a pointer to an already allocated FMU state

        Returns::

            A pointer to a copy of the recent FMU state.

        Example::

            FMU_state = model.get_fmu_state()
        """
        cdef int status

        if state is None:
            state = FMUState2()

        if not self._supports_get_set_FMU_state():
            raise FMUException('This FMU does not support get and set FMU-state')

        status = FMIL.fmi2_import_get_fmu_state(self._fmu, &(state.fmu_state))

        if status != 0:
            raise FMUException('An error occured while trying to get the FMU-state, see the log for possible more information')

        state._internal_state_variables['time'] = self.time
        state._internal_state_variables['initialized_fmu'] = self._initialized_fmu
        state._internal_state_variables['has_entered_init_mode'] = self._has_entered_init_mode
        state._internal_state_variables['callback_log_level'] = self.callbacks.log_level

        return state

    def set_fmu_state(self, FMUState2 state):
        """
        Set the FMU to a previous saved state.

        Parameter::

            state--
                A pointer to a FMU-state.

        Example::

            FMU_state = Model.get_fmu_state()
            Model.set_fmu_state(FMU_state)
        """
        cdef int status
        cdef FMIL.fmi2_FMU_state_t internal_state = state.fmu_state

        if not self._supports_get_set_FMU_state():
            raise FMUException('This FMU dos not support get and set FMU-state')

        status = FMIL.fmi2_import_set_fmu_state(self._fmu, internal_state)

        if status != 0:
            raise FMUException('An error occured while trying to set the FMU-state, see the log for possible more information')

        if state._internal_state_variables['time'] is not None:
            self.time = state._internal_state_variables['time']
        if state._internal_state_variables['has_entered_init_mode'] is not None:
            self._has_entered_init_mode = state._internal_state_variables['has_entered_init_mode']
        if state._internal_state_variables['initialized_fmu'] is not None:
            self._initialized_fmu = state._internal_state_variables['initialized_fmu']
        if state._internal_state_variables['callback_log_level'] is not None:
            self.callbacks.log_level = state._internal_state_variables['callback_log_level']

    def free_fmu_state(self, FMUState2 state):
        """
        Free a previously saved FMU-state from the memory.

        Parameters::

            state--
                A pointer to the FMU-state to be set free.

        Example::

            FMU_state = Model.get_fmu_state()
            Model.free_fmu_state(FMU_state)

        """
        cdef int status
        cdef FMIL.fmi2_FMU_state_t internal_state = state.fmu_state
        
        if not self._supports_get_set_FMU_state():
            raise FMUException('This FMU does not support get and set FMU-state')
        if internal_state == NULL:
            print("FMU-state does not seem to be allocated.")
            return

        status = FMIL.fmi2_import_free_fmu_state(self._fmu, &internal_state)

        if status != 0:
            raise FMUException('An error occured while trying to free the FMU-state, see the log for possible more information')
        
        #Memory has been released
        state.fmu_state = NULL
        state._internal_state_variables = {}

    cpdef serialize_fmu_state(self, state):
        """
        Serialize the data referenced by the input argument.

        Parameters::

            state --
                A FMU-state.

        Returns::
            A list with a vector with the serialized FMU-state and internal state values.

        Example::
            FMU_state = Model.get_fmu_state()
            serialized_fmu = Model.serialize_fmu_state(FMU_state)
        """

        cdef int status
        cdef object cap1, cap2
        cdef FMUState2 internal_state = state

        cdef FMIL.size_t n_bytes
        cdef N.ndarray[FMIL.fmi2_byte_t, ndim=1, mode='c'] serialized_fmu

        cap1 = FMIL.fmi2_import_get_capability(self._fmu, FMIL.fmi2_me_canSerializeFMUstate)
        cap2 = FMIL.fmi2_import_get_capability(self._fmu, FMIL.fmi2_cs_canSerializeFMUstate)
        if not cap1 and not cap2:
            raise FMUException('This FMU dos not support serialisation of FMU-state')

        n_bytes = self.serialized_fmu_state_size(state)
        serialized_fmu = N.empty(n_bytes, dtype=N.byte)

        status = FMIL.fmi2_import_serialize_fmu_state(self._fmu, internal_state.fmu_state, <FMIL.fmi2_byte_t*> serialized_fmu.data, n_bytes)

        if status != 0:
            raise FMUException('An error occured while serializing the FMU-state, see the log for possible more information')

        # We temporarily return a list with wrapper values in the second entry.
        # What we need to do is add serialization/deserialization for the wrapper values
        return [serialized_fmu, list(internal_state._internal_state_variables.values())]

    cpdef deserialize_fmu_state(self, serialized_fmu):
        """
        De-serialize the provided byte-vector and returns the corresponding FMU-state.

        Parameters::

            serialized_fmu--
                A serialized FMU-state.

        Returns::

            A deserialized FMU-state.

        Example::

            FMU_state = Model.get_fmu_state()
            serialized_fmu = Model.serialize_fmu_state(FMU_state)
            FMU_state = Model.deserialize_fmu_state(serialized_fmu)
        """

        cdef int status
        cdef N.ndarray[FMIL.fmi2_byte_t, ndim=1, mode='c'] ser_fmu = serialized_fmu[0]
        cdef FMUState2 state = FMUState2()
        cdef FMIL.size_t n_byte = len(ser_fmu)

        status = FMIL.fmi2_import_de_serialize_fmu_state(self._fmu, <FMIL.fmi2_byte_t *> ser_fmu.data, n_byte, &(state.fmu_state))

        if status != 0:
            raise FMUException('An error occured while deserializing the FMU-state, see the log for possible more information')


        state._internal_state_variables = {'initialized_fmu': serialized_fmu[1][0],
                                           'has_entered_init_mode': serialized_fmu[1][1],
                                           'time': serialized_fmu[1][2],
                                           'callback_log_level': serialized_fmu[1][3]}

        return state

    cpdef serialized_fmu_state_size(self, state):
        """
        Returns the required size of a vector needed to serialize the specified FMU-state

        Parameters::

            state--
                A FMU-state

        Returns::

            The size of the vector.
        """

        cdef int status
        cdef FMUState2 internal_state = state
        cdef FMIL.size_t n_bytes

        status = FMIL.fmi2_import_serialized_fmu_state_size(self._fmu, internal_state.fmu_state, &n_bytes)

        if status != 0:
            raise FMUException('An error occured while computing the FMU-state size, see the log for possible more information')

        return n_bytes

    def get_ode_sizes(self):
        """
        Returns the number of continuous states and the number of event
        indicators.

        Returns::

            nbr_cont --
                The number of continuous states.

            nbr_ind --
                The number of event indicators.

        Example::

            [nCont, nEvent] = model.get_ode_sizes()
        """
        return self._nContinuousStates, self._nEventIndicators

    def get_default_experiment_start_time(self):
        """
        Returns the default experiment start time as defined the XML
        description.
        """
        return FMIL.fmi2_import_get_default_experiment_start(self._fmu)

    def get_default_experiment_stop_time(self):
        """
        Returns the default experiment stop time as defined the XML
        description.
        """
        return FMIL.fmi2_import_get_default_experiment_stop(self._fmu)

    def get_default_experiment_tolerance(self):
        """
        Returns the default experiment tolerance as defined in the XML
        description.
        """
        return FMIL.fmi2_import_get_default_experiment_tolerance(self._fmu)
        
    def get_default_experiment_step(self):
        """
        Returns the default experiment step as defined in the XML
        description.
        """
        return FMIL.fmi2_import_get_default_experiment_step(self._fmu)

    cdef _add_scalar_variables(self, FMIL.fmi2_import_variable_list_t*   variable_list):
        """
        Helper method to create scalar variables from a variable list.
        """
        cdef FMIL.size_t             variable_list_size
        variable_dict = OrderedDict()

        variable_list_size = FMIL.fmi2_import_get_variable_list_size(variable_list)

        for i in range(variable_list_size):

            variable = FMIL.fmi2_import_get_variable(variable_list, i)
            scalar_variable = self._add_scalar_variable(variable)
            variable_dict[scalar_variable.name] = scalar_variable

        return variable_dict
    
    cdef _add_scalar_variable(self, FMIL.fmi2_import_variable_t* variable):
        
        if variable == NULL:
            raise FMUException("Unknown variable. Please verify the correctness of the XML file and check the log.")

        alias_kind       = FMIL.fmi2_import_get_variable_alias_kind(variable)
        name             = decode(FMIL.fmi2_import_get_variable_name(variable))
        value_ref        = FMIL.fmi2_import_get_variable_vr(variable)
        data_type        = FMIL.fmi2_import_get_variable_base_type(variable)
        data_variability = FMIL.fmi2_import_get_variability(variable)
        data_causality   = FMIL.fmi2_import_get_causality(variable)
        desc             = FMIL.fmi2_import_get_variable_description(variable)

        return ScalarVariable2(name, value_ref, data_type, desc.decode('UTF-8') if desc!=NULL else "",
                                    data_variability, data_causality,
                                    alias_kind)
    
    def get_derivatives_list(self):
        """
        Returns a dictionary with the states derivatives.

        Returns::

            An ordered dictionary with the derivative variables.
        """
        cdef FMIL.fmi2_import_variable_list_t*   variable_list

        variable_list = FMIL.fmi2_import_get_derivatives_list(self._fmu)
        if variable_list == NULL:
            raise FMUException("The returned states list is NULL.")

        variable_dict = self._add_scalar_variables(variable_list)

        #Free the variable list
        FMIL.fmi2_import_free_variable_list(variable_list)

        return variable_dict
        
    cpdef get_output_dependencies(self):
        """
        Retrieve the list of variables that the outputs are 
        dependent on. Returns two dictionaries, one with the states and 
        one with the inputs.
        """
        if (self._outputs_states_dependencies is not None and
            self._outputs_inputs_dependencies is not None):
               return self._outputs_states_dependencies, self._outputs_inputs_dependencies 
               
        cdef size_t *dependencyp
        cdef size_t *start_indexp
        cdef char   *factor_kindp
        cdef FMIL.fmi2_import_variable_t *variable
        cdef FMIL.fmi2_import_variable_list_t *variable_list

        if python3_flag:
            outputs = list(self.get_output_list().keys())
            states_list = list(self.get_states_list().keys())
            inputs_list = list(self.get_input_list().keys())
        else:
            outputs = self.get_output_list().keys()
            states_list = self.get_states_list().keys()
            inputs_list = self.get_input_list().keys()
        
        states = OrderedDict()
        inputs = OrderedDict()
        
        if len(outputs) != 0: #If there are no outputs, return empty dicts
        
            FMIL.fmi2_import_get_outputs_dependencies(self._fmu, &start_indexp, &dependencyp, &factor_kindp)
            
            if start_indexp == NULL:
                logging.warning(
                        'No dependency information for the outputs was found in the model description.' \
                        ' Assuming complete dependency with the exception if the output is a state by itself.')
                for i in range(0,len(outputs)):
                    if outputs[i] in states_list: #The output is a state in itself
                        states[outputs[i]]  = [outputs[i]]
                        inputs[outputs[i]]  = []
                    else:
                        states[outputs[i]]  = states_list
                        inputs[outputs[i]]  = inputs_list
            else:
                variable_list = FMIL.fmi2_import_get_variable_list(self._fmu, 0)
                if variable_list == NULL:
                    raise FMUException("The returned variable list is NULL.")
                
                for i in range(0,len(outputs)):
                    states[outputs[i]]  = []
                    inputs[outputs[i]] = []
                    
                    for j in range(0, start_indexp[i+1]-start_indexp[i]):
                        if dependencyp[start_indexp[i]+j] != 0:
                            variable = FMIL.fmi2_import_get_variable(variable_list, dependencyp[start_indexp[i]+j]-1)
                            name             = decode(FMIL.fmi2_import_get_variable_name(variable))
                            
                            if name in states_list:
                                states[outputs[i]].append(name)
                            elif name in inputs_list:
                                inputs[outputs[i]].append(name)                        
                
                #Free the variable list
                FMIL.fmi2_import_free_variable_list(variable_list)
                
        #Caching
        self._outputs_states_dependencies = states
        self._outputs_inputs_dependencies = inputs
               
        return states, inputs
        
    cpdef get_derivatives_dependencies(self):
        """
        Retrieve the list of variables that the derivatives are 
        dependent on. Returns two dictionaries, one with the states 
        and one with the inputs.
        """ 
        if (self._derivatives_states_dependencies is not None and
            self._derivatives_inputs_dependencies is not None):
               return self._derivatives_states_dependencies, self._derivatives_inputs_dependencies 
       
        cdef size_t *dependencyp
        cdef size_t *start_indexp
        cdef char   *factor_kindp
        cdef FMIL.fmi2_import_variable_t *variable
        cdef FMIL.fmi2_import_variable_list_t *variable_list

        if python3_flag:
            derivatives = list(self.get_derivatives_list().keys())
            states_list = list(self.get_states_list().keys())
            inputs_list = list(self.get_input_list().keys())
        else:
            derivatives = self.get_derivatives_list().keys()
            states_list = self.get_states_list().keys()
            inputs_list = self.get_input_list().keys()
        
        states = OrderedDict()
        inputs = OrderedDict()
        
        if len(derivatives) != 0:
            FMIL.fmi2_import_get_derivatives_dependencies(self._fmu, &start_indexp, &dependencyp, &factor_kindp)
            
            if start_indexp == NULL:
                logging.warning(
                    'No dependency information for the derivatives was found in the model description.' \
                    ' Assuming complete dependency.')
                for i in range(0,len(derivatives)):
                    states[derivatives[i]]  = states_list
                    inputs[derivatives[i]]  = inputs_list
            else:
                variable_list = FMIL.fmi2_import_get_variable_list(self._fmu, 0)
                if variable_list == NULL:
                    raise FMUException("The returned variable list is NULL.")
                
                for i in range(0,len(derivatives)):
                    states[derivatives[i]]  = []
                    inputs[derivatives[i]] = []
                    
                    for j in range(0, start_indexp[i+1]-start_indexp[i]):
                        if dependencyp[start_indexp[i]+j] != 0:
                            variable = FMIL.fmi2_import_get_variable(variable_list, dependencyp[start_indexp[i]+j]-1)
                            name             = decode(FMIL.fmi2_import_get_variable_name(variable))
                            
                            if name in states_list:
                                states[derivatives[i]].append(name)
                            elif name in inputs_list:
                                inputs[derivatives[i]].append(name)                        
                
                #Free the variable list
                FMIL.fmi2_import_free_variable_list(variable_list)
                
        #Caching
        self._derivatives_states_dependencies = states
        self._derivatives_inputs_dependencies = inputs
            
        return states, inputs
        
    def _get_directional_proxy(self, var_ref, func_ref, group=None, add_diag=False, output_matrix=None):
        cdef list data = [], row = [], col = []
        cdef list local_group
        cdef int nbr_var_ref  = len(var_ref), nbr_func_ref = len(func_ref)
        cdef N.ndarray[FMIL.fmi2_real_t, ndim=1, mode='c'] v = N.zeros(nbr_var_ref, dtype = N.double)
        cdef N.ndarray[FMIL.fmi2_real_t, ndim=1, mode='c'] data_local
        cdef int ind_local = 5 if add_diag else 4
        
        if not self._has_entered_init_mode:
            raise FMUException("The FMU has not entered initialization mode and thus the directional " \
                               "derivatives cannot be computed. Call enter_initialization_mode to start the initialization.")

        if group is not None:
            if output_matrix is not None:
                if not isinstance(output_matrix, sp.csc_matrix):
                    output_matrix = None
                else:
                    data_local = output_matrix.data
                
            if add_diag and output_matrix is None:
                dim = min(nbr_var_ref,nbr_func_ref)
                data.extend([0.0]*dim)
                row.extend(range(dim))
                col.extend(range(dim))
            
            for key in group["groups"]:
                local_group = group[key]
                
                v[local_group[0]] = 1.0
                
                column_data = self.get_directional_derivative(var_ref, func_ref, v)[local_group[2]]
                
                if output_matrix is None:
                    data.extend(column_data)
                    row.extend(local_group[2])
                    col.extend(local_group[3])
                else:
                    data_local[local_group[ind_local]] = column_data
                
                v[local_group[0]] = 0.0
            
            if output_matrix is not None:
                A = output_matrix 
            else:
                if len(data) == 0:
                    A = sp.csc_matrix((nbr_func_ref,nbr_var_ref))
                else:
                    A = sp.csc_matrix((data, (row, col)), (nbr_func_ref,nbr_var_ref))
                
            return A
        else:
            if output_matrix is None or \
                (not isinstance(output_matrix, N.ndarray)) or \
                (isinstance(output_matrix, N.ndarray) and (output_matrix.shape[0] != nbr_func_ref or output_matrix.shape[1] != nbr_var_ref)):
                    A = N.zeros((nbr_func_ref,nbr_var_ref))
            else:
                A = output_matrix
            
            for i in range(nbr_var_ref):
                v[i] = 1.0
                A[:, i] = self.get_directional_derivative(var_ref, func_ref, v)
                v[i] = 0.0
            return A
        
    def _get_A(self, use_structure_info=True, add_diag=True, output_matrix=None):
        if self._group_A is None and use_structure_info:
            [derv_state_dep, derv_input_dep] = self.get_derivatives_dependencies()
            if python3_flag:
                self._group_A = cpr_seed(derv_state_dep, list(self.get_states_list().keys()))
            else:
                self._group_A = cpr_seed(derv_state_dep, self.get_states_list().keys())
        if self._states_references is None:
            states                       = self.get_states_list()
            self._states_references      = [s.value_reference for s in states.values()]
        if self._derivatives_references is None:
            derivatives                  = self.get_derivatives_list()
            self._derivatives_references = [s.value_reference for s in derivatives.values()]
        
        A = self._get_directional_proxy(self._states_references, self._derivatives_references, self._group_A if use_structure_info else None, add_diag=add_diag, output_matrix=output_matrix)
        
        if self._A is None:
            self._A = A
        
        return A
        
    def _get_B(self, use_structure_info=True, add_diag=False, output_matrix=None):
        if self._group_B is None and use_structure_info:
            [derv_state_dep, derv_input_dep] = self.get_derivatives_dependencies()
            if python3_flag:
                self._group_B = cpr_seed(derv_input_dep, list(self.get_input_list().keys()))
            else:
                self._group_B = cpr_seed(derv_input_dep, self.get_input_list().keys())
        if self._inputs_references is None:
            inputs                       = self.get_input_list()
            self._inputs_references      = [s.value_reference for s in inputs.values()]
        if self._derivatives_references is None:
            derivatives                  = self.get_derivatives_list()
            self._derivatives_references = [s.value_reference for s in derivatives.values()]
        
        B = self._get_directional_proxy(self._inputs_references, self._derivatives_references, self._group_B if use_structure_info else None, add_diag=add_diag, output_matrix=output_matrix)
        
        if self._B is None:
            self._B = B
        
        return B
        
    def _get_C(self, use_structure_info=True, add_diag=False, output_matrix=None):
        if self._group_C is None and use_structure_info:
            [out_state_dep, out_input_dep] = self.get_output_dependencies()
            if python3_flag:
                self._group_C = cpr_seed(out_state_dep, list(self.get_states_list().keys()))
            else:
                self._group_C = cpr_seed(out_state_dep, self.get_states_list().keys())
        if self._states_references is None:
            states                       = self.get_states_list()
            self._states_references      = [s.value_reference for s in states.values()]
        if self._outputs_references is None:
            outputs                      = self.get_output_list()
            self._outputs_references     = [s.value_reference for s in outputs.values()]
            
        C = self._get_directional_proxy(self._states_references, self._outputs_references, self._group_C if use_structure_info else None, add_diag=add_diag, output_matrix=output_matrix)
        
        if self._C is None:
            self._C = C
        
        return C
        
    def _get_D(self, use_structure_info=True, add_diag=False, output_matrix=None):
        if self._group_D is None and use_structure_info:
            [out_state_dep, out_input_dep] = self.get_output_dependencies()
            if python3_flag:
                self._group_D = cpr_seed(out_input_dep, list(self.get_input_list().keys()))
            else:
                self._group_D = cpr_seed(out_input_dep, self.get_input_list().keys())
        if self._inputs_references is None:
            inputs                       = self.get_input_list()
            self._inputs_references      = [s.value_reference for s in inputs.values()]
        if self._outputs_references is None:
            outputs                      = self.get_output_list()
            self._outputs_references     = [s.value_reference for s in outputs.values()]
            
        D = self._get_directional_proxy(self._inputs_references, self._outputs_references, self._group_D if use_structure_info else None, add_diag=add_diag, output_matrix=output_matrix)
        
        if self._D is None:
            self._D = D
        
        return D
        
        
    def get_state_space_representation(self, A=True, B=True, C=True, D=True, use_structure_info=True):
        """
        Returns a state space representation of the model. I.e::
        
            der(x) = Ax + Bu
                y  = Cx + Du
                
        Which of the matrices to be returned can be choosen by the 
        arguments.
        
        Parameters::
        
            A --
                If the 'A' matrix should be computed or not.
                Default: True
                
            B --
                If the 'B' matrix should be computed or not.
                Default: True
                
            C --
                If the 'C' matrix should be computed or not.
                Default: True
                
            D --
                If the 'D' matrix should be computed or not.
                Default: True
                
            use_structure_info --
                Determines if the structure should be taken into account 
                or not. If so, a sparse representation is returned, 
                otherwise a dense.
                Default: True
                
        Returns::
            The A,B,C,D matrices. If not all are computed, the ones that
            are not computed will be represented by a boolean flag.

        """
        if A:
            A = self._get_A(use_structure_info)
        if B:
            B = self._get_B(use_structure_info)
        if C:
            C = self._get_C(use_structure_info)
        if D:
            D = self._get_D(use_structure_info)
            
        return A,B,C,D
        
    
    def get_states_list(self):
        """
        Returns a dictionary with the states.

        Returns::

            An ordered dictionary with the state variables.
        """
        cdef FMIL.fmi2_import_variable_list_t*   variable_list
        cdef FMIL.size_t             variable_list_size
        variable_dict = OrderedDict()
        
        variable_list = FMIL.fmi2_import_get_derivatives_list(self._fmu)
        variable_list_size = FMIL.fmi2_import_get_variable_list_size(variable_list)
        
        if variable_list == NULL:
            raise FMUException("The returned derivatives states list is NULL.")
        
        for i in range(variable_list_size):
            der_variable = FMIL.fmi2_import_get_variable(variable_list, i)
            variable     = FMIL.fmi2_import_get_real_variable_derivative_of(<FMIL.fmi2_import_real_variable_t*>der_variable)
            
            scalar_variable = self._add_scalar_variable(<FMIL.fmi2_import_variable_t*>variable)
            variable_dict[scalar_variable.name] = scalar_variable

        #Free the variable list
        FMIL.fmi2_import_free_variable_list(variable_list)

        return variable_dict

    def get_input_list(self):
        """
        Returns a dictionary with input variables

        Returns::

            An ordered dictionary with the (real) (continuous) input variables.
        """
        variable_dict = self.get_model_variables(type=FMI2_REAL, include_alias = False,
                             causality = FMI2_INPUT,   variability = FMI2_CONTINUOUS)

        return variable_dict

    def get_output_list(self):
        """
        Returns a dictionary with output variables

        Returns::

            An ordered dictionary with the (real) (continuous) output variables.
        """
        cdef FMIL.fmi2_import_variable_list_t*   variable_list
        cdef FMIL.size_t                         variable_list_size
        cdef FMIL.fmi2_import_variable_t*        variable
        variable_dict = OrderedDict()
        
        variable_list = FMIL.fmi2_import_get_outputs_list(self._fmu)
        variable_list_size = FMIL.fmi2_import_get_variable_list_size(variable_list)
        
        if variable_list == NULL:
            raise FMUException("The returned outputs list is NULL.")
        
        for i in range(variable_list_size):
            variable = FMIL.fmi2_import_get_variable(variable_list, i)
            
            scalar_variable = self._add_scalar_variable(variable)
            variable_dict[scalar_variable.name] = scalar_variable

        #Free the variable list
        FMIL.fmi2_import_free_variable_list(variable_list)

        return variable_dict

    def get_directional_derivative(self, var_ref, func_ref, v):
        """
        Returns the directional derivatives of the functions with respect
        to the given variables and in the given direction.
        In other words, it returns linear combinations of the partial derivatives
        of the given functions with respect to the selected variables.
        The point of evaluation is the current time-point.

        Parameters::

            var_ref --
                A list of variable references that the partial derivatives
                will be calculated with respect to.

            func_ref --
                A list of function references for which the partial derivatives will be calculated.

            v --
                A seed vector specifying the linear combination of the partial derivatives.

        Returns::

            value --
                A vector with the directional derivatives (linear combination of
                partial derivatives) evaluated in the current time point.


        Example::

            states = model.get_states_list()
            states_references = [s.value_reference for s in states.values()]
            derivatives = model.get_derivatives_list()
            derivatives_references = [d.value_reference for d in derivatives.values()]
            model.get_directional_derivative(states_references, derivatives_references, v)

            This returns Jv, where J is the Jacobian and v the seed vector.

            Also, only a subset of the derivatives and and states can be selected:

            model.get_directional_derivative(var_ref = [0,1], func_ref = [2,3], v = [1,2])

            This returns a vector with two values where:

            values[0] = (df2/dv0) * 1 + (df2/dv1) * 2
            values[1] = (df3/dv0) * 1 + (df3/dv1) * 2

        """

        cdef int status
        cdef FMIL.size_t nv, nz

        #input arrays
        cdef N.ndarray[FMIL.fmi2_value_reference_t, ndim=1, mode='c'] v_ref = N.zeros(len(var_ref),  dtype = N.uint32)
        cdef N.ndarray[FMIL.fmi2_value_reference_t, ndim=1, mode='c'] z_ref = N.zeros(len(func_ref), dtype = N.uint32)
        cdef N.ndarray[FMIL.fmi2_real_t, ndim=1, mode='c'] dv    = N.zeros(len(v),        dtype = N.double)
        #output array
        cdef N.ndarray[FMIL.fmi2_real_t, ndim=1, mode='c'] dz    = N.zeros(len(func_ref), dtype = N.double)

        if not self._provides_directional_derivatives():
            raise FMUException('This FMU does not provide directional derivatives')

        if len(var_ref) != len(v):
            raise FMUException('The length of the list with variables (var_ref) and the seed vector (V) are not equal')

        for i in range(len(var_ref)):
            v_ref[i] = var_ref[i]
            dv[i] = v[i]
        for j in range(len(func_ref)):
            z_ref[j] = func_ref[j]

        nv = len(v_ref)
        nz = len(z_ref)

        #status = FMIL.fmi2_import_get_directional_derivative(self._fmu, <FMIL.fmi2_value_reference_t*> v_ref.data, nv, <FMIL.fmi2_value_reference_t*> z_ref.data, nz, <FMIL.fmi2_real_t*> dv.data, <FMIL.fmi2_real_t*> dz.data)
        status = self._get_directional_derivative(v_ref, z_ref, dv, dz)

        if status != 0:
            raise FMUException('An error occured while getting the directional derivative, see the log for possible more information')

        return dz
        
    cdef int _get_directional_derivative(self, N.ndarray[FMIL.fmi2_value_reference_t, ndim=1, mode="c"] v_ref, 
                                               N.ndarray[FMIL.fmi2_value_reference_t, ndim=1, mode="c"] z_ref, 
                                               N.ndarray[FMIL.fmi2_real_t, ndim=1, mode="c"] dv, 
                                               N.ndarray[FMIL.fmi2_real_t, ndim=1, mode="c"] dz) except -1:
        cdef int status
        
        assert dv.size >= v_ref.size and dz.size >= z_ref.size
        
        if not self._provides_directional_derivatives():
            raise FMUException('This FMU does not provide directional derivatives')
        
        status = FMIL.fmi2_import_get_directional_derivative(self._fmu, 
                  <FMIL.fmi2_value_reference_t*> v_ref.data, v_ref.size, 
                  <FMIL.fmi2_value_reference_t*> z_ref.data, z_ref.size, 
                  <FMIL.fmi2_real_t*> dv.data, 
                  <FMIL.fmi2_real_t*> dz.data)
        
        return status 

    def get_version(self):
        """
        Returns the FMI version of the Model which it was generated according.

        Returns::

            version --
                The version.

        Example::

            model.get_version()
        """
        cdef char* version = FMIL.fmi2_import_get_version(self._fmu)
        return decode(version)
        
    def get_model_version(self):
        """
        Returns the version of the FMU.
        """
        cdef char* version
        version = FMIL.fmi2_import_get_model_version(self._fmu)
        return decode(version) if version != NULL else ""

    def get_name(self):
        """
        Return the model name as used in the modeling environment.
        """
        return self._modelName

    def get_author(self):
        """
        Return the name and organization of the model author.
        """
        cdef char* author
        author = FMIL.fmi2_import_get_author(self._fmu)
        return decode(author) if author != NULL else ""

    def get_description(self):
        """
        Return the model description.
        """
        cdef char* desc
        desc = FMIL.fmi2_import_get_description(self._fmu)
        return decode(desc) if desc != NULL else ""
        
    def get_copyright(self):
        """
        Return the model copyright.
        """
        cdef char* copyright
        copyright = FMIL.fmi2_import_get_copyright(self._fmu)
        return decode(copyright) if copyright != NULL else ""
        
    def get_license(self):
        """
        Return the model license.
        """
        cdef char* license
        license = FMIL.fmi2_import_get_license(self._fmu)
        return decode(license) if license != NULL else ""

    def get_generation_tool(self):
        """
        Return the model generation tool.
        """
        cdef char* gen
        gen = FMIL.fmi2_import_get_generation_tool(self._fmu)
        return decode(gen) if gen != NULL else ""
        
    def get_generation_date_and_time(self):
        """
        Return the model generation date and time.
        """
        cdef char* gen
        gen = FMIL.fmi2_import_get_generation_date_and_time(self._fmu)
        return decode(gen) if gen != NULL else ""

    def get_guid(self):
        """
        Return the model GUID.
        """
        guid = decode(FMIL.fmi2_import_get_GUID(self._fmu))
        return guid
        
    def get_variable_naming_convention(self):
        """
        Return the variable naming convention.
        """
        cdef FMIL.fmi2_variable_naming_convension_enu_t conv
        conv = FMIL.fmi2_import_get_naming_convention(self._fmu)
        if conv == FMIL.fmi2_naming_enu_flat:
            return "flat"
        elif conv == FMIL.fmi2_naming_enu_structured:
            return "structured"
        else:
            return "unknown"

    def get_identifier(self):
        """
        Return the model identifier, name of binary model file and prefix in
        the C-function names of the model.
        """
        return self._modelId

    def get_model_types_platform(self):
        """
        Returns the set of valid compatible platforms for the Model, extracted
        from the XML.
        """
        return FMIL.fmi2_import_get_types_platform(self._fmu)


cdef class FMUModelCS2(FMUModelBase2):
    """
    Co-simulation model loaded from a dll
    """
    def __init__(self, fmu, path = '.', enable_logging = None, log_file_name = "", log_level=FMI_DEFAULT_LOG_LEVEL, _unzipped_dir=None, _connect_dll=True):
        """
        Constructor of the model.

        Parameters::

            fmu --
                Name of the fmu as a string.

            path --
                Path to the fmu-directory.
                Default: '.' (working directory)

            enable_logging [DEPRECATED] --
                This option is DEPRECATED and will be removed. Please 
                use the option "log_level" instead.

            log_file_name --
                Filename for file used to save log messages.
                Default: "" (Generates automatically)
                
            log_level --
                Determines the logging output. Can be set between 0 
                (no logging) and 7 (everything).
                Default: 2 (log error messages)

        Returns::

            A model as an object from the class FMUModelCS2
        """

        #Call super
        FMUModelBase2.__init__(self, fmu, path, enable_logging, log_file_name, log_level, _unzipped_dir, _connect_dll)

        if self._fmu_kind != FMIL.fmi2_fmu_kind_cs:
            if self._fmu_kind != FMIL.fmi2_fmu_kind_me_and_cs:
                raise FMUException("This class only supports FMI 2.0 for Co-simulation.")

        if self.get_capability_flags()['needsExecutionTool'] == True:
            raise FMUException('Models that need an execution tool are not supported')

        self._modelId = decode(FMIL.fmi2_import_get_model_identifier_CS(self._fmu))
        
        if _connect_dll:
            self.instantiate()

    def __dealloc__(self):
        """
        Deallocate memory allocated
        """
        if self._initialized_fmu == 1:
            FMIL.fmi2_import_terminate(self._fmu)
            
        if self._allocated_fmu == 1:
            FMIL.fmi2_import_free_instance(self._fmu)

        if self._allocated_dll == 1:
            FMIL.fmi2_import_destroy_dllfmu(self._fmu)

        if self._allocated_xml == 1:
            FMIL.fmi2_import_free(self._fmu)

        if self._fmu_temp_dir != NULL:
            FMIL.fmi_import_rmdir(&self.callbacks, self._fmu_temp_dir)
            FMIL.free(self._fmu_temp_dir)
            self._fmu_temp_dir = NULL
            
        if self._allocated_context == 1:
            FMIL.fmi_import_free_context(self._context)
            
        if self._fmu_log_name != NULL:
            FMIL.free(self._fmu_log_name)
            self._fmu_log_name = NULL
            
    cpdef _get_time(self):
        """
        Returns the current time of the simulation.

        Returns::
            The time.
        """
        return self.__t

    cpdef _set_time(self, FMIL.fmi2_real_t t):
        """
        Sets the current time of the simulation. 

        Parameters:: 
            t-- 
                The time to set.
        """
        self.__t = t

    time = property(_get_time,_set_time, doc =
    """
    Property for accessing the current time of the simulation. Calls the
    low-level FMI function: fmiSetTime
    """)

    cpdef int do_step(self, FMIL.fmi2_real_t current_t, FMIL.fmi2_real_t step_size, new_step=True):
        """
        Performs an integrator step.

        Parameters::

            current_t --
                The current communication point (current time) of
                the master.

            step_size --
                The length of the step to be taken.

            new_step --
                True the last step was accepted by the master and
                False if not.

        Returns::

            status --
                    The status of function which can be checked against
                    FMI_OK, FMI_WARNING. FMI_DISCARD, FMI_ERROR,
                    FMI_FATAL,FMI_PENDING...

        Calls the underlying low-level function fmi2DoStep.
        """
        cdef int status
        cdef FMIL.fmi2_boolean_t new_s

        if new_step:
            new_s = 1
        else:
            new_s = 0

        self.time = current_t + step_size
        
        log_open = self._log_open()
        if not log_open and self.get_log_level() > 2:
            self._open_log_file()
        
        status = FMIL.fmi2_import_do_step(self._fmu, current_t, step_size, new_s)
        
        if not log_open and self.get_log_level() > 2:
            self._close_log_file()

        return status

    def cancel_step(self):
        """
        Cancel a current integrator step. Can only be called if the
        status from do_step returns FMI_PENDING. After this function has
        been called it is only allowed to reset the model (i.e. start
        over).
        """
        cdef int status

        status = FMIL.fmi2_import_cancel_step(self._fmu)
        if status != 0:
            raise FMUException('An error occured while canceling the step')


    def set_input_derivatives(self, variables, values, FMIL.fmi2_integer_t order):
        """
        Sets the input derivative order for the specified variables.

        Parameters::

                variables --
                        The variables as a string or list of strings for
                        which the input derivative(s) should be set.

                values --
                        The actual values.

                order --
                        The derivative order to set.
        """
        cdef int          status
        cdef unsigned int can_interpolate_inputs
        cdef FMIL.size_t  nref
        cdef N.ndarray[FMIL.fmi2_integer_t, ndim=1, mode='c']         orders
        cdef N.ndarray[FMIL.fmi2_value_reference_t, ndim=1, mode='c'] value_refs
        cdef N.ndarray[FMIL.fmi2_real_t, ndim=1, mode='c']            val = N.array(values, dtype=N.float, ndmin=1).ravel()

        nref = val.size
        orders = N.array([0]*nref, dtype=N.int32)

        can_interpolate_inputs = FMIL.fmi2_import_get_capability(self._fmu, FMIL.fmi2_cs_canInterpolateInputs)
        #NOTE IS THIS THE HIGHEST ORDER OF INTERPOLATION OR SIMPLY IF IT CAN OR NOT?

        if order < 1:
            raise FMUException("The order must be greater than zero.")
        if not can_interpolate_inputs:
            raise FMUException("The FMU does not support input derivatives.")

        if isinstance(variables,str):
            value_refs = N.array([0], dtype=N.uint32, ndmin=1).ravel()
            value_refs[0] = self.get_variable_valueref(variables)
        elif isinstance(variables,list) and N.prod([int(isinstance(v,str)) for v in variables]): #prod equals 0 or 1
            value_refs = N.array([0]*nref, dtype=N.uint32,ndmin=1).ravel()
            for i in range(nref):
                value_refs[i] = self.get_variable_valueref(variables[i])
                orders[i] = order
        else:
            raise FMUException("The variables must either be a string or a list of strings")

        status = self._set_input_derivatives(value_refs, val, orders)
        #status = FMIL.fmi2_import_set_real_input_derivatives(self._fmu, <FMIL.fmi2_value_reference_t*> value_refs.data, nref,
        #                                                        <FMIL.fmi2_integer_t*> orders.data, <FMIL.fmi2_real_t*> val.data)

        if status != 0:
            raise FMUException('Failed to set the Real input derivatives.')
            
    cdef int _set_input_derivatives(self, N.ndarray[FMIL.fmi2_value_reference_t, ndim=1, mode="c"] value_refs, 
                                          N.ndarray[FMIL.fmi2_real_t, ndim=1, mode="c"] values, 
                                          N.ndarray[FMIL.fmi2_integer_t, ndim=1, mode="c"] orders):
        cdef int status
        
        assert values.size >= value_refs.size and orders.size >= value_refs.size
        
        status = FMIL.fmi2_import_set_real_input_derivatives(self._fmu, 
                        <FMIL.fmi2_value_reference_t*> value_refs.data, 
                        value_refs.size, <FMIL.fmi2_integer_t*> orders.data, 
                        <FMIL.fmi2_real_t*> values.data)
        
        return status

    def get_output_derivatives(self, variables, FMIL.fmi2_integer_t order):
        """
        Returns the output derivatives for the specified variables. The
        order specifies the nth-derivative.

        Parameters::

            variables --
                The variables for which the output derivatives
                should be returned.

            order --
                The derivative order.

        Returns::

            The derivatives of the specified order.
        """
        cdef int status
        cdef unsigned int max_output_derivative
        cdef FMIL.size_t  nref
        cdef N.ndarray[FMIL.fmi2_real_t, ndim=1, mode='c']            values
        cdef N.ndarray[FMIL.fmi2_value_reference_t, ndim=1, mode='c'] value_refs
        cdef N.ndarray[FMIL.fmi2_integer_t, ndim=1, mode='c']         orders


        max_output_derivative = FMIL.fmi2_import_get_capability(self._fmu, FMIL.fmi2_cs_maxOutputDerivativeOrder)

        if order < 1 or order > max_output_derivative:
            raise FMUException("The order must be greater than zero and below the maximum output derivative support of the FMU (%d)."%max_output_derivative)

        if isinstance(variables,str):
            nref = 1
            value_refs = N.array([0], dtype=N.uint32, ndmin=1).ravel()
            orders = N.array([order], dtype=N.int32)
            value_refs[0] = self.get_variable_valueref(variables)
        elif isinstance(variables,list) and N.prod([int(isinstance(v,str)) for v in variables]): #prod equals 0 or 1
            nref = len(variables)
            value_refs = N.array([0]*nref, dtype=N.uint32, ndmin=1).ravel()
            orders = N.array([0]*nref, dtype=N.int32)
            for i in range(nref):
                value_refs[i] = self.get_variable_valueref(variables[i])
                orders[i] = order
        else:
            raise FMUException("The variables must either be a string or a list of strings")

        values = N.array([0.0]*nref, dtype=N.float, ndmin=1)

        #status = FMIL.fmi2_import_get_real_output_derivatives(self._fmu, <FMIL.fmi2_value_reference_t*> value_refs.data, nref,
        #                                                    <FMIL.fmi2_integer_t*> orders.data, <FMIL.fmi2_real_t*> values.data)
        status = self._get_output_derivatives(value_refs, values, orders)

        if status != 0:
            raise FMUException('Failed to get the Real output derivatives.')

        return values
        
    cdef int _get_output_derivatives(self, N.ndarray[FMIL.fmi2_value_reference_t, ndim=1, mode="c"] value_refs, 
                                           N.ndarray[FMIL.fmi2_real_t, ndim=1, mode="c"] values,
                                           N.ndarray[FMIL.fmi2_integer_t, ndim=1, mode="c"] orders):
        cdef int status
        
        assert values.size >= value_refs.size and orders.size >= value_refs.size
        
        status = FMIL.fmi2_import_get_real_output_derivatives(self._fmu, 
                    <FMIL.fmi2_value_reference_t*> value_refs.data, value_refs.size,
                    <FMIL.fmi2_integer_t*> orders.data, <FMIL.fmi2_real_t*> values.data)
        
        return status


    def get_status(self, status_kind):
        """
        Retrieves the fmi-status for the the specified fmi-staus-kind.

        Parameters::

            status_kind --
                An integer corresponding to one of the following:
                fmi2DoStepStatus       = 0
                fmi2PendingStatus      = 1
                fmi2LastSuccessfulTime = 2
                fmi2Terminated         = 3

        Returns::

            status_ok      = 0
            status_warning = 1
            status_discard = 2
            status_error   = 3
            status_fatal   = 4
            status_pending = 5
        """

        cdef int status
        cdef FMIL.fmi2_status_kind_t fmi_status_kind
        cdef FMIL.fmi2_status_t status_value

        if status_kind >= 0 and status_kind <= 3:
            fmi_status_kind = status_kind
        else:
            raise FMUException('Status kind has to be between 0 and 3')

        status = FMIL.fmi2_import_get_status(self._fmu, fmi_status_kind, &status_value)
        if status != 0:
            raise FMUException('An error occured while retriving the status')

        return status_value

    def get_real_status(self, status_kind):
        """
        Retrieves the status, represented as a real-value,
        for the specified fmi-status-kind.
        See docstring for function get_status() for more
        information about fmi-status-kind.

        Parameters::

            status_kind--
                integer indicating the status kind

        Returns::

            The status.
        """

        cdef int status
        cdef int fmi_status_kind
        cdef FMIL.fmi2_real_t output

        if status_kind >= 0 and status_kind <= 3:
            fmi_status_kind = status_kind
        else:
            raise FMUException('Status kind has to be between 0 and 3')


        status = FMIL.fmi2_import_get_real_status(self._fmu, fmi_status_kind, &output)
        if status != 0:
            raise FMUException('An error occured while retriving the status')

        return output

    def get_integer_status(self, status_kind):
        """
        Retrieves the status, represented as a integer-value,
        for the specified fmi-status-kind.
        See docstring for function get_status() for more
        information about fmi-status-kind.

        Parameters::

            status_kind--
                integer indicating the status kind

        Returns::

            The status.
        """

        cdef int status
        cdef int fmi_status_kind
        cdef FMIL.fmi2_integer_t output

        if status_kind >= 0 and status_kind <= 3:
            fmi_status_kind = status_kind
        else:
            raise FMUException('Status kind has to be between 0 and 3')


        status = FMIL.fmi2_import_get_integer_status(self._fmu, fmi_status_kind, &output)
        if status != 0:
            raise FMUException('An error occured while retriving the status')

        return output

    def get_boolean_status(self, status_kind):
        """
        Retrieves the status, represented as a boolean-value,
        for the specified fmi-status-kind.
        See docstring for function get_status() for more
        information about fmi-status-kind.

        Parameters::

            status_kind--
                integer indicating the status kind

        Returns::

            The status.
        """

        cdef int status
        cdef int fmi_status_kind
        cdef FMIL.fmi2_boolean_t output

        if status_kind >= 0 and status_kind <= 3:
            fmi_status_kind = status_kind
        else:
            raise FMUException('Status kind has to be between 0 and 3')


        status = FMIL.fmi2_import_get_boolean_status(self._fmu, fmi_status_kind, &output)
        if status != 0:
            raise FMUException('An error occured while retriving the status')

        return output

    def get_string_status(self, status_kind):
        """
        Retrieves the status, represented as a string-value,
        for the specified fmi-status-kind.
        See docstring for function get_status() for more
        information about fmi-status-kind.

        Parameters::

            status_kind--
                integer indicating the status kind

        Returns::

            The status.
        """

        cdef int status
        cdef int fmi_status_kind
        cdef FMIL.fmi2_string_t output

        if status_kind >= 0 and status_kind <= 3:
            fmi_status_kind = status_kind
        else:
            raise FMUException('Status kind has to be between 0 and 3')


        status = FMIL.fmi2_import_get_string_status(self._fmu, fmi_status_kind, &output)
        if status != 0:
            raise FMUException('An error occured while retriving the status')

        return output


    def simulate(self,
                 start_time="Default",
                 final_time="Default",
                 input=(),
                 algorithm='FMICSAlg',
                 options={}):
        """
        Compact function for model simulation.

        The simulation method depends on which algorithm is used, this can be
        set with the function argument 'algorithm'. Options for the algorithm
        are passed as option classes or as pure dicts. See
        FMUModel.simulate_options for more details.

        The default algorithm for this function is FMICSAlg.

        Parameters::

            start_time --
                Start time for the simulation.
                Default: Start time defined in the default experiment from
                        the ModelDescription file.

            final_time --
                Final time for the simulation.
                Default: Stop time defined in the default experiment from
                        the ModelDescription file.

            input --
                Input signal for the simulation. The input should be a 2-tuple
                consisting of first the names of the input variable(s) and then
                the data matrix.
                Default: Empty tuple.

            algorithm --
                The algorithm which will be used for the simulation is specified
                by passing the algorithm class as string or class object in this
                argument. 'algorithm' can be any class which implements the
                abstract class AlgorithmBase (found in algorithm_drivers.py). In
                this way it is possible to write own algorithms and use them
                with this function.
                Default: 'FMICSAlg'

            options --
                The options that should be used in the algorithm. For details on
                the options do:

                    >> myModel = load_fmu(...)
                    >> opts = myModel.simulate_options()
                    >> opts?

                Valid values are:
                    - A dict which gives AssimuloFMIAlgOptions with
                      default values on all options except the ones
                      listed in the dict. Empty dict will thus give all
                      options with default values.
                    - An options object.
                Default: Empty dict

        Returns::

            Result object, subclass of common.algorithm_drivers.ResultBase.
        """
        if start_time == "Default":
            start_time = self.get_default_experiment_start_time()
        if final_time == "Default":
            final_time = self.get_default_experiment_stop_time()

        return self._exec_simulate_algorithm(start_time,
                                             final_time,
                                             input,
                                             'pyfmi.fmi_algorithm_drivers',
                                             algorithm,
                                             options)

    def simulate_options(self, algorithm='FMICSAlg'):
        """
        Get an instance of the simulate options class, filled with default
        values. If called without argument then the options class for the
        default simulation algorithm will be returned.

        Parameters::

            algorithm --
                The algorithm for which the options class should be fetched.
                Possible values are: 'FMICSAlg'.
                Default: 'FMICSAlg'

        Returns::

            Options class for the algorithm specified with default values.
        """
        return self._default_options('pyfmi.fmi_algorithm_drivers', algorithm)
        
    def get_capability_flags(self):
        """
        Returns a dictionary with the capability flags of the FMU.

        Returns::
            Dictionary with keys:
            needsExecutionTool
            canHandleVariableCommunicationStepSize
            canInterpolateInputs
            maxOutputDerivativeOrder
            canRunAsynchronuously
            canBeInstantiatedOnlyOncePerProcess
            canNotUseMemoryManagementFunctions
            canGetAndSetFMUstate
            providesDirectionalDerivatives
        """
        cdef dict capabilities = {}
        capabilities['needsExecutionTool']                     = bool(FMIL.fmi2_import_get_capability(self._fmu, FMIL.fmi2_cs_needsExecutionTool))
        capabilities['canHandleVariableCommunicationStepSize'] = bool(FMIL.fmi2_import_get_capability(self._fmu, FMIL.fmi2_cs_canHandleVariableCommunicationStepSize))
        capabilities['canInterpolateInputs']                   = bool(FMIL.fmi2_import_get_capability(self._fmu, FMIL.fmi2_cs_canInterpolateInputs))
        capabilities['maxOutputDerivativeOrder']               = FMIL.fmi2_import_get_capability(self._fmu, FMIL.fmi2_cs_maxOutputDerivativeOrder)
        capabilities['canRunAsynchronuously']                  = bool(FMIL.fmi2_import_get_capability(self._fmu, FMIL.fmi2_cs_canRunAsynchronuously))
        capabilities['canBeInstantiatedOnlyOncePerProcess']    = bool(FMIL.fmi2_import_get_capability(self._fmu, FMIL.fmi2_cs_canBeInstantiatedOnlyOncePerProcess))
        capabilities['canNotUseMemoryManagementFunctions']     = bool(FMIL.fmi2_import_get_capability(self._fmu, FMIL.fmi2_cs_canNotUseMemoryManagementFunctions))
        capabilities['canGetAndSetFMUstate']                   = bool(FMIL.fmi2_import_get_capability(self._fmu, FMIL.fmi2_cs_canGetAndSetFMUstate))
        capabilities['canSerializeFMUstate']                   = bool(FMIL.fmi2_import_get_capability(self._fmu, FMIL.fmi2_cs_canSerializeFMUstate))
        capabilities['providesDirectionalDerivatives']         = bool(FMIL.fmi2_import_get_capability(self._fmu, FMIL.fmi2_cs_providesDirectionalDerivatives))

        return capabilities
    
    def _provides_directional_derivatives(self):
        """
        Check capability to provide directional derivatives.
        """
        return FMIL.fmi2_import_get_capability(self._fmu, FMIL.fmi2_cs_providesDirectionalDerivatives)
        
    def _supports_get_set_FMU_state(self):
        """
        Check support for getting and setting the FMU state.
        """
        return FMIL.fmi2_import_get_capability(self._fmu, FMIL.fmi2_cs_canGetAndSetFMUstate)


cdef class FMUModelME2(FMUModelBase2):
    """
    Model-exchange model loaded from a dll
    """

    def __init__(self, fmu, path = '.', enable_logging = None, log_file_name = "", log_level=FMI_DEFAULT_LOG_LEVEL, _unzipped_dir=None, _connect_dll=True):
        """
        Constructor of the model.

        Parameters::

            fmu --
                Name of the fmu as a string.

            path --
                Path to the fmu-directory.
                Default: '.' (working directory)

            enable_logging [DEPRECATED] --
                This option is DEPRECATED and will be removed. Please 
                use the option "log_level" instead.

            log_file_name --
                Filename for file used to save logmessages.
                Default: "" (Generates automatically)
                
            log_level --
                Determines the logging output. Can be set between 0 
                (no logging) and 7 (everything).
                Default: 2 (log error messages)

        Returns::

            A model as an object from the class FMUModelME2
        """
        #Call super
        FMUModelBase2.__init__(self, fmu, path, enable_logging, log_file_name, log_level, _unzipped_dir, _connect_dll)

        if self._fmu_kind != FMIL.fmi2_fmu_kind_me:
            if self._fmu_kind != FMIL.fmi2_fmu_kind_me_and_cs:
                raise FMUException('This class only supports FMI 2.0 for Model Exchange.')

        if self.get_capability_flags()['needsExecutionTool'] == True:
            raise FMUException('Models that need an execution tool are not supported')
        
        self._eventInfo.newDiscreteStatesNeeded           = FMI2_FALSE
        self._eventInfo.terminateSimulation               = FMI2_FALSE
        self._eventInfo.nominalsOfContinuousStatesChanged = FMI2_FALSE
        self._eventInfo.valuesOfContinuousStatesChanged   = FMI2_TRUE 
        self._eventInfo.nextEventTimeDefined              = FMI2_FALSE
        self._eventInfo.nextEventTime                     = 0.0
        
        self.force_finite_differences = 0
        
        self._modelId = decode(FMIL.fmi2_import_get_model_identifier_ME(self._fmu))
        
        if _connect_dll:
            self.instantiate()

    def __dealloc__(self):
        """
        Deallocate memory allocated
        """

        if self._initialized_fmu == 1:
            FMIL.fmi2_import_terminate(self._fmu)
        
        if self._allocated_fmu == 1:
            FMIL.fmi2_import_free_instance(self._fmu)

        if self._allocated_dll == 1:
            FMIL.fmi2_import_destroy_dllfmu(self._fmu)

        if self._allocated_xml == 1:
            FMIL.fmi2_import_free(self._fmu)

        if self._fmu_temp_dir != NULL:
            FMIL.fmi_import_rmdir(&self.callbacks, self._fmu_temp_dir)
            FMIL.free(self._fmu_temp_dir)
            self._fmu_temp_dir = NULL
            
        if self._allocated_context == 1:
            FMIL.fmi_import_free_context(self._context)
            
        if self._fmu_log_name != NULL:
            FMIL.free(self._fmu_log_name)
            self._fmu_log_name = NULL

    cpdef _get_time(self):
        """
        Returns the current time of the simulation.

        Returns::
            The time.
        """
        return self.__t

    cpdef _set_time(self, FMIL.fmi2_real_t t):
        """
        Sets the current time of the simulation.

        Parameters::
            t--
                The time to set.
        """

        cdef int status
        status = FMIL.fmi2_import_set_time(self._fmu, t)

        if status != 0:
            raise FMUException('Failed to set the time.')
        self.__t = t
 
    time = property(_get_time,_set_time, doc =
    """
    Property for accessing the current time of the simulation. Calls the
    low-level FMI function: fmiSetTime.
    """)

    def get_event_info(self):
        """
        Returns the event information from the FMU.

        Returns::

            The event information, a struct which contains:

            newDiscreteStatesNeeded --
                Event iteration did not converge (if True).

            terminateSimulation --
                Error, terminate simulation (if True).

            nominalsOfContinuousStatesChanged --
                Values of states x have changed (if True).

            valuesOfContinuousStatesChanged --
                ValueReferences of states x changed (if True).

            nextEventTimeDefined -
                If True, nextEventTime is the next time event.

            nextEventTime --
                The next time event.

        Example::

            event_info    = model.event_info
            nextEventTime = model.event_info.nextEventTime
        """
        self._pyEventInfo.newDiscreteStatesNeeded           = self._eventInfo.newDiscreteStatesNeeded == 1
        self._pyEventInfo.terminateSimulation               = self._eventInfo.terminateSimulation == 1
        self._pyEventInfo.nominalsOfContinuousStatesChanged = self._eventInfo.nominalsOfContinuousStatesChanged == 1
        self._pyEventInfo.valuesOfContinuousStatesChanged   = self._eventInfo.valuesOfContinuousStatesChanged == 1
        self._pyEventInfo.nextEventTimeDefined              = self._eventInfo.nextEventTimeDefined == 1
        self._pyEventInfo.nextEventTime                     = self._eventInfo.nextEventTime

        return self._pyEventInfo
    
    def enter_event_mode(self):
        """
        Sets the FMU to be in event mode by calling the
        underlying FMU method.
        """
        cdef int status
        status = FMIL.fmi2_import_enter_event_mode(self._fmu)
        
        if status != 0:
            raise FMUException('Failed to enter event mode.')
    
    def enter_continuous_time_mode(self):
        """
        Sets the FMU to be in continuous time mode by calling the
        underlying FMU method.
        """
        cdef int status
        status = FMIL.fmi2_import_enter_continuous_time_mode(self._fmu)
        
        if status != 0:
            raise FMUException('Failed to enter continuous time mode.')
    
    cdef int _get_event_indicators(self, FMIL.fmi2_real_t[:] values):
        #if not values.flags['C_CONTIGUOUS']:
        #    values = N.ascontiguousarray(values)
        if self._nEventIndicators > 0:
            return FMIL.fmi2_import_get_event_indicators(self._fmu, &values[0], self._nEventIndicators)
        else:
            return FMIL.fmi2_import_get_event_indicators(self._fmu, NULL, self._nEventIndicators)
    
    def get_event_indicators(self):
        """
        Returns the event indicators at the current time-point.

        Returns::

            evInd --
                The event indicators as an array.

        Example::

            evInd = model.get_event_indicators()

        Calls the low-level FMI function: fmiGetEventIndicators
        """
        cdef int status
        cdef N.ndarray[FMIL.fmi2_real_t, ndim=1, mode='c'] values = N.empty(self._nEventIndicators, dtype=N.double)

        status = self._get_event_indicators(values)

        if status != 0:
            raise FMUException('Failed to get the event indicators at time: %E.'%self.time)

        return values

    def event_update(self, intermediateResult=False):
        """
        Updates the event information at the current time-point. If
        intermediateResult is set to True the update_event will stop at each
        event iteration which would require to loop until
        event_info.newDiscreteStatesNeeded == fmiFalse.

        Parameters::

            intermediateResult --
                If set to True, the update_event will stop at each event
                iteration.
                Default: False.

        Example::

            model.event_update()

        Calls the low-level FMI function: fmi2NewDiscreteStates
        """
        cdef int status

        if intermediateResult:
            status = FMIL.fmi2_import_new_discrete_states(self._fmu, &self._eventInfo)
            if status != 0:
                raise FMUException('Failed to update the events at time: %E.'%self.time)
        else:
            tmp_values_continuous_states_changed   = False
            tmp_nominals_continuous_states_changed = False
            
            self._eventInfo.newDiscreteStatesNeeded = FMI2_TRUE
            while self._eventInfo.newDiscreteStatesNeeded:
                status = FMIL.fmi2_import_new_discrete_states(self._fmu, &self._eventInfo)
                
                if self._eventInfo.nominalsOfContinuousStatesChanged:
                    tmp_nominals_continuous_states_changed = True
                if self._eventInfo.valuesOfContinuousStatesChanged:
                    tmp_values_continuous_states_changed = True
                if status != 0:
                    raise FMUException('Failed to update the events at time: %E.'%self.time)
            
            # If the values in the event struct have been overwritten.
            if tmp_values_continuous_states_changed:
                self._eventInfo.valuesOfContinuousStatesChanged = True
            if tmp_nominals_continuous_states_changed:
                self._eventInfo.nominalsOfContinuousStatesChanged = True

    def get_tolerances(self):
        """
        Returns the relative and absolute tolerances. If the relative tolerance
        is defined in the XML-file it is used, otherwise a default of 1.e-4 is
        used. The absolute tolerance is calculated and returned according to
        the FMI specification, atol = 0.01*rtol*(nominal values of the
        continuous states).

        Returns::

            rtol --
                The relative tolerance.

            atol --
                The absolute tolerance.

        Example::

            [rtol, atol] = model.get_tolerances()
        """

        rtol = self.get_default_experiment_tolerance()
        atol = 0.01*rtol*self.nominal_continuous_states

        return [rtol, atol]
    
    cdef int _completed_integrator_step(self, int* enter_event_mode, int* terminate_simulation):
        cdef int status
        cdef FMIL.fmi2_boolean_t noSetFMUStatePriorToCurrentPoint = FMI2_TRUE
        cdef FMIL.fmi2_boolean_t enterEventMode
        cdef FMIL.fmi2_boolean_t terminateSimulation        
        
        status = FMIL.fmi2_import_completed_integrator_step(self._fmu, noSetFMUStatePriorToCurrentPoint, &enterEventMode, &terminateSimulation)
        
        self._last_accepted_time = self._get_time()
        
        enter_event_mode[0] = enterEventMode==FMI2_TRUE
        terminate_simulation[0] = terminateSimulation==FMI2_TRUE
        
        return status
    
    def completed_integrator_step(self, no_set_FMU_state_prior_to_current_point = True):
        """
        This method must be called by the environment after every completed step
        of the integrator. If the return is True, then the environment must call
        event_update() otherwise, no action is needed.

        Returns::

            True -> Call event_update().
            False -> Do nothing.

        Calls the low-level FMI function: fmi2CompletedIntegratorStep.
        """
        cdef int status
        cdef FMIL.fmi2_boolean_t noSetFMUStatePriorToCurrentPoint = FMI2_TRUE if no_set_FMU_state_prior_to_current_point else FMI2_FALSE
        cdef FMIL.fmi2_boolean_t enterEventMode
        cdef FMIL.fmi2_boolean_t terminateSimulation        

        status = FMIL.fmi2_import_completed_integrator_step(self._fmu, noSetFMUStatePriorToCurrentPoint, &enterEventMode, &terminateSimulation)
        
        self._last_accepted_time = self._get_time()
        
        if status != 0:
            raise FMUException('Failed to call FMI completed step at time: %E.'%self.time)
        
        return enterEventMode==FMI2_TRUE, terminateSimulation==FMI2_TRUE
    
    cdef int __get_continuous_states(self, FMIL.fmi2_real_t[:] ndx):
        if self._nContinuousStates > 0:
            return FMIL.fmi2_import_get_continuous_states(self._fmu, &ndx[0] ,self._nContinuousStates)
        else:
            return FMIL.fmi2_import_get_continuous_states(self._fmu, NULL ,self._nContinuousStates)
    
    def _get_continuous_states(self):
        """
        Returns a vector with the values of the continuous states.

        Returns::

            The continuous states.
        """
        cdef int status
        cdef N.ndarray[FMIL.fmi2_real_t, ndim=1, mode='c'] ndx = N.zeros(self._nContinuousStates, dtype=N.double)
        status = self.__get_continuous_states(ndx)

        if status != 0:
            raise FMUException('Failed to retrieve the continuous states.')

        return ndx
    
    cdef int __set_continuous_states(self, FMIL.fmi2_real_t[:] ndx):
        if self._nContinuousStates > 0:
            return FMIL.fmi2_import_set_continuous_states(self._fmu, &ndx[0] , self._nContinuousStates)
        else:
            return FMIL.fmi2_status_ok
    
    def _set_continuous_states(self, N.ndarray[FMIL.fmi2_real_t, ndim=1, mode="c"] values):
        """
        Set the values of the continuous states.

        Parameters::

            values--
                The new values of the continuous states.
        """
        cdef int status
        cdef N.ndarray[FMIL.fmi2_real_t, ndim=1,mode='c'] ndx = values

        if ndx.size != self._nContinuousStates:
            raise FMUException(
                'Failed to set the new continuous states. ' \
                'The number of values are not consistent with the number of '\
                'continuous states.')

        status = self.__set_continuous_states(ndx)

        if status >= 3:
            raise FMUException('Failed to set the new continuous states.')

    continuous_states = property(_get_continuous_states, _set_continuous_states,
        doc=
    """
    Property for accessing the current values of the continuous states. Calls
    the low-level FMI function: fmi2SetContinuousStates/fmi2GetContinuousStates.
    """)

    def _get_nominal_continuous_states(self):
        """
        Returns the nominal values of the continuous states.

        Returns::
            The nominal values.
        """
        cdef int status
        cdef N.ndarray[FMIL.fmi2_real_t, ndim=1, mode='c'] ndx = N.zeros(self._nContinuousStates, dtype=N.double)

        status = FMIL.fmi2_import_get_nominals_of_continuous_states(
                self._fmu, <FMIL.fmi2_real_t*> ndx.data, self._nContinuousStates)

        if status != 0:
            raise FMUException('Failed to get the nominal values.')

        return ndx

    nominal_continuous_states = property(_get_nominal_continuous_states, doc =
    """
    Property for accessing the nominal values of the continuous states. Calls
    the low-level FMI function: fmi2GetNominalContinuousStates.
    """)
    
    cdef int _get_derivatives(self, FMIL.fmi2_real_t[:] values):
        if self._nContinuousStates > 0:
            return FMIL.fmi2_import_get_derivatives(self._fmu, &values[0], self._nContinuousStates)
        else:
            return FMIL.fmi2_import_get_derivatives(self._fmu, NULL, self._nContinuousStates)
        
    cpdef get_derivatives(self):
        """
        Returns the derivative of the continuous states.

        Returns::

            dx --
                The derivatives as an array.

        Example::

            dx = model.get_derivatives()

        Calls the low-level FMI function: fmi2GetDerivatives
        """
        cdef int status
        cdef N.ndarray[FMIL.fmi2_real_t, ndim=1, mode='c'] values = N.empty(self._nContinuousStates, dtype = N.double)

        status = self._get_derivatives(values)

        if status != 0:
            raise FMUException('Failed to get the derivative values at time: %E.'%self.time)

        return values


    def simulate(self,
                 start_time="Default",
                 final_time="Default",
                 input=(),
                 algorithm='AssimuloFMIAlg',
                 options={}):
        """
        Compact function for model simulation.

        The simulation method depends on which algorithm is used, this can be
        set with the function argument 'algorithm'. Options for the algorithm
        are passed as option classes or as pure dicts. See
        FMUModel.simulate_options for more details.

        The default algorithm for this function is AssimuloFMIAlg.

        Parameters::

            start_time --
                Start time for the simulation.
                Default: Start time defined in the default experiment from
                        the ModelDescription file.

            final_time --
                Final time for the simulation.
                Default: Stop time defined in the default experiment from
                        the ModelDescription file.

            input --
                Input signal for the simulation. The input should be a 2-tuple
                consisting of first the names of the input variable(s) and then
                the data matrix or a function. If a data matrix, the first
                column should be a time vector and then the variable vectors as
                columns. If instead a function, the argument should correspond
                to time and the output the variable data. See the users-guide
                for examples.
                Default: Empty tuple.

            algorithm --
                The algorithm which will be used for the simulation is specified
                by passing the algorithm class as string or class object in this
                argument. 'algorithm' can be any class which implements the
                abstract class AlgorithmBase (found in algorithm_drivers.py). In
                this way it is possible to write own algorithms and use them
                with this function.
                Default: 'AssimuloFMIAlg'

            options --
                The options that should be used in the algorithm. For details on
                the options do:

                    >> myModel = load_fmu(...)
                    >> opts = myModel.simulate_options()
                    >> opts?

                Valid values are:
                    - A dict which gives AssimuloFMIAlgOptions with
                      default values on all options except the ones
                      listed in the dict. Empty dict will thus give all
                      options with default values.
                    - An options object.
                Default: Empty dict

        Returns::

            Result object, subclass of common.algorithm_drivers.ResultBase.
        """
        if start_time == "Default":
            start_time = self.get_default_experiment_start_time()
        if final_time == "Default":
            final_time = self.get_default_experiment_stop_time()

        return self._exec_simulate_algorithm(start_time,
                                             final_time,
                                             input,
                                             'pyfmi.fmi_algorithm_drivers',
                                             algorithm,
                                             options)

    def simulate_options(self, algorithm='AssimuloFMIAlg'):
        """
        Get an instance of the simulate options class, filled with default
        values. If called without argument then the options class for the
        default simulation algorithm will be returned.

        Parameters::

            algorithm --
                The algorithm for which the options class should be fetched.
                Possible values are: 'AssimuloFMIAlg'.
                Default: 'AssimuloFMIAlg'

        Returns::

            Options class for the algorithm specified with default values.
        """
        return self._default_options('pyfmi.fmi_algorithm_drivers', algorithm)
        
    def get_capability_flags(self):
        """
        Returns a dictionary with the capability flags of the FMU.

        Returns::
            Dictionary with keys:
            needsExecutionTool
            completedIntegratorStepNotNeeded
            canBeInstantiatedOnlyOncePerProcess
            canNotUseMemoryManagementFunctions
            canGetAndSetFMUstate
            canSerializeFMUstate
            providesDirectionalDerivatives
            completedEventIterationIsProvided
        """
        cdef dict capabilities = {}
        capabilities['needsExecutionTool']                  = bool(FMIL.fmi2_import_get_capability(self._fmu, FMIL.fmi2_me_needsExecutionTool))
        capabilities['completedIntegratorStepNotNeeded']    = bool(FMIL.fmi2_import_get_capability(self._fmu, FMIL.fmi2_me_completedIntegratorStepNotNeeded))
        capabilities['canBeInstantiatedOnlyOncePerProcess'] = bool(FMIL.fmi2_import_get_capability(self._fmu, FMIL.fmi2_me_canBeInstantiatedOnlyOncePerProcess))
        capabilities['canNotUseMemoryManagementFunctions']  = bool(FMIL.fmi2_import_get_capability(self._fmu, FMIL.fmi2_me_canNotUseMemoryManagementFunctions))
        capabilities['canGetAndSetFMUstate']                = bool(FMIL.fmi2_import_get_capability(self._fmu, FMIL.fmi2_me_canGetAndSetFMUstate))
        capabilities['canSerializeFMUstate']                = bool(FMIL.fmi2_import_get_capability(self._fmu, FMIL.fmi2_me_canSerializeFMUstate))
        capabilities['providesDirectionalDerivatives']      = bool(FMIL.fmi2_import_get_capability(self._fmu, FMIL.fmi2_me_providesDirectionalDerivatives))
        capabilities['completedEventIterationIsProvided']   = bool(FMIL.fmi2_import_get_capability(self._fmu, FMIL.fmi2_me_completedEventIterationIsProvided))
        
        return capabilities
        
    def _provides_directional_derivatives(self):
        """
        Check capability to provide directional derivatives.
        """
        return FMIL.fmi2_import_get_capability(self._fmu, FMIL.fmi2_me_providesDirectionalDerivatives)
        
    def _supports_get_set_FMU_state(self):
        """
        Check support for getting and setting the FMU state.
        """
        return FMIL.fmi2_import_get_capability(self._fmu, FMIL.fmi2_me_canGetAndSetFMUstate)

    def _get_directional_proxy(self, var_ref, func_ref, group, add_diag=False, output_matrix=None):
        if not self._has_entered_init_mode:
            raise FMUException("The FMU has not entered initialization mode and thus the directional " \
                               "derivatives cannot be computed. Call enter_initialization_mode to start the initialization.")
        if self._provides_directional_derivatives() and not self.force_finite_differences:
            return FMUModelBase2._get_directional_proxy(self, var_ref, func_ref, group, add_diag, output_matrix)
        else:
            return self._estimate_directional_derivative(var_ref, func_ref, group, add_diag, output_matrix)

    @cython.boundscheck(False)
    @cython.wraparound(False)
    @cython.cdivision(True)
    def _estimate_directional_derivative(self, var_ref, func_ref, dict group=None, add_diag=False, output_matrix=None):
        cdef list data = [], row = [], col = []
        cdef int sol_found = 0, dim = 0, i, j, len_v = len(var_ref), len_f = len(func_ref), local_indices_vars_nbr, status
        cdef double nominal, fac, tmp
        cdef int method = FORWARD_DIFFERENCE if self.force_finite_differences is True or self.force_finite_differences == 0 else CENTRAL_DIFFERENCE
        cdef double RUROUND = FORWARD_DIFFERENCE_EPS if method == FORWARD_DIFFERENCE else CENTRAL_DIFFERENCE_EPS
        cdef N.ndarray[FMIL.fmi2_real_t, ndim=1, mode='c'] dfpert, df, eps
        cdef N.ndarray[FMIL.fmi2_value_reference_t, ndim=1, mode='c'] v_ref = N.array(var_ref, copy=False, dtype = N.uint32)
        cdef N.ndarray[FMIL.fmi2_value_reference_t, ndim=1, mode='c'] z_ref = N.array(func_ref, copy=False, dtype = N.uint32)
        cdef int ind_local = 5 if add_diag else 4
        cdef list local_group
        
        cdef FMIL.fmi2_real_t *column_data_pt
        cdef FMIL.fmi2_real_t *v_pt
        cdef FMIL.fmi2_real_t *df_pt
        cdef FMIL.fmi2_real_t *eps_pt
        cdef FMIL.fmi2_real_t *tmp_val_pt
        cdef FMIL.fmi2_real_t *output_matrix_data_pt = NULL
        cdef FMIL.fmi2_value_reference_t *v_ref_pt = <FMIL.fmi2_value_reference_t*>PyArray_DATA(v_ref)
        cdef FMIL.fmi2_value_reference_t *z_ref_pt = <FMIL.fmi2_value_reference_t*>PyArray_DATA(z_ref)
        cdef FMIL.fmi2_value_reference_t *local_v_vref_pt
        cdef FMIL.fmi2_value_reference_t *local_z_vref_pt
        cdef int* local_indices_vars_pt
        cdef int* local_indices_matrix_rows_pt
        cdef int* local_indices_matrix_columns_pt
        cdef int* local_data_indices
        
        #Make sure that the work vectors has the correct lengths
        self._worker_object.verify_dimensions(max(len_v, len_f))
        
        #Get work vectors
        df_pt      = self._worker_object.get_real_vector(0)
        df         = self._worker_object.get_real_numpy_vector(0) #Should be removed in the future
        v_pt       = self._worker_object.get_real_vector(1)
        eps_pt     = self._worker_object.get_real_vector(2)
        eps        = self._worker_object.get_real_numpy_vector(2) #Should be removed in the future
        tmp_val_pt = self._worker_object.get_real_vector(3)
        
        local_v_vref_pt = self._worker_object.get_value_reference_vector(0)
        local_z_vref_pt = self._worker_object.get_value_reference_vector(1)
        
        #Get updated values for the derivatives and states
        self.__get_real(z_ref_pt, len_f, df_pt)
        self.__get_real(v_ref_pt, len_v, v_pt)

        for i in range(len_v):
            nominal = self.get_variable_nominal(valueref = v_ref_pt[i])
            eps_pt[i] = RUROUND*(max(abs(v_pt[i]), nominal))

        if group is not None:
            if output_matrix is not None:
                if not isinstance(output_matrix, sp.csc_matrix):
                    output_matrix = None
                else:
                    output_matrix_data_pt = <FMIL.fmi2_real_t*>PyArray_DATA(output_matrix.data)
            
            if add_diag and output_matrix is None:
                dim = min(len_v,len_f)
                data.extend([0.0]*dim)
                row.extend(range(dim))
                col.extend(range(dim))
                
            for key in group["groups"]:
                local_group = group[key]
                sol_found = 0
                local_indices_vars_pt           = <int*>PyArray_DATA(local_group[0])
                local_indices_matrix_rows_pt    = <int*>PyArray_DATA(local_group[2])
                local_indices_matrix_columns_pt = <int*>PyArray_DATA(local_group[3])
                local_data_indices              = <int*>PyArray_DATA(local_group[ind_local])
                
                local_indices_vars_nbr        = len(local_group[0])
                local_indices_matrix_rows_nbr = len(local_group[2])
                
                #Structure of a local group
                # - [0] - variable indexes
                # - [1] - variable names
                # - [2] - matrix rows
                # - [3] - matrix columns
                # - [4] - position in data vector (CSC format)
                # - [5] - position in data vector (with diag) (CSC format)
                
                #Get the local value references for the derivatives and states corresponding to the current group
                for i in range(local_indices_vars_nbr):        local_v_vref_pt[i] = v_ref_pt[local_indices_vars_pt[i]]
                for i in range(local_indices_matrix_rows_nbr): local_z_vref_pt[i] = z_ref_pt[local_indices_matrix_rows_pt[i]]
                
                for fac in [1.0, 0.1, 0.01, 0.001]: #In very special cases, the epsilon is too big, if an error, try to reduce eps
                    for i in range(local_indices_vars_nbr): tmp_val_pt[i] = v_pt[local_indices_vars_pt[i]]+fac*eps_pt[local_indices_vars_pt[i]]
                    self.__set_real(local_v_vref_pt, tmp_val_pt, local_indices_vars_nbr)
                    
                    if method == FORWARD_DIFFERENCE: #Forward and Backward difference
                        column_data_pt = tmp_val_pt

                        status = self.__get_real(local_z_vref_pt, local_indices_matrix_rows_nbr, tmp_val_pt)
                        if status == 0:
                            for i in range(local_indices_matrix_rows_nbr):
                                column_data_pt[i] = (tmp_val_pt[i] - df_pt[local_indices_matrix_rows_pt[i]])/(fac*eps_pt[local_indices_matrix_columns_pt[i]])
                        
                            sol_found = 1
                        else: #Backward

                            for i in range(local_indices_vars_nbr): tmp_val_pt[i] = v_pt[local_indices_vars_pt[i]]-fac*eps_pt[local_indices_vars_pt[i]]
                            self.__set_real(local_v_vref_pt, tmp_val_pt, local_indices_vars_nbr)
                            
                            status = self.__get_real(local_z_vref_pt, local_indices_matrix_rows_nbr, tmp_val_pt)
                            if status == 0:
                                for i in range(local_indices_matrix_rows_nbr):
                                    column_data_pt[i] = (df_pt[local_indices_matrix_rows_pt[i]] - tmp_val_pt[i])/(fac*eps_pt[local_indices_matrix_columns_pt[i]])
                                    
                                sol_found = 1
                                
                    else: #Central difference
                        dfpertp = self.get_real(z_ref[local_group[2]])
                        
                        for i in range(local_indices_vars_nbr): tmp_val_pt[i] = v_pt[local_indices_vars_pt[i]]-fac*eps_pt[local_indices_vars_pt[i]]
                        self.__set_real(local_v_vref_pt, tmp_val_pt, local_indices_vars_nbr)
                        
                        dfpertm = self.get_real(z_ref[local_group[2]])
                        
                        column_data = (dfpertp - dfpertm)/(2*fac*eps[local_group[3]])
                        column_data_pt = <FMIL.fmi2_real_t*>PyArray_DATA(column_data)
                        sol_found = 1
                    
                    if sol_found:
                        if output_matrix is not None:
                            for i in range(local_indices_matrix_rows_nbr):
                                output_matrix_data_pt[local_data_indices[i]] = column_data_pt[i]
                        else:
                            for i in range(local_indices_matrix_rows_nbr):
                                data.append(column_data_pt[i])
                        break
                else:
                    raise FMUException("Failed to estimate the directional derivative at time %g."%self.time)
                
                if output_matrix is None:
                    row.extend(local_group[2])
                    col.extend(local_group[3])
                
                for i in range(local_indices_vars_nbr): tmp_val_pt[i] = v_pt[local_indices_vars_pt[i]]
                self.__set_real(local_v_vref_pt, tmp_val_pt, local_indices_vars_nbr)
            
            if output_matrix is not None:
                A = output_matrix 
            else:
                if len(data) == 0:
                    A = sp.csc_matrix((len_f,len_v))
                else:
                    A = sp.csc_matrix((data, (row, col)), (len_f,len_v))
                    
            return A
        else:
            if output_matrix is None or \
                (not isinstance(output_matrix, N.ndarray)) or \
                (isinstance(output_matrix, N.ndarray) and (output_matrix.shape[0] != len_f or output_matrix.shape[1] != len_v)):
                    A = N.zeros((len_f,len_v))
            else:
                A = output_matrix
            
            if len_v == 0 or len_f == 0:
                return A
            
            dfpert = N.zeros(len_f, dtype = N.double)
            df = df[:len_f] #Should be removed in the future
            for i in range(len_v):
                tmp = v_pt[i]
                for fac in [1.0, 0.1, 0.01, 0.001]: #In very special cases, the epsilon is too big, if an error, try to reduce eps
                    v_pt[i] = tmp+fac*eps_pt[i]
                    self.__set_real(v_ref_pt, v_pt, len_v)
                            
                    if method == FORWARD_DIFFERENCE: #Forward and Backward difference
                        try:
                            dfpert = self.get_real(z_ref)
                            A[:, i] = (dfpert - df)/(fac*eps_pt[i])
                            break
                        except FMUException: #Try backward difference
                            v_pt[i] = tmp - fac*eps_pt[i]
                            self.__set_real(v_ref_pt, v_pt, len_v)
                            try:
                                dfpert = self.get_real(z_ref)
                                A[:, i] = (df - dfpert)/(fac*eps_pt[i])
                                break
                            except FMUException:
                                pass
                            
                    else: #Central difference
                        dfpertp = self.get_real(z_ref)
                        v_pt[i] = tmp - fac*eps_pt[i]
                        self.__set_real(v_ref_pt, v_pt, len_v)
                        dfpertm = self.get_real(z_ref)
                        A[:, i] = (dfpertp - dfpertm)/(2*fac*eps_pt[i])
                        break
                else:
                    raise FMUException("Failed to estimate the directional derivative at time %g."%self.time)
                
                #Reset values
                v_pt[i] = tmp
                self.__set_real(v_ref_pt, v_pt, len_v)
            
            return A
            
cdef class __ForTestingFMUModelME2(FMUModelME2):
    cdef int __get_real(self, FMIL.fmi2_value_reference_t* vrefs, size_t size, FMIL.fmi2_real_t* values):
        vr = N.zeros(size)
        for i in range(size):
            vr[i] = vrefs[i]
        
        try:
            vv = self.get_real(vr)
        except:
            return FMIL.fmi2_status_error
        
        for i in range(size):
            values[i] = vv[i]
        
        return FMIL.fmi2_status_ok
    
    cdef int __set_real(self, FMIL.fmi2_value_reference_t* vrefs, FMIL.fmi2_real_t* values, size_t size):
        vr = N.zeros(size)
        vv = N.zeros(size)
        for i in range(size):
            vr[i] = vrefs[i]
            vv[i] = values[i]
        
        try:
            self.set_real(vr, vv)
        except:
            return FMIL.fmi2_status_error
        
        return FMIL.fmi2_status_ok
    
    cdef int _get_real(self, FMIL.fmi2_value_reference_t[:] valueref, size_t size, FMIL.fmi2_real_t[:] values):
        try:
            tmp = self.get_real(valueref)
            for i in range(size):
                values[i] = tmp[i]
        except:
            return FMIL.fmi2_status_error
        return FMIL.fmi2_status_ok
        
    cdef int _get_integer(self, FMIL.fmi2_value_reference_t[:] valueref, size_t size, FMIL.fmi2_integer_t[:] values):
        try:
            tmp = self.get_integer(valueref)
            for i in range(size):
                values[i] = tmp[i]
        except:
            return FMIL.fmi2_status_error
        return FMIL.fmi2_status_ok
        
    cdef int _get_boolean(self, FMIL.fmi2_value_reference_t[:] valueref, size_t size, FMIL.fmi2_real_t[:] values):
        try:
            tmp = self.get_boolean(valueref)
            for i in range(size):
                values[i] = tmp[i]
        except:
            return FMIL.fmi2_status_error
        return FMIL.fmi2_status_ok

#Temporary should be removed! (after a period)
cdef class FMUModel(FMUModelME1):
    def __init__(self, fmu, path='.', enable_logging=True):
        print("WARNING: This class is deprecated and has been superseded with FMUModelME1. The recommended entry-point for loading an FMU is now the function load_fmu.")
        FMUModelME1.__init__(self,fmu,path,enable_logging)
        
def _handle_load_fmu_exception(fmu, log_data):
    for log in log_data:
        print(log)

def load_fmu(fmu, path = '.', enable_logging = None, log_file_name = "", kind = 'auto', log_level=FMI_DEFAULT_LOG_LEVEL):
    """
    Helper method for creating a model instance.

    Parameters::

        fmu --
            Name of the fmu as a string.

        path --
            Path to the fmu-directory.
            Default: '.' (working directory)

        enable_logging [DEPRECATED] --
            This option is DEPRECATED and will be removed. Please use
            the option "log_level" instead.

        log_file_name --
            Filename for file used to save logmessages.
            Default: "" (Generates automatically)

        kind --
            String indicating the kind of model to create. This is only
            needed if a FMU contains both a ME and CS model.
            Available options:
                - 'ME'
                - 'CS'
                - 'auto'
            Default: 'auto' (Chooses ME before CS if both available)
        
        log_level --
            Determines the logging output. Can be set between 0 
            (no logging) and 7 (everything).
            Default: 2 (log error messages)
        
    Returns::

        A model instance corresponding to the loaded FMU.
    """

    #NOTE: This method can be made more efficient by providing
    #the unzipped part and the already read XML object to the different
    #FMU classes.

    #FMIL related variables
    cdef FMIL.fmi_import_context_t*     context
    cdef FMIL.jm_callbacks              callbacks
    cdef FMIL.jm_string                 last_error
    cdef FMIL.fmi_version_enu_t         version
    cdef FMIL.fmi1_import_t*            fmu_1 = NULL
    cdef FMIL.fmi2_import_t*            fmu_2 = NULL
    cdef FMIL.fmi1_fmu_kind_enu_t       fmu_1_kind
    cdef FMIL.fmi2_fmu_kind_enu_t       fmu_2_kind
    cdef list                           log_data = []

    #Variables for deallocation
    fmu_temp_dir = None
    model        = None

    # Check that the file referenced by fmu has the correct file-ending
    fmu_full_path = os.path.abspath(os.path.join(path,fmu))
    if not fmu_full_path.endswith('.fmu'):
        raise FMUException("FMUModel must be instantiated with an FMU (.fmu) file.")

    #Check that the file exists
    if not os.path.isfile(fmu_full_path):
        raise FMUException('Could not locate the FMU in the specified directory.')

    #Check that kind-argument is well-defined
    if not kind.lower() == 'auto':
        if (kind.upper() != 'ME' and kind.upper() != 'CS'):
            raise FMUException('Input-argument "kind" can only be "ME", "CS" or "auto" (default) and not: ' + kind)

    #Specify FMI related callbacks
    callbacks.malloc    = FMIL.malloc
    callbacks.calloc    = FMIL.calloc
    callbacks.realloc   = FMIL.realloc
    callbacks.free      = FMIL.free
    callbacks.logger    = importlogger_load_fmu
    callbacks.context   = <void*>log_data
    
    original_enable_logging = enable_logging
    
    if enable_logging==None:
        if log_level >= FMIL.jm_log_level_nothing and log_level <= FMIL.jm_log_level_all:
            if log_level == FMIL.jm_log_level_nothing:
                enable_logging = False
            else:
                enable_logging = True
            callbacks.log_level = log_level
        else:
            raise FMUException("The log level must be between %d and %d"%(FMIL.jm_log_level_nothing, FMIL.jm_log_level_all))
    else:
        logging.warning("The attribute 'enable_logging' is deprecated. Please use 'log_level' instead. Setting 'log_level' to INFO...")
        callbacks.log_level = FMIL.jm_log_level_info if enable_logging else FMIL.jm_log_level_error

    # Create a struct for allocation
    context = FMIL.fmi_import_allocate_context(&callbacks)

    #Get the FMI version of the provided model
    fmu_temp_dir = encode(create_temp_dir())
    fmu_full_path = encode(fmu_full_path)
    version = FMIL.fmi_import_get_fmi_version(context, fmu_full_path, fmu_temp_dir)

    #Check the version
    if version == FMIL.fmi_version_unknown_enu:
        #Delete context
        last_error = FMIL.jm_get_last_error(&callbacks)
        FMIL.fmi_import_free_context(context)
        FMIL.fmi_import_rmdir(&callbacks, fmu_temp_dir)
        if callbacks.log_level >= FMIL.jm_log_level_error:
            _handle_load_fmu_exception(fmu, log_data)
            raise FMUException("The FMU version could not be determined. "+decode(last_error))
        else:
            _handle_load_fmu_exception(fmu, log_data)
            raise FMUException("The FMU version could not be determined. Enable logging for possibly more information.")

    if version > 2:
        #Delete the context
        last_error = FMIL.jm_get_last_error(&callbacks)
        FMIL.fmi_import_free_context(context)
        FMIL.fmi_import_rmdir(&callbacks, fmu_temp_dir)
        if callbacks.log_level >= FMIL.jm_log_level_error:
            _handle_load_fmu_exception(fmu, log_data)
            raise FMUException("The FMU version is unsupported. "+decode(last_error))
        else:
            _handle_load_fmu_exception(fmu, log_data)
            raise FMUException("The FMU version is unsupported. Enable logging for possibly more information.")

    #Parse the xml
    if version == FMIL.fmi_version_1_enu:
        #Check the fmu-kind
        fmu_1 = FMIL.fmi1_import_parse_xml(context, fmu_temp_dir)

        if fmu_1 is NULL:
            #Delete the context
            last_error = FMIL.jm_get_last_error(&callbacks)
            FMIL.fmi_import_free_context(context)
            FMIL.fmi_import_rmdir(&callbacks, fmu_temp_dir)
            if callbacks.log_level >= FMIL.jm_log_level_error:
                _handle_load_fmu_exception(fmu, log_data)
                raise FMUException("The XML-could not be read. "+decode(last_error))
            else:
                _handle_load_fmu_exception(fmu, log_data)
                raise FMUException('The XML-could not be read. Enable logging for possible nore information.')

        fmu_1_kind = FMIL.fmi1_import_get_fmu_kind(fmu_1)

        #Compare fmu_kind with input-specified kind
        if fmu_1_kind == FMI_ME and kind.upper() != 'CS':
            model=FMUModelME1(fmu, path, original_enable_logging, log_file_name,log_level, _unzipped_dir=fmu_temp_dir)
        elif (fmu_1_kind == FMI_CS_STANDALONE or fmu_1_kind == FMI_CS_TOOL) and kind.upper() != 'ME':
            model=FMUModelCS1(fmu, path, original_enable_logging, log_file_name,log_level, _unzipped_dir=fmu_temp_dir)
        else:
            FMIL.fmi1_import_free(fmu_1)
            FMIL.fmi_import_free_context(context)
            FMIL.fmi_import_rmdir(&callbacks,fmu_temp_dir)
            _handle_load_fmu_exception(fmu, log_data)
            raise FMUException("FMU is a {} and not a {}".format(decode(FMIL.fmi1_fmu_kind_to_string(fmu_1_kind)), kind.upper()))

    elif version == FMIL.fmi_version_2_0_enu:
        #Check fmu-kind and compare with input-specified kind
        fmu_2 = FMIL.fmi2_import_parse_xml(context, fmu_temp_dir, NULL)

        if fmu_2 is NULL:
            #Delete the context
            last_error = FMIL.jm_get_last_error(&callbacks)
            FMIL.fmi_import_free_context(context)
            FMIL.fmi_import_rmdir(&callbacks, fmu_temp_dir)
            if callbacks.log_level >= FMIL.jm_log_level_error:
                _handle_load_fmu_exception(fmu, log_data)
                raise FMUException("The XML-could not be read. "+decode(last_error))
            else:
                _handle_load_fmu_exception(fmu, log_data)
                raise FMUException('The XML-could not be read. Enable logging for possible nore information.')

        fmu_2_kind = FMIL.fmi2_import_get_fmu_kind(fmu_2)

        #FMU kind is unknown
        if fmu_2_kind == FMIL.fmi2_fmu_kind_unknown:
            last_error = FMIL.jm_get_last_error(&callbacks)
            FMIL.fmi2_import_free(fmu_2)
            FMIL.fmi_import_free_context(context)
            FMIL.fmi_import_rmdir(&callbacks, fmu_temp_dir)
            if callbacks.log_level >= FMIL.jm_log_level_error:
                _handle_load_fmu_exception(fmu, log_data)
                raise FMUException("The FMU kind could not be determined. "+decode(last_error))
            else:
                _handle_load_fmu_exception(fmu, log_data)
                raise FMUException("The FMU kind could not be determined. Enable logging for possibly more information.")

        #FMU kind is known
        if kind.lower() == 'auto':
            if fmu_2_kind == FMIL.fmi2_fmu_kind_cs:
                model = FMUModelCS2(fmu, path, original_enable_logging, log_file_name,log_level, _unzipped_dir=fmu_temp_dir)
            elif fmu_2_kind == FMIL.fmi2_fmu_kind_me or fmu_2_kind == FMIL.fmi2_fmu_kind_me_and_cs:
                model = FMUModelME2(fmu, path, original_enable_logging, log_file_name,log_level, _unzipped_dir=fmu_temp_dir)
        elif kind.upper() == 'CS':
            if fmu_2_kind == FMIL.fmi2_fmu_kind_cs or fmu_2_kind == FMIL.fmi2_fmu_kind_me_and_cs:
                model = FMUModelCS2(fmu, path, original_enable_logging, log_file_name,log_level, _unzipped_dir=fmu_temp_dir)
        elif kind.upper() == 'ME':
            if fmu_2_kind == FMIL.fmi2_fmu_kind_me or fmu_2_kind == FMIL.fmi2_fmu_kind_me_and_cs:
                model = FMUModelME2(fmu, path, original_enable_logging, log_file_name,log_level, _unzipped_dir=fmu_temp_dir)

        #Could not match FMU kind with input-specified kind
        if model is None:
            FMIL.fmi2_import_free(fmu_2)
            FMIL.fmi_import_free_context(context)
            FMIL.fmi_import_rmdir(&callbacks, fmu_temp_dir)
            _handle_load_fmu_exception(fmu, log_data)
            raise FMUException("FMU is a {} and not a {}".format(decode(FMIL.fmi2_fmu_kind_to_string(fmu_2_kind)),  decode(kind.upper())))

    else:
        #This else-statement ensures that the variables "context" and "version" are defined before proceeding

        #Delete the context
        last_error = FMIL.jm_get_last_error(&callbacks)
        FMIL.fmi_import_free_context(context)
        FMIL.fmi_import_rmdir(&callbacks, fmu_temp_dir)
        if callbacks.log_level >= FMIL.jm_log_level_error:
            _handle_load_fmu_exception(fmu, log_data)
            raise FMUException("The FMU version is not found. "+decode(last_error))
        else:
            _handle_load_fmu_exception(fmu, log_data)
            raise FMUException("The FMU version is not found. Enable logging for possibly more information.")

    #Delete
    if version == FMIL.fmi_version_1_enu:
        FMIL.fmi1_import_free(fmu_1)
        FMIL.fmi_import_free_context(context)
        #FMIL.fmi_import_rmdir(&callbacks,fmu_temp_dir)

    if version == FMIL.fmi_version_2_0_enu:
        FMIL.fmi2_import_free(fmu_2)
        FMIL.fmi_import_free_context(context)
        #FMIL.fmi_import_rmdir(&callbacks, fmu_temp_dir)

    return model


cdef class WorkerClass2:
    
    def __init__(self):
        self._dim = 0
    
    def _update_work_vectors(self, dim):
        self._tmp1_val = N.zeros(dim, dtype = N.double)
        self._tmp2_val = N.zeros(dim, dtype = N.double)
        self._tmp3_val = N.zeros(dim, dtype = N.double)
        self._tmp4_val = N.zeros(dim, dtype = N.double)
        
        self._tmp1_ref = N.zeros(dim, dtype = N.uint32)
        self._tmp2_ref = N.zeros(dim, dtype = N.uint32)
        self._tmp3_ref = N.zeros(dim, dtype = N.uint32)
        self._tmp4_ref = N.zeros(dim, dtype = N.uint32)
        
    cpdef verify_dimensions(self, int dim):
        if dim > self._dim:
            self._update_work_vectors(dim)
    
    cdef N.ndarray get_real_numpy_vector(self, int index):
        cdef N.ndarray ret = None
        
        if index == 0:
            ret = self._tmp1_val
        elif index == 1:
            ret = self._tmp2_val
        elif index == 2:
            ret = self._tmp3_val
        elif index == 3:
            ret = self._tmp4_val
            
        return ret
    
    cdef FMIL.fmi2_real_t* get_real_vector(self, int index):
        cdef FMIL.fmi2_real_t* ret = NULL
        if index == 0:
            ret = <FMIL.fmi2_real_t*>PyArray_DATA(self._tmp1_val)
        elif index == 1:
            ret = <FMIL.fmi2_real_t*>PyArray_DATA(self._tmp2_val)
        elif index == 2:
            ret = <FMIL.fmi2_real_t*>PyArray_DATA(self._tmp3_val)
        elif index == 3:
            ret = <FMIL.fmi2_real_t*>PyArray_DATA(self._tmp4_val)
        
        return ret
    
    cdef N.ndarray get_value_reference_numpy_vector(self, int index):
        cdef N.ndarray ret = None
        
        if index == 0:
            ret = self._tmp1_ref
        elif index == 1:
            ret = self._tmp2_ref
        elif index == 2:
            ret = self._tmp3_ref
        elif index == 3:
            ret = self._tmp4_ref
            
        return ret
    
    cdef FMIL.fmi2_value_reference_t* get_value_reference_vector(self, int index):
        cdef FMIL.fmi2_value_reference_t* ret = NULL
        if index == 0:
            ret = <FMIL.fmi2_value_reference_t*>PyArray_DATA(self._tmp1_ref)
        elif index == 1:
            ret = <FMIL.fmi2_value_reference_t*>PyArray_DATA(self._tmp2_ref)
        elif index == 2:
            ret = <FMIL.fmi2_value_reference_t*>PyArray_DATA(self._tmp3_ref)
        elif index == 3:
            ret = <FMIL.fmi2_value_reference_t*>PyArray_DATA(self._tmp4_ref)
        
        return ret
<|MERGE_RESOLUTION|>--- conflicted
+++ resolved
@@ -5408,7 +5408,6 @@
                 The name of the variable.
                 
         Returns::
-<<<<<<< HEAD
         
             Boolean representing the relative quantity of the variable.
         """
@@ -5420,19 +5419,6 @@
         variable_name = encode(variable_name)
         cdef char* variablename = variable_name
         
-=======
-        
-            Boolean representing the relative quantity of the variable.
-        """
-        cdef FMIL.fmi2_import_variable_t* variable
-        cdef FMIL.fmi2_import_real_variable_t* real_variable
-        cdef FMIL.fmi2_base_type_enu_t    type
-        cdef FMIL.fmi2_boolean_t relative_quantity
-        
-        variable_name = encode(variable_name)
-        cdef char* variablename = variable_name
-        
->>>>>>> 23594bcb
         variable = FMIL.fmi2_import_get_variable_by_name(self._fmu, variablename)
         if variable == NULL:
             raise FMUException("The variable %s could not be found."%variablename)
