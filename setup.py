#!/usr/bin/env python 
# -*- coding: utf-8 -*-

# Copyright (C) 2014 Modelon AB
#
# This program is free software: you can redistribute it and/or modify
# it under the terms of the GNU Lesser General Public License as published by
# the Free Software Foundation, version 3 of the License.
#
# This program is distributed in the hope that it will be useful,
# but WITHOUT ANY WARRANTY; without even the implied warranty of
# MERCHANTABILITY or FITNESS FOR A PARTICULAR PURPOSE. See the
# GNU Lesser General Public License for more details.
#
# You should have received a copy of the GNU Lesser General Public License
# along with this program. If not, see <http://www.gnu.org/licenses/>.

#from distutils.core import setup, Extension
#from distutils.ccompiler import new_compiler


import distutils
import os as O
import sys as S
import shutil
import numpy as N
import ctypes.util
import sys

#If prefix is set, we want to allow installation in a directory that is not on PYTHONPATH
#and this is only possible with distutils, not setuptools
if str(sys.argv[1:]).find("--prefix") == -1:
    from setuptools import setup  
else:
    from distutils.core import setup

try:
    from Cython.Distutils import build_ext
    from Cython.Build import cythonize
except ImportError:
    raise Exception("Please upgrade to a newer Cython version, >= 0.15.")


NAME = "PyFMI"
AUTHOR = "Modelon AB"
AUTHOR_EMAIL = ""
<<<<<<< HEAD
VERSION = "3.0-dev"
=======
VERSION = "2.8.5"
>>>>>>> 3291b308
LICENSE = "LGPL"
URL = "https://jmodelica.org/pyfmi"
DOWNLOAD_URL = "https://jmodelica.org/pyfmi/installation.html"
DESCRIPTION = "A package for working with dynamic models compliant with the Functional Mock-Up Interface standard."
PLATFORMS = ["Linux", "Windows", "MacOS X"]
CLASSIFIERS = [ 'Programming Language :: Python',
                'Operating System :: MacOS :: MacOS X',
                'Operating System :: Microsoft :: Windows',
                'Operating System :: Unix']

LONG_DESCRIPTION = """
PyFMI is a package for loading and interacting with Functional Mock-Up 
Units (FMUs), which are compiled dynamic models compliant with the 
Functional Mock-Up Interface (FMI), see 
https://www.fmi-standard.org/ for more information. PyFMI
is based on FMI Library, see https://github.com/modelon-community/fmi-library .

FMI is a standard that enables tool independent exchange of dynamic 
models on binary format. Several industrial simulation platforms 
supports export of FMUs, including, Impact, Dymola, OpenModelica 
and SimulationX, see https://www.fmi-standard.org/tools 
for a complete list. PyFMI offers a Python interface for interacting 
with FMUs and enables for example loading of FMU models, setting of 
model parameters and evaluation of model equations.

Using PyFMI together with the Python 
simulation package `Assimulo <http://pypi.python.org/pypi/Assimulo>`_ 
adds industrial grade simulation capabilities of FMUs to Python.

Requirements:
-------------
- `FMI Library (at least 2.0.1) <https://github.com/modelon-community/fmi-library>`_
- `Numpy (recommended 1.6.2) <http://pypi.python.org/pypi/numpy>`_
- `Scipy (recommended 0.10.1) <http://pypi.python.org/pypi/scipy>`_
- `lxml (at least 2.3) <http://pypi.python.org/pypi/lxml>`_
- `Assimulo (at least 3.0) <http://pypi.python.org/pypi/Assimulo>`_
- `Cython (at least 0.18) <http://cython.org/>`_
- Python-headers (usually included on Windows, python-dev on Ubuntu)

Optional
---------
- `wxPython <http://pypi.python.org/pypi/wxPython>`_ For the Plot GUI.
- `matplotlib <http://pypi.python.org/pypi/matplotlib>`_ For the Plot GUI.

Source Installation:
----------------------

python setup.py install --fmil-home=/path/to/FMI_Library/

"""

copy_args=sys.argv[1:]

if O.getenv("FMIL_HOME"): #Check for if there exists and environment variable that specifies FMIL
    incdirs = O.path.join(O.getenv("FMIL_HOME"),'include')
    libdirs = O.path.join(O.getenv("FMIL_HOME"),'lib')
else:
    incdirs = ""
    libdirs = ""
    
static = False
debug_flag = False
fmilib_shared = ""
copy_gcc_lib = False
gcc_lib = None
force_32bit = False
no_msvcr = False
python3_flag = True if S.hexversion > 0x03000000 else False
with_openmp = False

static_link_gcc = "-static-libgcc"
flag_32bit = "-m32"
extra_c_flags = ""

# Fix path sep
for x in sys.argv[1:]:
    if not x.find('--prefix'):
        copy_args[copy_args.index(x)] = x.replace('/',O.sep)
    if not x.find('--fmil-home'):
        incdirs = O.path.join(x[12:],'include')
        libdirs = O.path.join(x[12:],'lib')
        copy_args.remove(x)
    if not x.find('--copy-libgcc'):
        if x[14:].upper() == "TRUE":
            copy_gcc_lib = True
        copy_args.remove(x)
    if not x.find('--static'):
        static = x[9:]
        if x[9:].upper() == "TRUE":
            static = True
        else:
            static = False
        copy_args.remove(x)
    if not x.find('--force-32bit'):
        if x[14:].upper() == "TRUE":
            force_32bit = True
        copy_args.remove(x)
    if not x.find('--no-msvcr'):
        if x[11:].upper() == "TRUE":
            no_msvcr = True
        copy_args.remove(x)
    if not x.find('--extra-c-flags'):
        extra_c_flags = x[16:]
        copy_args.remove(x)
    if not x.find('--with-openmp'):
        with_openmp = True
        copy_args.remove(x)
    if not x.find('--version'):
        VERSION = x[10:]
        copy_args.remove(x)
    if not x.find('--debug'):
        if x[8:].upper() == "TRUE":
            debug_flag = True
        else:
            debug_flag = False
        copy_args.remove(x)
    

if not incdirs:
    raise Exception("FMI Library cannot be found. Please specify its location, either using the flag to the setup script '--fmil-home' or specify it using the environment variable FMIL_HOME.")

#Check to see if FMILIB_SHARED exists and if so copy it
if 0 != sys.argv[1].find("clean"): #Dont check if we are cleaning!
    if sys.platform.startswith("win"):
        try:
            files = O.listdir(O.path.join(libdirs))
        except:
            raise Exception("The FMI Library binary cannot be found at path: "+str(O.path.join(libdirs)))
        for file in files:
            if "fmilib_shared" in file and not file.endswith("a"):
                shutil.copy2(O.path.join(libdirs,file),O.path.join(".","src","pyfmi"))
                fmilib_shared = O.path.join(".","src","pyfmi",file)
                break
        else:
            raise Exception("Could not find FMILibrary at: %s"%libdirs)
            
        if copy_gcc_lib:
            path_gcc_lib = ctypes.util.find_library("libgcc_s_dw2-1.dll")
            if path_gcc_lib != None:
                shutil.copy2(path_gcc_lib,O.path.join(".","src","pyfmi"))
                gcc_lib = O.path.join(".","src","pyfmi","libgcc_s_dw2-1.dll")

if no_msvcr:
    # prevent the MSVCR* being added to the DLLs passed to the linker
    def msvc_runtime_library_mod(): 
        return None
    
    import numpy.distutils
    numpy.distutils.misc_util.msvc_runtime_library = msvc_runtime_library_mod

def check_extensions():
    ext_list = []
    extra_link_flags = []
    
    if static:
        extra_link_flags.append(static_link_gcc)

    if force_32bit:
        extra_link_flags.append(flag_32bit)

    #COMMON PYX
    """
    ext_list = cythonize(["src"+O.path.sep+"common"+O.path.sep+"core.pyx"], 
                    include_path=[".","src","src"+O.sep+"common"],
                    include_dirs=[N.get_include()],pyrex_gdb=debug)
    
    ext_list[-1].include_dirs = [N.get_include(), "src","src"+O.sep+"common", incdirs]
        
    if debug:
        ext_list[-1].extra_compile_args = ["-g", "-fno-strict-aliasing", "-ggdb"]
        ext_list[-1].extra_link_args = extra_link_flags
    else:
        ext_list[-1].extra_compile_args = ["-O2", "-fno-strict-aliasing"]
        ext_list[-1].extra_link_args = extra_link_flags
    """
    
    #FMI PYX
    ext_list += cythonize(["src"+O.path.sep+"pyfmi"+O.path.sep+"fmi.pyx"], 
                    include_path=[".","src","src"+O.sep+"pyfmi"])
    
    #FMI UTIL
    ext_list += cythonize(["src"+O.path.sep+"pyfmi"+O.path.sep+"fmi_util.pyx"], 
                    include_path=[".","src","src"+O.sep+"pyfmi"])
    
    #FMI Extended PYX
    ext_list += cythonize(["src"+O.path.sep+"pyfmi"+O.path.sep+"fmi_extended.pyx"], 
                    include_path=[".","src","src"+O.sep+"pyfmi"])
                    
    #FMI Coupled PYX
    ext_list += cythonize(["src"+O.path.sep+"pyfmi"+O.path.sep+"fmi_coupled.pyx"], 
                    include_path=[".","src","src"+O.sep+"pyfmi"])
    
    #Simulation interface PYX
    ext_list += cythonize(["src"+O.path.sep+"pyfmi"+O.path.sep+"simulation"+O.path.sep+"assimulo_interface.pyx"], 
                    include_path=[".","src","src"+O.sep+"pyfmi"])
                    
    #MASTER PYX
    compile_time_env = {'WITH_OPENMP': with_openmp}
    ext_list += cythonize(["src"+O.path.sep+"pyfmi"+O.path.sep+"master.pyx"], 
                    include_path=[".","src","src"+O.sep+"pyfmi"], compile_time_env=compile_time_env)
    
    for i in range(len(ext_list)):
        
        ext_list[i].include_dirs = [N.get_include(), "src","src"+O.sep+"pyfmi", incdirs]
        ext_list[i].library_dirs = [libdirs]
        ext_list[i].language = "c"
        ext_list[i].libraries = ["fmilib_shared"] if sys.platform.startswith("win") else ["fmilib"] #If windows shared, else static
        
        if debug_flag:
            ext_list[i].extra_compile_args = ["-g", "-fno-strict-aliasing", "-ggdb"]
        else:
            ext_list[i].extra_compile_args = ["-O2", "-fno-strict-aliasing"]
        
        if force_32bit:
            ext_list[i].extra_compile_args.append(flag_32bit)
            
        if extra_c_flags:
            flags = extra_c_flags.split(' ')
            for f in flags:
                ext_list[i].extra_compile_args.append(f)
        
        ext_list[i].extra_link_args = extra_link_flags
        
        if with_openmp:
            ext_list[i].extra_link_args.append("-fopenmp")
            ext_list[i].extra_compile_args.append("-fopenmp")
        
        if python3_flag:
            ext_list[i].cython_directives = {"language_level": 3}

    return ext_list

ext_list = check_extensions()

try:
    from subprocess import Popen, PIPE
    _p = Popen(["svnversion", "."], stdout=PIPE)
    revision = _p.communicate()[0].decode('ascii')
except:
    revision = "unknown"
version_txt = 'src'+O.path.sep+'pyfmi'+O.path.sep+'version.txt'

#If a revision is found, always write it!
if revision != "unknown" and revision!="":
    with open(version_txt, 'w') as f:
        f.write(VERSION+'\n')
        f.write("r"+revision)
else:# If it does not, check if the file exists and if not, create the file!
    if not O.path.isfile(version_txt):
        with open(version_txt, 'w') as f:
            f.write(VERSION+'\n')
            f.write("unknown")
            
try:
    shutil.copy2('LICENSE', 'src'+O.path.sep+'pyfmi'+O.path.sep+'LICENSE')
    shutil.copy2('CHANGELOG', 'src'+O.path.sep+'pyfmi'+O.path.sep+'CHANGELOG')
except:
    pass

from numpy.distutils.core import setup
setup(name=NAME,
      version=VERSION,
      license=LICENSE,
      description=DESCRIPTION,
      long_description=LONG_DESCRIPTION,
      author=AUTHOR,
      author_email=AUTHOR_EMAIL,
      url=URL,
      download_url=DOWNLOAD_URL,
      platforms=PLATFORMS,
      classifiers=CLASSIFIERS,
      ext_modules = ext_list,
      package_dir = {'pyfmi':'src'+O.path.sep+'pyfmi','pyfmi.common':'src'+O.path.sep+'common', 'pyfmi.tests':'tests'},
      packages=['pyfmi','pyfmi.simulation','pyfmi.examples','pyfmi.common','pyfmi.common.plotting', 'pyfmi.tests', 'pyfmi.common.log'],
      package_data = {'pyfmi':['examples'+O.path.sep+'files'+O.path.sep+'FMUs'+O.path.sep+'ME1.0'+O.path.sep+'*',
                               'examples'+O.path.sep+'files'+O.path.sep+'FMUs'+O.path.sep+'CS1.0'+O.path.sep+'*',
                               'examples'+O.path.sep+'files'+O.path.sep+'FMUs'+O.path.sep+'ME2.0'+O.path.sep+'*',
                               'examples'+O.path.sep+'files'+O.path.sep+'FMUs'+O.path.sep+'CS2.0'+O.path.sep+'*',
                               'tests'+O.path.sep+'files'+O.path.sep+'FMUs'+O.path.sep+'XML'+O.path.sep+'ME1.0'+O.path.sep+'*',
                               'tests'+O.path.sep+'files'+O.path.sep+'FMUs'+O.path.sep+'XML'+O.path.sep+'CS1.0'+O.path.sep+'*',
                               'tests'+O.path.sep+'files'+O.path.sep+'FMUs'+O.path.sep+'XML'+O.path.sep+'ME2.0'+O.path.sep+'*',
                               'tests'+O.path.sep+'files'+O.path.sep+'FMUs'+O.path.sep+'XML'+O.path.sep+'CS2.0'+O.path.sep+'*',
                               'tests'+O.path.sep+'files'+O.path.sep+'Results'+O.path.sep+'*',
                               'tests'+O.path.sep+'files'+O.path.sep+'Logs'+O.path.sep+'*',
                               'version.txt', 'LICENSE', 'CHANGELOG',
                               'util'+O.path.sep+'*']+(['*fmilib_shared*'] if sys.platform.startswith("win") else [])+(['libgcc_s_dw2-1.dll'] if copy_gcc_lib else [])},
      script_args=copy_args
      )


#Dont forget to delete fmilib_shared
if 0 != sys.argv[1].find("clean"): #Dont check if we are cleaning!
    if sys.platform.startswith("win"):
        if O.path.exists(fmilib_shared):
            O.remove(fmilib_shared)
        if gcc_lib and O.path.exists(gcc_lib):
            O.remove(gcc_lib)<|MERGE_RESOLUTION|>--- conflicted
+++ resolved
@@ -44,11 +44,7 @@
 NAME = "PyFMI"
 AUTHOR = "Modelon AB"
 AUTHOR_EMAIL = ""
-<<<<<<< HEAD
-VERSION = "3.0-dev"
-=======
 VERSION = "2.8.5"
->>>>>>> 3291b308
 LICENSE = "LGPL"
 URL = "https://jmodelica.org/pyfmi"
 DOWNLOAD_URL = "https://jmodelica.org/pyfmi/installation.html"
