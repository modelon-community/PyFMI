--- conflicted
+++ resolved
@@ -740,7 +740,6 @@
 
                 np.testing.assert_array_equal(x_file.x, x_stream.x, err_msg="Mismatch in array values for var=%s"%var)
 
-<<<<<<< HEAD
     @testattr(stddist = True)
     def test_on_demand_loading_32_bits(self):
         res_demand = ResultDymolaBinary(os.path.join(file_path, "files", "Results", "DoublePendulum.mat"))
@@ -749,8 +748,6 @@
         t_all = res_all.get_variable_data('time').x 
         np.testing.assert_array_equal(t_demand, t_all, "On demand loaded result and all loaded does not contain equal result.")
 
-=======
->>>>>>> e38b215c
     @testattr(stddist = True)
     def test_work_flow_me1(self):
         model = Dummy_FMUModelME1([], "bouncingBall.fmu", os.path.join(file_path, "files", "FMUs", "XML", "ME1.0"), _connect_dll=False)
