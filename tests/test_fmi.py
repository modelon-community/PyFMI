#!/usr/bin/env python
# -*- coding: utf-8 -*-

# Copyright (C) 2019-2021 Modelon AB
#
# This program is free software: you can redistribute it and/or modify
# it under the terms of the GNU General Public License as published by
# the Free Software Foundation, version 3 of the License.
#
# This program is distributed in the hope that it will be useful,
# but WITHOUT ANY WARRANTY; without even the implied warranty of
# MERCHANTABILITY or FITNESS FOR A PARTICULAR PURPOSE. See the
# GNU General Public License for more details.
#
# You should have received a copy of the GNU General Public License
# along with this program. If not, see <http://www.gnu.org/licenses/>.

import nose
import os
import numpy as np
from zipfile import ZipFile
import tempfile

from pyfmi import testattr
from pyfmi.fmi import FMUModel, FMUException, FMUModelME1, FMUModelCS1, load_fmu, FMUModelCS2, FMUModelME2, PyEventInfo
import pyfmi.fmi_util as fmi_util
import pyfmi.fmi as fmi
import pyfmi.fmi_algorithm_drivers as fmi_algorithm_drivers
from pyfmi.tests.test_util import Dummy_FMUModelCS1, Dummy_FMUModelME1, Dummy_FMUModelME2, Dummy_FMUModelCS2, get_examples_folder
from pyfmi.common.io import ResultHandler
from pyfmi.common.algorithm_drivers import UnrecognizedOptionError
from pyfmi.common.core import create_temp_dir

assimulo_installed = True
try:
    import assimulo
except ImportError:
    assimulo_installed = False

file_path = os.path.dirname(os.path.abspath(__file__))


def _helper_unzipped_fmu_exception_invalid_dir(fmu_loader):
    """ Verify that we get an exception if unzipped FMU does not contain modelDescription.xml, which it should according to the FMI specification.
        The input argument is any of the FMU interfaces FMUModelME1, FMUModelME2, FMUModelCS1, FMUModelCS2 and load_fmu from pyfmi.fmi.
    """
    err_msg = "Specified fmu path '.*\\' needs to contain a modelDescription.xml according to the FMI specification"
    with tempfile.TemporaryDirectory() as temp_dir:
        with np.testing.assert_raises_regex(FMUException, err_msg):
            fmu = fmu_loader(temp_dir, allow_unzipped_fmu = True)

if assimulo_installed:
    class Test_FMUModelME1_Simulation:
        @testattr(stddist = True)
        def test_simulate_with_debug_option_no_state(self):
            model = Dummy_FMUModelME1([], "NoState.Example1.fmu", os.path.join(file_path, "files", "FMUs", "XML", "ME1.0"), _connect_dll=False)

            opts=model.simulate_options()
            opts["logging"] = True
            
            #Verify that a simulation is successful
            res=model.simulate(options=opts)
            
            from pyfmi.debug import CVodeDebugInformation
            debug = CVodeDebugInformation("NoState_Example1_debug.txt")
        
        @testattr(stddist = True)
        def test_no_result(self):
            model = Dummy_FMUModelME1([], "NegatedAlias.fmu", os.path.join(file_path, "files", "FMUs", "XML", "ME1.0"), _connect_dll=False)

            opts = model.simulate_options()
            opts["result_handling"] = "none"
            res = model.simulate(options=opts)

            nose.tools.assert_raises(Exception,res._get_result_data)
            
            model = Dummy_FMUModelME1([], "NegatedAlias.fmu", os.path.join(file_path, "files", "FMUs", "XML", "ME1.0"), _connect_dll=False)

            opts = model.simulate_options()
            opts["return_result"] = False
            res = model.simulate(options=opts)

            nose.tools.assert_raises(Exception,res._get_result_data)
        
        @testattr(stddist = True)
        def test_custom_result_handler(self):
            model = Dummy_FMUModelME1([], "NegatedAlias.fmu", os.path.join(file_path, "files", "FMUs", "XML", "ME1.0"), _connect_dll=False)

            class A:
                pass
            class B(ResultHandler):
                def get_result(self):
                    return None

            opts = model.simulate_options()
            opts["result_handling"] = "hejhej"
            nose.tools.assert_raises(Exception, model.simulate, options=opts)
            opts["result_handling"] = "custom"
            nose.tools.assert_raises(Exception, model.simulate, options=opts)
            opts["result_handler"] = A()
            nose.tools.assert_raises(Exception, model.simulate, options=opts)
            opts["result_handler"] = B()
            res = model.simulate(options=opts)
        

class Test_FMUModelME1:

    @testattr(stddist = True)
    def test_unzipped_fmu_exception_invalid_dir(self):
        """ Verify that we get an exception if unzipped FMU does not contain modelDescription.xml, which it should according to the FMI specification. """
        _helper_unzipped_fmu_exception_invalid_dir(FMUModelME1)

    def _test_unzipped_bouncing_ball(self, fmu_loader):
        """ Simulates the bouncing ball FMU ME1.0 by unzipping the example FMU before loading, 'fmu_loader' is either FMUModelME1 or load_fmu. """
        tol = 1e-4
        fmu_dir = create_temp_dir()
        fmu = os.path.join(get_examples_folder(), 'files', 'FMUs', 'ME1.0', 'bouncingBall.fmu')
        with ZipFile(fmu, 'r') as fmu_zip:
            fmu_zip.extractall(path=fmu_dir)

        unzipped_fmu = fmu_loader(fmu_dir, allow_unzipped_fmu = True)
        res = unzipped_fmu.simulate(final_time = 2.0)
        value = np.abs(res.final('h') - (0.0424044))
        assert value < tol, "Assertion failed, value={} is not less than {}.".format(value, tol)
    
    @testattr(stddist = True)
    def test_unzipped_fmu1(self):
        """ Test load and simulate unzipped ME FMU 1.0 using FMUModelME1 """
        self._test_unzipped_bouncing_ball(FMUModelME1)
    
    @testattr(stddist = True)
    def test_unzipped_fmu2(self):
        """ Test load and simulate unzipped ME FMU 1.0 using load_fmu """
        self._test_unzipped_bouncing_ball(load_fmu)

    @testattr(stddist = True)
    def test_get_time_varying_variables(self):
        model = FMUModelME1("RLC_Circuit.fmu", os.path.join(file_path, "files", "FMUs", "XML", "ME1.0"), _connect_dll=False)
        
        [r,i,b] = model.get_model_time_varying_value_references()
        [r_f, i_f, b_f] = model.get_model_time_varying_value_references(filter="*")
        
        assert len(r) == len(r_f)
        assert len(i) == len(i_f)
        assert len(b) == len(b_f)
    
    @testattr(stddist = True)
    def test_get_time_varying_variables_with_alias(self):
        model = FMUModelME1("Alias1.fmu", os.path.join(file_path, "files", "FMUs", "XML", "ME1.0"), _connect_dll=False)
        
        [r,i,b] = model.get_model_time_varying_value_references(filter="y*")
        
        assert len(r) == 1
        assert r[0] == model.get_variable_valueref("y")
    
    @testattr(stddist = True)
    def test_get_variable_by_valueref(self):
        bounce = FMUModelME1("bouncingBall.fmu", os.path.join(file_path, "files", "FMUs", "XML", "ME1.0"), _connect_dll=False)
        assert "der(v)" == bounce.get_variable_by_valueref(3)
        assert "v" == bounce.get_variable_by_valueref(2)

        nose.tools.assert_raises(FMUException, bounce.get_variable_by_valueref,7)
    
    @testattr(stddist = True)
    def test_get_variable_nominal_valueref(self):
        bounce = FMUModelME1("bouncingBall.fmu", os.path.join(file_path, "files", "FMUs", "XML", "ME1.0"), _connect_dll=False)
        assert bounce.get_variable_nominal("v") == bounce.get_variable_nominal(valueref=2)

    @testattr(windows_full = True)
    def test_default_experiment(self):
        model = FMUModelME1("CoupledClutches.fmu", os.path.join(file_path, "files", "FMUs", "XML", "ME1.0"), _connect_dll=False)
        
        assert np.abs(model.get_default_experiment_start_time()) < 1e-4
        assert np.abs(model.get_default_experiment_stop_time()-1.5) < 1e-4
        assert np.abs(model.get_default_experiment_tolerance()-0.0001) < 1e-4

    
    @testattr(stddist = True)
    def test_log_file_name(self):
        model = FMUModelME1("bouncingBall.fmu", os.path.join(file_path, "files", "FMUs", "XML", "ME1.0"), _connect_dll=False)
        assert os.path.exists("bouncingBall_log.txt")
        model = FMUModelME1("bouncingBall.fmu", os.path.join(file_path, "files", "FMUs", "XML", "ME1.0"), _connect_dll=False, log_file_name="Test_log.txt")
        assert os.path.exists("Test_log.txt")

    @testattr(stddist = True)
    def test_ode_get_sizes(self):
        bounce = FMUModelME1("bouncingBall.fmu", os.path.join(file_path, "files", "FMUs", "XML", "ME1.0"), _connect_dll=False)
        dq = FMUModelME1("dq.fmu", os.path.join(file_path, "files", "FMUs", "XML", "ME1.0"), _connect_dll=False)
        
        [nCont,nEvent] = bounce.get_ode_sizes()
        assert nCont == 2
        assert nEvent == 1

        [nCont,nEvent] = dq.get_ode_sizes()
        assert nCont == 1
        assert nEvent == 0
    
    @testattr(stddist = True)
    def test_get_name(self):
        bounce = FMUModelME1("bouncingBall.fmu", os.path.join(file_path, "files", "FMUs", "XML", "ME1.0"), _connect_dll=False)
        dq = FMUModelME1("dq.fmu", os.path.join(file_path, "files", "FMUs", "XML", "ME1.0"), _connect_dll=False)
        
        assert bounce.get_name() == 'bouncingBall'
        assert dq.get_name() == 'dq'
    
    @testattr(stddist = True)
    def test_instantiate_jmu(self):
        """
        Test that FMUModel can not be instantiated with a JMU file.
        """
        nose.tools.assert_raises(FMUException,FMUModelME1,'model.jmu')
    
    @testattr(stddist = True)
    def test_get_fmi_options(self):
        """
        Test that simulate_options on an FMU returns the correct options
        class instance.
        """
        bounce = FMUModelME1("bouncingBall.fmu", os.path.join(file_path, "files", "FMUs", "XML", "ME1.0"), _connect_dll=False)
        assert isinstance(bounce.simulate_options(), fmi_algorithm_drivers.AssimuloFMIAlgOptions)

class Test_FMUModelCS1:
    
    @testattr(stddist = True)
    def test_unzipped_fmu_exception_invalid_dir(self):
        """ Verify that we get an exception if unzipped FMU does not contain modelDescription.xml, which it should according to the FMI specification. """
        _helper_unzipped_fmu_exception_invalid_dir(FMUModelCS1)
    
    def _test_unzipped_bouncing_ball(self, fmu_loader):
        """ Simulates the bouncing ball FMU CS1.0 by unzipping the example FMU before loading, 'fmu_loader' is either FMUModelCS1 or load_fmu. """
        tol = 1e-2
        fmu_dir = create_temp_dir()
        fmu = os.path.join(get_examples_folder(), 'files', 'FMUs', 'CS1.0', 'bouncingBall.fmu')
        with ZipFile(fmu, 'r') as fmu_zip:
            fmu_zip.extractall(path=fmu_dir)

        unzipped_fmu = fmu_loader(fmu_dir, allow_unzipped_fmu = True)
        res = unzipped_fmu.simulate(final_time = 2.0)
        value = np.abs(res.final('h') - (0.0424044))
        assert value < tol, "Assertion failed, value={} is not less than {}.".format(value, tol)
    
    @testattr(stddist = True)
    def test_unzipped_fmu1(self):
        """ Test load and simulate unzipped CS FMU 1.0 using FMUModelCS1 """
        self._test_unzipped_bouncing_ball(FMUModelCS1)
    
    @testattr(stddist = True)
    def test_unzipped_fmu2(self):
        """ Test load and simulate unzipped CS FMU 1.0 using load_fmu """
        self._test_unzipped_bouncing_ball(load_fmu)
    
    @testattr(stddist = True)
    def test_custom_result_handler(self):
        model = Dummy_FMUModelCS1([], "NegatedAlias.fmu", os.path.join(file_path, "files", "FMUs", "XML", "CS1.0"), _connect_dll=False)
        
        class A:
            pass
        class B(ResultHandler):
            def get_result(self):
                return None

        opts = model.simulate_options()
        opts["result_handling"] = "hejhej"
        nose.tools.assert_raises(Exception, model.simulate, options=opts)
        opts["result_handling"] = "custom"
        nose.tools.assert_raises(Exception, model.simulate, options=opts)
        opts["result_handler"] = A()
        nose.tools.assert_raises(Exception, model.simulate, options=opts)
        opts["result_handler"] = B()
        res = model.simulate(options=opts)
    
    @testattr(stddist = True)
    def test_no_result(self):
        model = Dummy_FMUModelCS1([], "NegatedAlias.fmu", os.path.join(file_path, "files", "FMUs", "XML", "CS1.0"), _connect_dll=False)
        
        opts = model.simulate_options()
        opts["result_handling"] = "none"
        res = model.simulate(options=opts)

        nose.tools.assert_raises(Exception,res._get_result_data)
        
        model = Dummy_FMUModelCS1([], "NegatedAlias.fmu", os.path.join(file_path, "files", "FMUs", "XML", "CS1.0"), _connect_dll=False)

        opts = model.simulate_options()
        opts["return_result"] = False
        res = model.simulate(options=opts)

        nose.tools.assert_raises(Exception,res._get_result_data)
    
    @testattr(stddist = True)
    def test_result_name_file(self):
        model = Dummy_FMUModelCS1([], "CoupledClutches.fmu", os.path.join(file_path, "files", "FMUs", "XML", "CS1.0"), _connect_dll=False)
        
        res = model.simulate(options={"result_handling":"file"})

        #Default name
        assert res.result_file == "CoupledClutches_result.txt"
        assert os.path.exists(res.result_file)

        model = Dummy_FMUModelCS1([], "CoupledClutches.fmu", os.path.join(file_path, "files", "FMUs", "XML", "CS1.0"), _connect_dll=False)
        res = model.simulate(options={"result_file_name":
                                    "CoupledClutches_result_test.txt"})

        #User defined name
        assert res.result_file == "CoupledClutches_result_test.txt"
        assert os.path.exists(res.result_file)
    
    @testattr(stddist = True)
    def test_default_experiment(self):
        model = FMUModelCS1("CoupledClutches.fmu", os.path.join(file_path, "files", "FMUs", "XML", "CS1.0"), _connect_dll=False)
        
        assert np.abs(model.get_default_experiment_start_time()) < 1e-4
        assert np.abs(model.get_default_experiment_stop_time()-1.5) < 1e-4
        assert np.abs(model.get_default_experiment_tolerance()-0.0001) < 1e-4

    @testattr(stddist = True)
    def test_log_file_name(self):
        model = FMUModelCS1("bouncingBall.fmu", os.path.join(file_path, "files", "FMUs", "XML", "CS1.0"), _connect_dll=False)
        assert os.path.exists("bouncingBall_log.txt")
        model = FMUModelCS1("bouncingBall.fmu", os.path.join(file_path, "files", "FMUs", "XML", "CS1.0"), _connect_dll=False, log_file_name="Test_log.txt")
        assert os.path.exists("Test_log.txt")

    @testattr(stddist = True)
    def test_erreneous_ncp(self):
        model = Dummy_FMUModelCS1([], "NegatedAlias.fmu", os.path.join(file_path, "files", "FMUs", "XML", "CS1.0"), _connect_dll=False)
        
        opts = model.simulate_options()
        opts["ncp"] = 0
        nose.tools.assert_raises(FMUException, model.simulate, options=opts)
        opts["ncp"] = -1
        nose.tools.assert_raises(FMUException, model.simulate, options=opts)

class Test_FMUModelBase:
    @testattr(stddist = True)
    def test_unicode_description(self):
        full_path = os.path.join(file_path, "files", "FMUs", "XML", "ME1.0", "Description.fmu")
        model = FMUModelME1(full_path, _connect_dll=False)
        
        desc = model.get_variable_description("x")

        assert desc == "Test symbols '' ‘’"
    
    @testattr(stddist = True)
    def test_get_erronous_nominals(self):
        model = FMUModelME1("NominalTest4.fmu", os.path.join(file_path, "files", "FMUs", "XML", "ME1.0"), _connect_dll=False)
        
        nose.tools.assert_almost_equal(model.get_variable_nominal("x"), 2.0)
        nose.tools.assert_almost_equal(model.get_variable_nominal("y"), 1.0)
    
    @testattr(stddist = True)
    def test_caching(self):
        negated_alias = FMUModelME1("NegatedAlias.fmu", os.path.join(file_path, "files", "FMUs", "XML", "ME1.0"), _connect_dll=False)

        assert len(negated_alias.cache) == 0 #No starting cache
        
        vars_1 = negated_alias.get_model_variables()
        vars_2 = negated_alias.get_model_variables()
        assert id(vars_1) == id(vars_2)
        
        vars_3 = negated_alias.get_model_variables(filter="*")
        assert id(vars_1) != id(vars_3)
        
        vars_4 = negated_alias.get_model_variables(type=0)
        assert id(vars_3) != id(vars_4)
        
        vars_5 = negated_alias.get_model_time_varying_value_references()
        vars_7 = negated_alias.get_model_time_varying_value_references()
        assert id(vars_5) != id(vars_1)
        assert id(vars_5) == id(vars_7)
        
        negated_alias = FMUModelME1("NegatedAlias.fmu", os.path.join(file_path, "files", "FMUs", "XML", "ME1.0"), _connect_dll=False)

        assert len(negated_alias.cache) == 0 #No starting cache
        
        vars_6 = negated_alias.get_model_variables()
        assert id(vars_1) != id(vars_6)
    
    @testattr(stddist = True)
    def test_get_scalar_variable(self):
        negated_alias = FMUModelME1("NegatedAlias.fmu", os.path.join(file_path, "files", "FMUs", "XML", "ME1.0"), _connect_dll=False)

        sc_x = negated_alias.get_scalar_variable("x")
        
        assert sc_x.name == "x"
        assert sc_x.value_reference >= 0
        assert sc_x.type == fmi.FMI_REAL
        assert sc_x.variability == fmi.FMI_CONTINUOUS
        assert sc_x.causality == fmi.FMI_INTERNAL
        assert sc_x.alias == fmi.FMI_NO_ALIAS

        nose.tools.assert_raises(FMUException, negated_alias.get_scalar_variable, "not_existing")
    
    @testattr(stddist = True)
    def test_get_variable_description(self):
        model = FMUModelME1("CoupledClutches.fmu", os.path.join(file_path, "files", "FMUs", "XML", "ME1.0"), _connect_dll=False)
        assert model.get_variable_description("J1.phi") == "Absolute rotation angle of component"
    
    @testattr(stddist = True)
    def test_simulation_without_initialization(self):
        model = Dummy_FMUModelME1([], "bouncingBall.fmu", os.path.join(file_path, "files", "FMUs", "XML", "ME1.0"), _connect_dll=False)
        opts = model.simulate_options()
        opts["initialize"] = False

        nose.tools.assert_raises(FMUException, model.simulate, options=opts)
        
        model = Dummy_FMUModelCS1([], "bouncingBall.fmu", os.path.join(file_path, "files", "FMUs", "XML", "CS1.0"), _connect_dll=False)
        opts = model.simulate_options()
        opts["initialize"] = False

        nose.tools.assert_raises(FMUException, model.simulate, options=opts)
        

class Test_LoadFMU:

    @testattr(stddist = True)
    def test_unzipped_fmu_exception_invalid_dir(self):
        """ Verify that we get an exception if unzipped FMU does not contain modelDescription.xml, which it should according to the FMI specification. """
        _helper_unzipped_fmu_exception_invalid_dir(load_fmu)

class Test_FMUModelCS2:

    @testattr(stddist = True)
    def test_unzipped_fmu_exception_invalid_dir(self):
        """ Verify that we get an exception if unzipped FMU does not contain modelDescription.xml, which it should according to the FMI specification. """
        _helper_unzipped_fmu_exception_invalid_dir(FMUModelCS2)

    def _test_unzipped_bouncing_ball(self, fmu_loader):
        """ Simulates the bouncing ball FMU CS2.0 by unzipping the example FMU before loading, 'fmu_loader' is either FMUModelCS2 or load_fmu. """
        tol = 1e-2
        fmu_dir = create_temp_dir()
        fmu = os.path.join(get_examples_folder(), 'files', 'FMUs', 'CS2.0', 'bouncingBall.fmu')
        with ZipFile(fmu, 'r') as fmu_zip:
            fmu_zip.extractall(path=fmu_dir)

        unzipped_fmu = fmu_loader(fmu_dir, allow_unzipped_fmu = True)
        res = unzipped_fmu.simulate(final_time = 2.0)
        value = np.abs(res.final('h') - (0.0424044))
        assert value < tol, "Assertion failed, value={} is not less than {}.".format(value, tol)
    
    @testattr(stddist = True)
    def test_unzipped_fmu1(self):
        """ Test load and simulate unzipped CS FMU 2.0 using FMUModelCS2 """
        self._test_unzipped_bouncing_ball(FMUModelCS2)
    
    @testattr(stddist = True)
    def test_unzipped_fmu2(self):
        """ Test load and simulate unzipped CS FMU 2.0 using load_fmu """
        self._test_unzipped_bouncing_ball(load_fmu)

    @testattr(stddist = True)
    def test_log_file_name(self):
        full_path = os.path.join(file_path, "files", "FMUs", "XML", "CS2.0", "CoupledClutches.fmu")
        model = FMUModelCS2(full_path, _connect_dll=False)
        
        path, file_name = os.path.split(full_path)
        assert model.get_log_file_name() == file_name.replace(".","_")[:-4]+"_log.txt"

    @testattr(stddist = True)
<<<<<<< HEAD
    def test_erreneous_ncp(self):
        full_path = os.path.join(file_path, "files", "FMUs", "XML", "CS2.0", "CoupledClutches.fmu")
        model = FMUModelCS2(full_path, _connect_dll=False)
        
        opts = model.simulate_options()
        opts["ncp"] = 0
        nose.tools.assert_raises(FMUException, model.simulate, options=opts)
        opts["ncp"] = -1
        nose.tools.assert_raises(FMUException, model.simulate, options=opts)
=======
    def test_unzipped_fmu_exceptions(self):
        """ Verify exception is raised if 'fmu' is a file and allow_unzipped_fmu is set to True, with FMUModelCS2. """
        err_msg = "Argument named 'fmu' must be a directory if argument 'allow_unzipped_fmu' is set to True."
        full_path = os.path.join(file_path, "files", "FMUs", "XML", "CS2.0")
        with nose.tools.assert_raises_regex(FMUException, err_msg):
            model = FMUModelCS2("LinearStability.SubSystem1.fmu", full_path, _connect_dll=False, allow_unzipped_fmu=True)
>>>>>>> 33c4c1ef

if assimulo_installed:
    class Test_FMUModelME2_Simulation:
        @testattr(stddist = True)
        def test_basicsens1(self):
            #Noncompliant FMI test as 'd' is parameter is not supposed to be able to be set during simulation
            model = Dummy_FMUModelME2([], "BasicSens1.fmu", os.path.join(file_path, "files", "FMUs", "XML", "ME2.0"), _connect_dll=False)
            
            def f(*args, **kwargs):
                d = model.values[model.variables["d"].value_reference]
                x = model.continuous_states[0]
                model.values[model.variables["der(x)"].value_reference] = d*x
                return np.array([d*x])
            
            model.get_derivatives = f
            
            opts = model.simulate_options()
            opts["sensitivities"] = ["d"]

            res = model.simulate(options=opts)
            nose.tools.assert_almost_equal(res.final('dx/dd'), 0.36789, 3)
            
            assert res.solver.statistics["nsensfcnfcns"] > 0
        
        @testattr(stddist = True)
        def test_basicsens1dir(self):
            model = Dummy_FMUModelME2([], "BasicSens1.fmu", os.path.join(file_path, "files", "FMUs", "XML", "ME2.0"), _connect_dll=False)
            
            caps = model.get_capability_flags()
            caps["providesDirectionalDerivatives"] = True
            model.get_capability_flags = lambda : caps
            
            def f(*args, **kwargs):
                d = model.values[model.variables["d"].value_reference]
                x = model.continuous_states[0]
                model.values[model.variables["der(x)"].value_reference] = d*x
                return np.array([d*x])
            
            def d(*args, **kwargs):
                if args[0][0] == 40:
                    return np.array([-1.0])
                else:
                    return model.continuous_states
                
            model.get_directional_derivative = d
            model.get_derivatives = f
            model._provides_directional_derivatives = lambda : True
            
            opts = model.simulate_options()
            opts["sensitivities"] = ["d"]

            res = model.simulate(options=opts)
            nose.tools.assert_almost_equal(res.final('dx/dd'), 0.36789, 3)

            assert res.solver.statistics["nsensfcnfcns"] > 0
            assert res.solver.statistics["nfcnjacs"] == 0
            
        @testattr(stddist = True)
        def test_basicsens2(self):
            model = Dummy_FMUModelME2([], "BasicSens2.fmu", os.path.join(file_path, "files", "FMUs", "XML", "ME2.0"), _connect_dll=False)
            
            caps = model.get_capability_flags()
            caps["providesDirectionalDerivatives"] = True
            model.get_capability_flags = lambda : caps
            
            def f(*args, **kwargs):
                d = model.values[model.variables["d"].value_reference]
                x = model.continuous_states[0]
                model.values[model.variables["der(x)"].value_reference] = d*x
                return np.array([d*x])
            
            def d(*args, **kwargs):
                if args[0][0] == 40:
                    return np.array([-1.0])
                else:
                    return model.continuous_states
                
            model.get_directional_derivative = d
            model.get_derivatives = f
            model._provides_directional_derivatives = lambda : True
            
            opts = model.simulate_options()
            opts["sensitivities"] = ["d"]

            res = model.simulate(options=opts)
            nose.tools.assert_almost_equal(res.final('dx/dd'), 0.36789, 3)
            
            assert res.solver.statistics["nsensfcnfcns"] == 0
        
        @testattr(stddist = True)
        def test_relative_tolerance(self):
            model = Dummy_FMUModelME2([], "NoState.Example1.fmu", os.path.join(file_path, "files", "FMUs", "XML", "ME2.0"), _connect_dll=False)
            
            opts = model.simulate_options()
            opts["CVode_options"]["rtol"] = 1e-8
            
            res = model.simulate(options=opts)
            
            assert res.options["CVode_options"]["atol"] == 1e-10
        
        @testattr(stddist = True)
        def test_simulate_with_debug_option_no_state(self):
            model = Dummy_FMUModelME2([], "NoState.Example1.fmu", os.path.join(file_path, "files", "FMUs", "XML", "ME2.0"), _connect_dll=False)

            opts=model.simulate_options()
            opts["logging"] = True
            
            #Verify that a simulation is successful
            res=model.simulate(options=opts)
            
            from pyfmi.debug import CVodeDebugInformation
            debug = CVodeDebugInformation("NoState_Example1_debug.txt")
        
        @testattr(stddist = True)
        def test_maxord_is_set(self):
            model = Dummy_FMUModelME2([], "NoState.Example1.fmu", os.path.join(file_path, "files", "FMUs", "XML", "ME2.0"), _connect_dll=False)
            opts = model.simulate_options()
            opts["solver"] = "CVode"
            opts["CVode_options"]["maxord"] = 1
            
            res = model.simulate(final_time=1.5,options=opts)
            
            assert res.solver.maxord == 1
        
        @testattr(stddist = True)
        def test_with_jacobian_option(self):
            model = Dummy_FMUModelME2([], "NoState.Example1.fmu", os.path.join(file_path, "files", "FMUs", "XML", "ME2.0"), _connect_dll=False)
            opts = model.simulate_options()
            opts["solver"] = "CVode"
            opts["result_handling"] = "none"
            
            from pyfmi.fmi_algorithm_drivers import AssimuloFMIAlg, PYFMI_JACOBIAN_LIMIT
            
            class TempAlg(AssimuloFMIAlg):
                def solve(self):
                    pass
            
            def run_case(expected, default="Default"):
                model.reset()
                res = model.simulate(final_time=1.5,options=opts, algorithm=TempAlg)
                assert res.options["with_jacobian"] == default, res.options["with_jacobian"]
                assert res.solver.problem._with_jacobian == expected, res.solver.problem._with_jacobian
            
            run_case(False)
            
            model.get_ode_sizes = lambda: (PYFMI_JACOBIAN_LIMIT+1, 0)
            run_case(True)
            
            opts["solver"] = "Radau5ODE"
            run_case(False)
            
            opts["solver"] = "CVode"
            opts["with_jacobian"] = False
            run_case(False, False)
            
            model.get_ode_sizes = lambda: (PYFMI_JACOBIAN_LIMIT-1, 0)
            opts["with_jacobian"] = True
            run_case(True, True)
        
        @testattr(stddist = True)
        def test_sparse_option(self):
            from pyfmi.fmi_algorithm_drivers import AssimuloFMIAlg, PYFMI_JACOBIAN_SPARSE_SIZE_LIMIT, PYFMI_JACOBIAN_SPARSE_NNZ_LIMIT
            
            class TempAlg(AssimuloFMIAlg):
                def solve(self):
                    pass
            
            def run_case(expected_jacobian, expected_sparse, fnbr=0, nnz={}, set_sparse=False):
                class Sparse_FMUModelME2(Dummy_FMUModelME2):
                    def get_derivatives_dependencies(self):
                        return (nnz, {})
            
                model = Sparse_FMUModelME2([], "NoState.Example1.fmu", os.path.join(file_path, "files", "FMUs", "XML", "ME2.0"), _connect_dll=False)
                opts = model.simulate_options()
                opts["solver"] = "CVode"
                opts["result_handling"] = "none"
                if set_sparse:
                    opts["CVode_options"]["linear_solver"] = "SPARSE"
                
                model.get_ode_sizes = lambda: (fnbr, 0)
                
                res = model.simulate(final_time=1.5,options=opts, algorithm=TempAlg)
                assert res.solver.problem._with_jacobian == expected_jacobian, res.solver.problem._with_jacobian
                assert res.solver.linear_solver == expected_sparse, res.solver.linear_solver
            
            run_case(False, "DENSE")
            run_case(True, "DENSE",  PYFMI_JACOBIAN_SPARSE_SIZE_LIMIT+1, {"Dep": [1]*PYFMI_JACOBIAN_SPARSE_SIZE_LIMIT**2})
            run_case(True, "SPARSE", PYFMI_JACOBIAN_SPARSE_SIZE_LIMIT+1, {"Dep": [1]*PYFMI_JACOBIAN_SPARSE_SIZE_LIMIT})
            run_case(True, "SPARSE", PYFMI_JACOBIAN_SPARSE_SIZE_LIMIT+1, {"Dep": [1]*PYFMI_JACOBIAN_SPARSE_SIZE_LIMIT}, True)
        
        @testattr(stddist = True)
        def test_ncp_option(self):
            model = Dummy_FMUModelME2([], "NoState.Example1.fmu", os.path.join(file_path, "files", "FMUs", "XML", "ME2.0"), _connect_dll=False)
            opts = model.simulate_options()
            assert opts["ncp"] == 500, opts["ncp"]
        
        @testattr(stddist = True)
        def test_solver_options(self):
            model = Dummy_FMUModelME2([], "NoState.Example1.fmu", os.path.join(file_path, "files", "FMUs", "XML", "ME2.0"), _connect_dll=False)
            opts = model.simulate_options()
            
            try:
                opts["CVode_options"] = "ShouldFail"
                raise Exception("Setting an incorrect option should lead to exception being thrown, it wasn't")
            except UnrecognizedOptionError:
                pass
            
            opts["CVode_options"] = {"maxh":1.0}
            assert opts["CVode_options"]["atol"] == "Default", "Default should have been changed: " + opts["CVode_options"]["atol"]
            assert opts["CVode_options"]["maxh"] == 1.0, "Value should have been changed to 1.0: " + opts["CVode_options"]["maxh"]
        
        @testattr(stddist = True)
        def test_solver_options_using_defaults(self):
            model = Dummy_FMUModelME2([], "NoState.Example1.fmu", os.path.join(file_path, "files", "FMUs", "XML", "ME2.0"), _connect_dll=False)
            opts = model.simulate_options()
            
            opts["CVode_options"] = {"maxh":1.0}
            assert opts["CVode_options"]["atol"] == "Default", "Default should have been changed: " + opts["CVode_options"]["atol"]
            assert opts["CVode_options"]["maxh"] == 1.0, "Value should have been changed to 1.0: " + opts["CVode_options"]["maxh"]
            
            opts["CVode_options"] = {"atol":1e-6} #Defaults should be used together with only the option atol set
            assert opts["CVode_options"]["atol"] == 1e-6, "Default should have been changed: " + opts["CVode_options"]["atol"]
            assert opts["CVode_options"]["maxh"] == "Default", "Value should have been default is: " + opts["CVode_options"]["maxh"]
        
        @testattr(stddist = True)
        def test_deepcopy_option(self):
            from pyfmi.fmi_algorithm_drivers import AssimuloFMIAlgOptions
            opts = AssimuloFMIAlgOptions()
            opts["CVode_options"]["maxh"] = 2.0
            
            import copy
            
            opts_copy = copy.deepcopy(opts)
            
            assert opts["CVode_options"]["maxh"] == opts_copy["CVode_options"]["maxh"], "Deepcopy not working..."
        
        @testattr(stddist = True)
        def test_maxh_option(self):
            model = Dummy_FMUModelME2([], "NoState.Example1.fmu", os.path.join(file_path, "files", "FMUs", "XML", "ME2.0"), _connect_dll=False)
            opts = model.simulate_options()
            opts["result_handling"] = "none"
            
            from pyfmi.fmi_algorithm_drivers import AssimuloFMIAlg
            
            class TempAlg(AssimuloFMIAlg):
                def solve(self):
                    pass
            
            def run_case(tstart, tstop, solver, ncp="Default"):
                model.reset()
                
                opts["solver"] = solver
                
                if ncp != "Default":
                    opts["ncp"] = ncp
                
                if opts["ncp"] == 0:
                    expected = 0.0
                else:
                    expected = (float(tstop)-float(tstart))/float(opts["ncp"])
                
                res = model.simulate(start_time=tstart, final_time=tstop,options=opts, algorithm=TempAlg)
                assert res.solver.maxh == expected, res.solver.maxh
                assert res.options[solver+"_options"]["maxh"] == "Default", res.options[solver+"_options"]["maxh"]
            
            run_case(0,1,"CVode")
            run_case(0,1,"CVode", 0)
            run_case(0,1,"Radau5ODE")
            run_case(0,1,"Dopri5")
            run_case(0,1,"RodasODE")
            run_case(0,1,"LSODAR")
            run_case(0,1,"LSODAR")
            

            
class Test_FMUModelME2:

    @testattr(stddist = True)
    def test_unzipped_fmu_exception_invalid_dir(self):
        """ Verify that we get an exception if unzipped FMU does not contain modelDescription.xml, which it should according to the FMI specification. """
        _helper_unzipped_fmu_exception_invalid_dir(FMUModelME2)
    
    def _test_unzipped_bouncing_ball(self, fmu_loader):
        """ Simulates the bouncing ball FMU ME2.0 by unzipping the example FMU before loading, 'fmu_loader' is either FMUModelME2 or load_fmu. """
        tol = 1e-4
        fmu_dir = create_temp_dir()
        fmu = os.path.join(get_examples_folder(), 'files', 'FMUs', 'ME2.0', 'bouncingBall.fmu')
        with ZipFile(fmu, 'r') as fmu_zip:
            fmu_zip.extractall(path=fmu_dir)

        unzipped_fmu = fmu_loader(fmu_dir, allow_unzipped_fmu = True)
        res = unzipped_fmu.simulate(final_time = 2.0)
        value = np.abs(res.final('h') - (0.0424044))
        assert value < tol, "Assertion failed, value={} is not less than {}.".format(value, tol)
    
    @testattr(stddist = True)
    def test_unzipped_fmu1(self):
        """ Test load and simulate unzipped ME FMU 2.0 using FMUModelME2 """
        self._test_unzipped_bouncing_ball(FMUModelME2)
    
    @testattr(stddist = True)
    def test_unzipped_fmu2(self):
        """ Test load and simulate unzipped ME FMU 2.0 using load_fmu """
        self._test_unzipped_bouncing_ball(load_fmu)

    @testattr(stddist = True)
    def test_unzipped_fmu_exceptions(self):
        """ Verify exception is raised if 'fmu' is a file and allow_unzipped_fmu is set to True, with FMUModelME2. """
        err_msg = "Argument named 'fmu' must be a directory if argument 'allow_unzipped_fmu' is set to True."
        full_path = os.path.join(file_path, "files", "FMUs", "XML", "ME2.0")
        with nose.tools.assert_raises_regex(FMUException, err_msg):
            model = FMUModelME2("LinearStability.SubSystem2.fmu", full_path, _connect_dll=False, allow_unzipped_fmu=True)

    @testattr(stddist = True)
    def test_estimate_directional_derivatives_linearstate(self):
        full_path = os.path.join(file_path, "files", "FMUs", "XML", "ME2.0", "LinearStateSpace.fmu")
        model = Dummy_FMUModelME2([], full_path, _connect_dll=False)
        
        def f(*args, **kwargs):
            derx1 = -1.*model.values[model.variables["x[1]"].value_reference] + model.values[model.variables["u[1]"].value_reference]
            derx2 = -1.*model.values[model.variables["x[2]"].value_reference] + model.values[model.variables["u[1]"].value_reference]
            
            model.values[model.variables["y[1]"].value_reference] = model.values[model.variables["x[1]"].value_reference] + model.values[model.variables["x[2]"].value_reference]

            return np.array([derx1, derx2])
        model.get_derivatives = f
        
        model.initialize()
        model.event_update()
        model.enter_continuous_time_mode()
        
        [As, Bs, Cs, Ds] = model.get_state_space_representation(use_structure_info=False)
        [A, B, C, D] = model.get_state_space_representation()
        
        assert As.shape == A.shape, str(As.shape)+' '+str(A.shape)
        assert Bs.shape == B.shape, str(Bs.shape)+' '+str(B.shape)
        assert Cs.shape == C.shape, str(Cs.shape)+' '+str(C.shape)
        assert Ds.shape == D.shape, str(Ds.shape)+' '+str(D.shape)
        
        assert np.allclose(As, A.toarray()), str(As)+' '+str(A.toarray())
        assert np.allclose(Bs, B.toarray()), str(Bs)+' '+str(B.toarray())
        assert np.allclose(Cs, C.toarray()), str(Cs)+' '+str(C.toarray())
        assert np.allclose(Ds, D.toarray()), str(Ds)+' '+str(D.toarray())
        
    @testattr(stddist = True)
    def test_estimate_directional_derivatives_without_structure_info(self):
        full_path = os.path.join(file_path, "files", "FMUs", "XML", "ME2.0", "Bouncing_Ball.fmu")
        model = Dummy_FMUModelME2([], full_path, _connect_dll=False)
        
        def f(*args, **kwargs):
            derh = model.values[model.variables["v"].value_reference]
            derv = -9.81
            model.values[model.variables["der(h)"].value_reference] = derh
            return np.array([derh, derv])
        model.get_derivatives = f
        
        model.initialize()
        model.event_update()
        model.enter_continuous_time_mode()
        
        [As, Bs, Cs, Ds] = model.get_state_space_representation(use_structure_info=False)
        [A, B, C, D] = model.get_state_space_representation()
        
        assert As.shape == A.shape, str(As.shape)+' '+str(A.shape)
        assert Bs.shape == B.shape, str(Bs.shape)+' '+str(B.shape)
        assert Cs.shape == C.shape, str(Cs.shape)+' '+str(C.shape)
        assert Ds.shape == D.shape, str(Ds.shape)+' '+str(D.shape)
        
        assert np.allclose(As, A.toarray()), str(As)+' '+str(A.toarray())
        assert np.allclose(Bs, B.toarray()), str(Bs)+' '+str(B.toarray())
        assert np.allclose(Cs, C.toarray()), str(Cs)+' '+str(C.toarray())
        assert np.allclose(Ds, D.toarray()), str(Ds)+' '+str(D.toarray())
    
    @testattr(stddist = True)
    def test_estimate_directional_derivatives_BCD(self):
        full_path = os.path.join(file_path, "files", "FMUs", "XML", "ME2.0", "OutputTest2.fmu")
        model = Dummy_FMUModelME2([], full_path, _connect_dll=False)
        
        def f(*args, **kwargs):
            x1 = model.values[model.variables["x1"].value_reference]
            x2 = model.values[model.variables["x2"].value_reference]
            u1 = model.values[model.variables["u1"].value_reference]
            
            model.values[model.variables["y1"].value_reference] = x1*x2 - u1
            model.values[model.variables["y2"].value_reference] = x2
            model.values[model.variables["y3"].value_reference] = u1 + x1
            
            model.values[model.variables["der(x1)"].value_reference] = -1.0
            model.values[model.variables["der(x2)"].value_reference] = -1.0
        model.get_derivatives = f
        
        model.initialize()
        model.event_update()
        model.enter_continuous_time_mode()
        
        for func in [model._get_B, model._get_C, model._get_D]:
            A = func(use_structure_info=True)
            B = func(use_structure_info=True, output_matrix=A)
            assert A is B #Test that the returned matrix is actually the same as the input
            assert np.allclose(A.toarray(),B.toarray())
            A = func(use_structure_info=False)
            B = func(use_structure_info=False, output_matrix=A)
            assert A is B
            assert np.allclose(A,B)
            C = func(use_structure_info=True, output_matrix=A)
            assert A is not C
            assert np.allclose(C.toarray(), A)
            D = func(use_structure_info=False, output_matrix=C)
            assert D is not C
            assert np.allclose(D, C.toarray())
        
        B = model._get_B(use_structure_info=True)
        C = model._get_C(use_structure_info=True)
        D = model._get_D(use_structure_info=True)
        
        assert np.allclose(B.toarray(), np.array([[0.0],[0.0]]))
        assert np.allclose(C.toarray(), np.array([[0.0, 0.0],[0.0, 1.0], [1.0, 0.0]]))
        assert np.allclose(D.toarray(), np.array([[-1.0],[0.0], [1.0]]))
        
        B = model._get_B(use_structure_info=False)
        C = model._get_C(use_structure_info=False)
        D = model._get_D(use_structure_info=False)
        
        assert np.allclose(B, np.array([[0.0],[0.0]]))
        assert np.allclose(C, np.array([[0.0, 0.0],[0.0, 1.0], [1.0, 0.0]]))
        assert np.allclose(D, np.array([[-1.0],[0.0], [1.0]]))
        
    @testattr(stddist = True)
    def test_output_dependencies(self):
        full_path = os.path.join(file_path, "files", "FMUs", "XML", "ME2.0", "OutputTest2.fmu")
        model = FMUModelME2(full_path, _connect_dll=False)
        
        [state_dep, input_dep] = model.get_output_dependencies()
        
        assert state_dep["y1"][0] == "x1"
        assert state_dep["y1"][1] == "x2"
        assert state_dep["y2"][0] == "x2"
        assert state_dep["y3"][0] == "x1"
        assert input_dep["y1"][0] == "u1"
        assert input_dep["y3"][0] == "u1"
        assert len(input_dep["y2"]) == 0
    
    @testattr(stddist = True)
    def test_output_dependencies_2(self):
        full_path = os.path.join(file_path, "files", "FMUs", "XML", "ME2.0", "CoupledClutches.fmu")
        
        model = FMUModelME2(full_path, _connect_dll=False)
        
        [state_dep, input_dep] = model.get_output_dependencies()
        
        assert len(state_dep.keys()) == 0, len(state_dep.keys())
        assert len(input_dep.keys()) == 0, len(input_dep.keys())
    
    @testattr(stddist = True)
    def test_derivative_dependencies(self):
        full_path = os.path.join(file_path, "files", "FMUs", "XML", "ME2.0", "NoState.Example1.fmu")
        
        model = FMUModelME2(full_path, _connect_dll=False)
        
        [state_dep, input_dep] = model.get_derivatives_dependencies()
        
        assert len(state_dep.keys()) == 0, len(state_dep.keys())
        assert len(input_dep.keys()) == 0, len(input_dep.keys())

    @testattr(stddist = True)
    def test_exception_with_load_fmu(self):
        """ Verify exception is raised. """
        err_msg = "Argument named 'fmu' must be a directory if argument 'allow_unzipped_fmu' is set to True."
        test_file = 'abcdefgh1234567qwertyuiop.txt'
        rm_file = False
        if not os.path.isfile(test_file):
            with open(test_file, 'w') as fh:
                fh.write('')
            rm_file = True
        with nose.tools.assert_raises_regex(FMUException, err_msg):
            fmu = load_fmu(test_file,  allow_unzipped_fmu = True)
        if rm_file:
            os.remove(test_file)

    @testattr(stddist = True)
    def test_malformed_xml(self):
        nose.tools.assert_raises(FMUException, load_fmu, os.path.join(file_path, "files", "FMUs", "XML", "ME2.0", "MalFormed.fmu"))
        
    @testattr(stddist = True)
    def test_log_file_name(self):
        full_path = os.path.join(file_path, "files", "FMUs", "XML", "ME2.0", "CoupledClutches.fmu")
        
        model = FMUModelME2(full_path, _connect_dll=False)
        
        path, file_name = os.path.split(full_path)
        assert model.get_log_file_name() == file_name.replace(".","_")[:-4]+"_log.txt"
    
    @testattr(stddist = True)
    def test_units(self):
        model = FMUModelME2("CoupledClutches.fmu", os.path.join(file_path, "files", "FMUs", "XML", "ME2.0"), _connect_dll=False)
        
        assert model.get_variable_unit("J1.w") == "rad/s", model.get_variable_unit("J1.w")
        assert model.get_variable_unit("J1.phi") == "rad", model.get_variable_unit("J1.phi")
        
        nose.tools.assert_raises(FMUException, model.get_variable_unit, "clutch1.useHeatPort")
        nose.tools.assert_raises(FMUException, model.get_variable_unit, "clutch1.sss")
        nose.tools.assert_raises(FMUException, model.get_variable_unit, "clutch1.sss")
    
    @testattr(stddist = True)
    def test_display_units(self):
        model = FMUModelME2("CoupledClutches.fmu", os.path.join(file_path, "files", "FMUs", "XML", "ME2.0"), _connect_dll=False)
        
        assert model.get_variable_display_unit("J1.phi") == "deg", model.get_variable_display_unit("J1.phi")
        nose.tools.assert_raises(FMUException, model.get_variable_display_unit, "J1.w")

class Test_FMUModelBase2:
    
    @testattr(stddist = True)
    def test_relative_quantity(self):
        full_path = os.path.join(file_path, "files", "FMUs", "XML", "ME2.0", "test_type_definitions.fmu")
        model = FMUModelME2(full_path, _connect_dll=False)
        
        rel = model.get_variable_relative_quantity("real_with_attr")
        assert rel == True, "Relative quantity should be True"
        rel = model.get_variable_relative_quantity("real_with_attr_false")
        assert rel == False, "Relative quantity should be False"
        
        rel = model.get_variable_relative_quantity("real_without_attr")
        assert rel == False, "Relative quantity should be (default) False"

        rel = model.get_variable_relative_quantity("real_with_typedef")
        assert rel == True, "Relative quantity should be True"
        
        nose.tools.assert_raises(FMUException, model.get_variable_relative_quantity, "int_with_attr")
    
    @testattr(stddist = True)
    def test_unicode_description(self):
        full_path = os.path.join(file_path, "files", "FMUs", "XML", "ME2.0", "Description.fmu")
        model = FMUModelME2(full_path, _connect_dll=False)
        
        desc = model.get_variable_description("x")

        assert desc == "Test symbols '' ‘’"
    
    @testattr(stddist = True)
    def test_declared_enumeration_type(self):
        model = FMUModelME2("Enumerations.Enumeration3.fmu", os.path.join(file_path, "files", "FMUs", "XML", "ME2.0"), _connect_dll=False)
        
        enum = model.get_variable_declared_type("x")
        assert len(enum.items.keys()) == 2, len(enum.items.keys())
        enum = model.get_variable_declared_type("home")
        assert len(enum.items.keys()) == 4, len(enum.items.keys())

        assert enum.items[1][0] == "atlantis"
        assert enum.name == "Enumerations.Enumeration3.cities", "Got: " + enum.name
        assert enum.description == "", "Got: " + enum.description

        nose.tools.assert_raises(FMUException, model.get_variable_declared_type, "z")

    @testattr(stddist = True)
    def test_get_erronous_nominals(self):
        model = FMUModelME2("NominalTests.NominalTest4.fmu", os.path.join(file_path, "files", "FMUs", "XML", "ME2.0"), _connect_dll=False)
        
        nose.tools.assert_almost_equal(model.get_variable_nominal("x"), 2.0)
        nose.tools.assert_almost_equal(model.get_variable_nominal("y"), 1.0)
        
        nose.tools.assert_almost_equal(model.get_variable_nominal("x", _override_erroneous_nominal=False), -2.0)
        nose.tools.assert_almost_equal(model.get_variable_nominal("y", _override_erroneous_nominal=False), 0.0)
        
        x_vref = model.get_variable_valueref("x")
        y_vref = model.get_variable_valueref("y")
        
        nose.tools.assert_almost_equal(model.get_variable_nominal(valueref=x_vref), 2.0)
        nose.tools.assert_almost_equal(model.get_variable_nominal(valueref=y_vref), 1.0)
        
        nose.tools.assert_almost_equal(model.get_variable_nominal(valueref=x_vref, _override_erroneous_nominal=False), -2.0)
        nose.tools.assert_almost_equal(model.get_variable_nominal(valueref=y_vref, _override_erroneous_nominal=False), 0.0)
        
    
    @testattr(stddist = True)
    def test_get_time_varying_variables(self):
        model = FMUModelME2("CoupledClutches.fmu", os.path.join(file_path, "files", "FMUs", "XML", "ME2.0"), _connect_dll=False)
        
        [r,i,b] = model.get_model_time_varying_value_references()
        [r_f, i_f, b_f] = model.get_model_time_varying_value_references(filter="*")
        
        assert len(r) == len(r_f)
        assert len(i) == len(i_f)
        assert len(b) == len(b_f)
        
        vars = model.get_variable_alias("J4.phi")
        for var in vars:
            [r,i,b] = model.get_model_time_varying_value_references(filter=var)
            assert len(r) == 1, len(r)
        
        [r,i,b] = model.get_model_time_varying_value_references(filter=list(vars.keys()))
        assert len(r) == 1, len(r)
    
    @testattr(stddist = True)
    def test_get_directional_derivative_capability(self):
        bounce = Dummy_FMUModelME2([], "bouncingBall.fmu", os.path.join(file_path, "files", "FMUs", "XML", "ME2.0"), _connect_dll=False)
        bounce.setup_experiment()
        bounce.initialize()

        # Bouncing ball don't have the capability, check that this is handled
        nose.tools.assert_raises(FMUException, bounce.get_directional_derivative, [1], [1], [1])
        
        bounce = Dummy_FMUModelCS2([], "bouncingBall.fmu", os.path.join(file_path, "files", "FMUs", "XML", "CS2.0"), _connect_dll=False)
        bounce.setup_experiment()
        bounce.initialize()

        # Bouncing ball don't have the capability, check that this is handled
        nose.tools.assert_raises(FMUException, bounce.get_directional_derivative, [1], [1], [1])
        
    @testattr(stddist = True)
    def test_simulation_without_initialization(self):
        model = Dummy_FMUModelME2([], "bouncingBall.fmu", os.path.join(file_path, "files", "FMUs", "XML", "ME2.0"), _connect_dll=False)
        opts = model.simulate_options()
        opts["initialize"] = False

        nose.tools.assert_raises(FMUException, model.simulate, options=opts)
        
        model = Dummy_FMUModelCS2([], "bouncingBall.fmu", os.path.join(file_path, "files", "FMUs", "XML", "CS2.0"), _connect_dll=False)
        opts = model.simulate_options()
        opts["initialize"] = False

        nose.tools.assert_raises(FMUException, model.simulate, options=opts)
    
    @testattr(stddist = True)
    def test_caching(self):
        negated_alias = FMUModelME2("NegatedAlias.fmu", os.path.join(file_path, "files", "FMUs", "XML", "ME2.0"), _connect_dll=False)

        assert len(negated_alias.cache) == 0 #No starting cache
        
        vars_1 = negated_alias.get_model_variables()
        vars_2 = negated_alias.get_model_variables()
        assert id(vars_1) == id(vars_2)
        
        vars_3 = negated_alias.get_model_variables(filter="*")
        assert id(vars_1) != id(vars_3)
        
        vars_4 = negated_alias.get_model_variables(type=0)
        assert id(vars_3) != id(vars_4)
        
        vars_5 = negated_alias.get_model_time_varying_value_references()
        vars_7 = negated_alias.get_model_time_varying_value_references()
        assert id(vars_5) != id(vars_1)
        assert id(vars_5) == id(vars_7)
        
        negated_alias = FMUModelME2("NegatedAlias.fmu", os.path.join(file_path, "files", "FMUs", "XML", "ME2.0"), _connect_dll=False)

        assert len(negated_alias.cache) == 0 #No starting cache
        
        vars_6 = negated_alias.get_model_variables()
        assert id(vars_1) != id(vars_6)
    
    @testattr(stddist = True)
    def test_get_scalar_variable(self):
        negated_alias = FMUModelME2("NegatedAlias.fmu", os.path.join(file_path, "files", "FMUs", "XML", "ME2.0"), _connect_dll=False)

        sc_x = negated_alias.get_scalar_variable("x")
        
        assert sc_x.name == "x", sc_x.name
        assert sc_x.value_reference >= 0, sc_x.value_reference
        assert sc_x.type == fmi.FMI2_REAL, sc_x.type
        assert sc_x.variability == fmi.FMI2_CONTINUOUS, sc_x.variability
        assert sc_x.causality == fmi.FMI2_LOCAL, sc_x.causality
        assert sc_x.initial == fmi.FMI2_INITIAL_APPROX, sc_x.initial

        nose.tools.assert_raises(FMUException, negated_alias.get_scalar_variable, "not_existing")
    
    @testattr(stddist = True)
    def test_get_variable_description(self):
        model = FMUModelME2("CoupledClutches.fmu", os.path.join(file_path, "files", "FMUs", "XML", "ME2.0"), _connect_dll=False)
        assert model.get_variable_description("J1.phi") == "Absolute rotation angle of component"
    

class Test_load_fmu_only_XML:
    
    @testattr(stddist = True)
    def test_loading_xml_me1(self):
        
        model = FMUModelME1("CoupledClutches.fmu", os.path.join(file_path, "files", "FMUs", "XML", "ME1.0"), _connect_dll=False)
        
        assert model.get_name() == "CoupledClutches", model.get_name()

    @testattr(stddist = True)
    def test_loading_xml_cs1(self):
        
        model = FMUModelCS1("CoupledClutches.fmu", os.path.join(file_path, "files", "FMUs", "XML", "CS1.0"), _connect_dll=False)
        
        assert model.get_name() == "CoupledClutches", model.get_name()
        
    @testattr(stddist = True)
    def test_loading_xml_me2(self):
        
        model = FMUModelME2("CoupledClutches.fmu", os.path.join(file_path, "files", "FMUs", "XML", "ME2.0"), _connect_dll=False)
        
        assert model.get_name() == "CoupledClutches", model.get_name()
        
    @testattr(stddist = True)
    def test_loading_xml_cs2(self):
        
        model = FMUModelCS2("CoupledClutches.fmu", os.path.join(file_path, "files", "FMUs", "XML", "CS2.0"), _connect_dll=False)
        
        assert model.get_name() == "CoupledClutches", model.get_name()<|MERGE_RESOLUTION|>--- conflicted
+++ resolved
@@ -57,13 +57,13 @@
 
             opts=model.simulate_options()
             opts["logging"] = True
-            
+
             #Verify that a simulation is successful
             res=model.simulate(options=opts)
-            
+
             from pyfmi.debug import CVodeDebugInformation
             debug = CVodeDebugInformation("NoState_Example1_debug.txt")
-        
+
         @testattr(stddist = True)
         def test_no_result(self):
             model = Dummy_FMUModelME1([], "NegatedAlias.fmu", os.path.join(file_path, "files", "FMUs", "XML", "ME1.0"), _connect_dll=False)
@@ -73,7 +73,7 @@
             res = model.simulate(options=opts)
 
             nose.tools.assert_raises(Exception,res._get_result_data)
-            
+
             model = Dummy_FMUModelME1([], "NegatedAlias.fmu", os.path.join(file_path, "files", "FMUs", "XML", "ME1.0"), _connect_dll=False)
 
             opts = model.simulate_options()
@@ -81,7 +81,7 @@
             res = model.simulate(options=opts)
 
             nose.tools.assert_raises(Exception,res._get_result_data)
-        
+
         @testattr(stddist = True)
         def test_custom_result_handler(self):
             model = Dummy_FMUModelME1([], "NegatedAlias.fmu", os.path.join(file_path, "files", "FMUs", "XML", "ME1.0"), _connect_dll=False)
@@ -101,7 +101,7 @@
             nose.tools.assert_raises(Exception, model.simulate, options=opts)
             opts["result_handler"] = B()
             res = model.simulate(options=opts)
-        
+
 
 class Test_FMUModelME1:
 
@@ -122,12 +122,12 @@
         res = unzipped_fmu.simulate(final_time = 2.0)
         value = np.abs(res.final('h') - (0.0424044))
         assert value < tol, "Assertion failed, value={} is not less than {}.".format(value, tol)
-    
+
     @testattr(stddist = True)
     def test_unzipped_fmu1(self):
         """ Test load and simulate unzipped ME FMU 1.0 using FMUModelME1 """
         self._test_unzipped_bouncing_ball(FMUModelME1)
-    
+
     @testattr(stddist = True)
     def test_unzipped_fmu2(self):
         """ Test load and simulate unzipped ME FMU 1.0 using load_fmu """
@@ -136,23 +136,23 @@
     @testattr(stddist = True)
     def test_get_time_varying_variables(self):
         model = FMUModelME1("RLC_Circuit.fmu", os.path.join(file_path, "files", "FMUs", "XML", "ME1.0"), _connect_dll=False)
-        
+
         [r,i,b] = model.get_model_time_varying_value_references()
         [r_f, i_f, b_f] = model.get_model_time_varying_value_references(filter="*")
-        
+
         assert len(r) == len(r_f)
         assert len(i) == len(i_f)
         assert len(b) == len(b_f)
-    
+
     @testattr(stddist = True)
     def test_get_time_varying_variables_with_alias(self):
         model = FMUModelME1("Alias1.fmu", os.path.join(file_path, "files", "FMUs", "XML", "ME1.0"), _connect_dll=False)
-        
+
         [r,i,b] = model.get_model_time_varying_value_references(filter="y*")
-        
+
         assert len(r) == 1
         assert r[0] == model.get_variable_valueref("y")
-    
+
     @testattr(stddist = True)
     def test_get_variable_by_valueref(self):
         bounce = FMUModelME1("bouncingBall.fmu", os.path.join(file_path, "files", "FMUs", "XML", "ME1.0"), _connect_dll=False)
@@ -160,7 +160,7 @@
         assert "v" == bounce.get_variable_by_valueref(2)
 
         nose.tools.assert_raises(FMUException, bounce.get_variable_by_valueref,7)
-    
+
     @testattr(stddist = True)
     def test_get_variable_nominal_valueref(self):
         bounce = FMUModelME1("bouncingBall.fmu", os.path.join(file_path, "files", "FMUs", "XML", "ME1.0"), _connect_dll=False)
@@ -169,12 +169,12 @@
     @testattr(windows_full = True)
     def test_default_experiment(self):
         model = FMUModelME1("CoupledClutches.fmu", os.path.join(file_path, "files", "FMUs", "XML", "ME1.0"), _connect_dll=False)
-        
+
         assert np.abs(model.get_default_experiment_start_time()) < 1e-4
         assert np.abs(model.get_default_experiment_stop_time()-1.5) < 1e-4
         assert np.abs(model.get_default_experiment_tolerance()-0.0001) < 1e-4
 
-    
+
     @testattr(stddist = True)
     def test_log_file_name(self):
         model = FMUModelME1("bouncingBall.fmu", os.path.join(file_path, "files", "FMUs", "XML", "ME1.0"), _connect_dll=False)
@@ -186,7 +186,7 @@
     def test_ode_get_sizes(self):
         bounce = FMUModelME1("bouncingBall.fmu", os.path.join(file_path, "files", "FMUs", "XML", "ME1.0"), _connect_dll=False)
         dq = FMUModelME1("dq.fmu", os.path.join(file_path, "files", "FMUs", "XML", "ME1.0"), _connect_dll=False)
-        
+
         [nCont,nEvent] = bounce.get_ode_sizes()
         assert nCont == 2
         assert nEvent == 1
@@ -194,22 +194,22 @@
         [nCont,nEvent] = dq.get_ode_sizes()
         assert nCont == 1
         assert nEvent == 0
-    
+
     @testattr(stddist = True)
     def test_get_name(self):
         bounce = FMUModelME1("bouncingBall.fmu", os.path.join(file_path, "files", "FMUs", "XML", "ME1.0"), _connect_dll=False)
         dq = FMUModelME1("dq.fmu", os.path.join(file_path, "files", "FMUs", "XML", "ME1.0"), _connect_dll=False)
-        
+
         assert bounce.get_name() == 'bouncingBall'
         assert dq.get_name() == 'dq'
-    
+
     @testattr(stddist = True)
     def test_instantiate_jmu(self):
         """
         Test that FMUModel can not be instantiated with a JMU file.
         """
         nose.tools.assert_raises(FMUException,FMUModelME1,'model.jmu')
-    
+
     @testattr(stddist = True)
     def test_get_fmi_options(self):
         """
@@ -220,12 +220,12 @@
         assert isinstance(bounce.simulate_options(), fmi_algorithm_drivers.AssimuloFMIAlgOptions)
 
 class Test_FMUModelCS1:
-    
+
     @testattr(stddist = True)
     def test_unzipped_fmu_exception_invalid_dir(self):
         """ Verify that we get an exception if unzipped FMU does not contain modelDescription.xml, which it should according to the FMI specification. """
         _helper_unzipped_fmu_exception_invalid_dir(FMUModelCS1)
-    
+
     def _test_unzipped_bouncing_ball(self, fmu_loader):
         """ Simulates the bouncing ball FMU CS1.0 by unzipping the example FMU before loading, 'fmu_loader' is either FMUModelCS1 or load_fmu. """
         tol = 1e-2
@@ -238,21 +238,21 @@
         res = unzipped_fmu.simulate(final_time = 2.0)
         value = np.abs(res.final('h') - (0.0424044))
         assert value < tol, "Assertion failed, value={} is not less than {}.".format(value, tol)
-    
+
     @testattr(stddist = True)
     def test_unzipped_fmu1(self):
         """ Test load and simulate unzipped CS FMU 1.0 using FMUModelCS1 """
         self._test_unzipped_bouncing_ball(FMUModelCS1)
-    
+
     @testattr(stddist = True)
     def test_unzipped_fmu2(self):
         """ Test load and simulate unzipped CS FMU 1.0 using load_fmu """
         self._test_unzipped_bouncing_ball(load_fmu)
-    
+
     @testattr(stddist = True)
     def test_custom_result_handler(self):
         model = Dummy_FMUModelCS1([], "NegatedAlias.fmu", os.path.join(file_path, "files", "FMUs", "XML", "CS1.0"), _connect_dll=False)
-        
+
         class A:
             pass
         class B(ResultHandler):
@@ -268,17 +268,17 @@
         nose.tools.assert_raises(Exception, model.simulate, options=opts)
         opts["result_handler"] = B()
         res = model.simulate(options=opts)
-    
+
     @testattr(stddist = True)
     def test_no_result(self):
         model = Dummy_FMUModelCS1([], "NegatedAlias.fmu", os.path.join(file_path, "files", "FMUs", "XML", "CS1.0"), _connect_dll=False)
-        
+
         opts = model.simulate_options()
         opts["result_handling"] = "none"
         res = model.simulate(options=opts)
 
         nose.tools.assert_raises(Exception,res._get_result_data)
-        
+
         model = Dummy_FMUModelCS1([], "NegatedAlias.fmu", os.path.join(file_path, "files", "FMUs", "XML", "CS1.0"), _connect_dll=False)
 
         opts = model.simulate_options()
@@ -286,11 +286,11 @@
         res = model.simulate(options=opts)
 
         nose.tools.assert_raises(Exception,res._get_result_data)
-    
+
     @testattr(stddist = True)
     def test_result_name_file(self):
         model = Dummy_FMUModelCS1([], "CoupledClutches.fmu", os.path.join(file_path, "files", "FMUs", "XML", "CS1.0"), _connect_dll=False)
-        
+
         res = model.simulate(options={"result_handling":"file"})
 
         #Default name
@@ -304,11 +304,11 @@
         #User defined name
         assert res.result_file == "CoupledClutches_result_test.txt"
         assert os.path.exists(res.result_file)
-    
+
     @testattr(stddist = True)
     def test_default_experiment(self):
         model = FMUModelCS1("CoupledClutches.fmu", os.path.join(file_path, "files", "FMUs", "XML", "CS1.0"), _connect_dll=False)
-        
+
         assert np.abs(model.get_default_experiment_start_time()) < 1e-4
         assert np.abs(model.get_default_experiment_stop_time()-1.5) < 1e-4
         assert np.abs(model.get_default_experiment_tolerance()-0.0001) < 1e-4
@@ -323,7 +323,7 @@
     @testattr(stddist = True)
     def test_erreneous_ncp(self):
         model = Dummy_FMUModelCS1([], "NegatedAlias.fmu", os.path.join(file_path, "files", "FMUs", "XML", "CS1.0"), _connect_dll=False)
-        
+
         opts = model.simulate_options()
         opts["ncp"] = 0
         nose.tools.assert_raises(FMUException, model.simulate, options=opts)
@@ -335,52 +335,52 @@
     def test_unicode_description(self):
         full_path = os.path.join(file_path, "files", "FMUs", "XML", "ME1.0", "Description.fmu")
         model = FMUModelME1(full_path, _connect_dll=False)
-        
+
         desc = model.get_variable_description("x")
 
         assert desc == "Test symbols '' ‘’"
-    
+
     @testattr(stddist = True)
     def test_get_erronous_nominals(self):
         model = FMUModelME1("NominalTest4.fmu", os.path.join(file_path, "files", "FMUs", "XML", "ME1.0"), _connect_dll=False)
-        
+
         nose.tools.assert_almost_equal(model.get_variable_nominal("x"), 2.0)
         nose.tools.assert_almost_equal(model.get_variable_nominal("y"), 1.0)
-    
+
     @testattr(stddist = True)
     def test_caching(self):
         negated_alias = FMUModelME1("NegatedAlias.fmu", os.path.join(file_path, "files", "FMUs", "XML", "ME1.0"), _connect_dll=False)
 
         assert len(negated_alias.cache) == 0 #No starting cache
-        
+
         vars_1 = negated_alias.get_model_variables()
         vars_2 = negated_alias.get_model_variables()
         assert id(vars_1) == id(vars_2)
-        
+
         vars_3 = negated_alias.get_model_variables(filter="*")
         assert id(vars_1) != id(vars_3)
-        
+
         vars_4 = negated_alias.get_model_variables(type=0)
         assert id(vars_3) != id(vars_4)
-        
+
         vars_5 = negated_alias.get_model_time_varying_value_references()
         vars_7 = negated_alias.get_model_time_varying_value_references()
         assert id(vars_5) != id(vars_1)
         assert id(vars_5) == id(vars_7)
-        
+
         negated_alias = FMUModelME1("NegatedAlias.fmu", os.path.join(file_path, "files", "FMUs", "XML", "ME1.0"), _connect_dll=False)
 
         assert len(negated_alias.cache) == 0 #No starting cache
-        
+
         vars_6 = negated_alias.get_model_variables()
         assert id(vars_1) != id(vars_6)
-    
+
     @testattr(stddist = True)
     def test_get_scalar_variable(self):
         negated_alias = FMUModelME1("NegatedAlias.fmu", os.path.join(file_path, "files", "FMUs", "XML", "ME1.0"), _connect_dll=False)
 
         sc_x = negated_alias.get_scalar_variable("x")
-        
+
         assert sc_x.name == "x"
         assert sc_x.value_reference >= 0
         assert sc_x.type == fmi.FMI_REAL
@@ -389,12 +389,12 @@
         assert sc_x.alias == fmi.FMI_NO_ALIAS
 
         nose.tools.assert_raises(FMUException, negated_alias.get_scalar_variable, "not_existing")
-    
+
     @testattr(stddist = True)
     def test_get_variable_description(self):
         model = FMUModelME1("CoupledClutches.fmu", os.path.join(file_path, "files", "FMUs", "XML", "ME1.0"), _connect_dll=False)
         assert model.get_variable_description("J1.phi") == "Absolute rotation angle of component"
-    
+
     @testattr(stddist = True)
     def test_simulation_without_initialization(self):
         model = Dummy_FMUModelME1([], "bouncingBall.fmu", os.path.join(file_path, "files", "FMUs", "XML", "ME1.0"), _connect_dll=False)
@@ -402,13 +402,13 @@
         opts["initialize"] = False
 
         nose.tools.assert_raises(FMUException, model.simulate, options=opts)
-        
+
         model = Dummy_FMUModelCS1([], "bouncingBall.fmu", os.path.join(file_path, "files", "FMUs", "XML", "CS1.0"), _connect_dll=False)
         opts = model.simulate_options()
         opts["initialize"] = False
 
         nose.tools.assert_raises(FMUException, model.simulate, options=opts)
-        
+
 
 class Test_LoadFMU:
 
@@ -436,12 +436,12 @@
         res = unzipped_fmu.simulate(final_time = 2.0)
         value = np.abs(res.final('h') - (0.0424044))
         assert value < tol, "Assertion failed, value={} is not less than {}.".format(value, tol)
-    
+
     @testattr(stddist = True)
     def test_unzipped_fmu1(self):
         """ Test load and simulate unzipped CS FMU 2.0 using FMUModelCS2 """
         self._test_unzipped_bouncing_ball(FMUModelCS2)
-    
+
     @testattr(stddist = True)
     def test_unzipped_fmu2(self):
         """ Test load and simulate unzipped CS FMU 2.0 using load_fmu """
@@ -451,29 +451,27 @@
     def test_log_file_name(self):
         full_path = os.path.join(file_path, "files", "FMUs", "XML", "CS2.0", "CoupledClutches.fmu")
         model = FMUModelCS2(full_path, _connect_dll=False)
-        
+
         path, file_name = os.path.split(full_path)
         assert model.get_log_file_name() == file_name.replace(".","_")[:-4]+"_log.txt"
 
     @testattr(stddist = True)
-<<<<<<< HEAD
     def test_erreneous_ncp(self):
         full_path = os.path.join(file_path, "files", "FMUs", "XML", "CS2.0", "CoupledClutches.fmu")
         model = FMUModelCS2(full_path, _connect_dll=False)
-        
+
         opts = model.simulate_options()
         opts["ncp"] = 0
         nose.tools.assert_raises(FMUException, model.simulate, options=opts)
         opts["ncp"] = -1
         nose.tools.assert_raises(FMUException, model.simulate, options=opts)
-=======
+
     def test_unzipped_fmu_exceptions(self):
         """ Verify exception is raised if 'fmu' is a file and allow_unzipped_fmu is set to True, with FMUModelCS2. """
         err_msg = "Argument named 'fmu' must be a directory if argument 'allow_unzipped_fmu' is set to True."
         full_path = os.path.join(file_path, "files", "FMUs", "XML", "CS2.0")
         with nose.tools.assert_raises_regex(FMUException, err_msg):
             model = FMUModelCS2("LinearStability.SubSystem1.fmu", full_path, _connect_dll=False, allow_unzipped_fmu=True)
->>>>>>> 33c4c1ef
 
 if assimulo_installed:
     class Test_FMUModelME2_Simulation:
@@ -481,47 +479,47 @@
         def test_basicsens1(self):
             #Noncompliant FMI test as 'd' is parameter is not supposed to be able to be set during simulation
             model = Dummy_FMUModelME2([], "BasicSens1.fmu", os.path.join(file_path, "files", "FMUs", "XML", "ME2.0"), _connect_dll=False)
-            
+
             def f(*args, **kwargs):
                 d = model.values[model.variables["d"].value_reference]
                 x = model.continuous_states[0]
                 model.values[model.variables["der(x)"].value_reference] = d*x
                 return np.array([d*x])
-            
+
             model.get_derivatives = f
-            
+
             opts = model.simulate_options()
             opts["sensitivities"] = ["d"]
 
             res = model.simulate(options=opts)
             nose.tools.assert_almost_equal(res.final('dx/dd'), 0.36789, 3)
-            
+
             assert res.solver.statistics["nsensfcnfcns"] > 0
-        
+
         @testattr(stddist = True)
         def test_basicsens1dir(self):
             model = Dummy_FMUModelME2([], "BasicSens1.fmu", os.path.join(file_path, "files", "FMUs", "XML", "ME2.0"), _connect_dll=False)
-            
+
             caps = model.get_capability_flags()
             caps["providesDirectionalDerivatives"] = True
             model.get_capability_flags = lambda : caps
-            
+
             def f(*args, **kwargs):
                 d = model.values[model.variables["d"].value_reference]
                 x = model.continuous_states[0]
                 model.values[model.variables["der(x)"].value_reference] = d*x
                 return np.array([d*x])
-            
+
             def d(*args, **kwargs):
                 if args[0][0] == 40:
                     return np.array([-1.0])
                 else:
                     return model.continuous_states
-                
+
             model.get_directional_derivative = d
             model.get_derivatives = f
             model._provides_directional_derivatives = lambda : True
-            
+
             opts = model.simulate_options()
             opts["sensitivities"] = ["d"]
 
@@ -530,215 +528,215 @@
 
             assert res.solver.statistics["nsensfcnfcns"] > 0
             assert res.solver.statistics["nfcnjacs"] == 0
-            
+
         @testattr(stddist = True)
         def test_basicsens2(self):
             model = Dummy_FMUModelME2([], "BasicSens2.fmu", os.path.join(file_path, "files", "FMUs", "XML", "ME2.0"), _connect_dll=False)
-            
+
             caps = model.get_capability_flags()
             caps["providesDirectionalDerivatives"] = True
             model.get_capability_flags = lambda : caps
-            
+
             def f(*args, **kwargs):
                 d = model.values[model.variables["d"].value_reference]
                 x = model.continuous_states[0]
                 model.values[model.variables["der(x)"].value_reference] = d*x
                 return np.array([d*x])
-            
+
             def d(*args, **kwargs):
                 if args[0][0] == 40:
                     return np.array([-1.0])
                 else:
                     return model.continuous_states
-                
+
             model.get_directional_derivative = d
             model.get_derivatives = f
             model._provides_directional_derivatives = lambda : True
-            
+
             opts = model.simulate_options()
             opts["sensitivities"] = ["d"]
 
             res = model.simulate(options=opts)
             nose.tools.assert_almost_equal(res.final('dx/dd'), 0.36789, 3)
-            
+
             assert res.solver.statistics["nsensfcnfcns"] == 0
-        
+
         @testattr(stddist = True)
         def test_relative_tolerance(self):
             model = Dummy_FMUModelME2([], "NoState.Example1.fmu", os.path.join(file_path, "files", "FMUs", "XML", "ME2.0"), _connect_dll=False)
-            
+
             opts = model.simulate_options()
             opts["CVode_options"]["rtol"] = 1e-8
-            
+
             res = model.simulate(options=opts)
-            
+
             assert res.options["CVode_options"]["atol"] == 1e-10
-        
+
         @testattr(stddist = True)
         def test_simulate_with_debug_option_no_state(self):
             model = Dummy_FMUModelME2([], "NoState.Example1.fmu", os.path.join(file_path, "files", "FMUs", "XML", "ME2.0"), _connect_dll=False)
 
             opts=model.simulate_options()
             opts["logging"] = True
-            
+
             #Verify that a simulation is successful
             res=model.simulate(options=opts)
-            
+
             from pyfmi.debug import CVodeDebugInformation
             debug = CVodeDebugInformation("NoState_Example1_debug.txt")
-        
+
         @testattr(stddist = True)
         def test_maxord_is_set(self):
             model = Dummy_FMUModelME2([], "NoState.Example1.fmu", os.path.join(file_path, "files", "FMUs", "XML", "ME2.0"), _connect_dll=False)
             opts = model.simulate_options()
             opts["solver"] = "CVode"
             opts["CVode_options"]["maxord"] = 1
-            
+
             res = model.simulate(final_time=1.5,options=opts)
-            
+
             assert res.solver.maxord == 1
-        
+
         @testattr(stddist = True)
         def test_with_jacobian_option(self):
             model = Dummy_FMUModelME2([], "NoState.Example1.fmu", os.path.join(file_path, "files", "FMUs", "XML", "ME2.0"), _connect_dll=False)
             opts = model.simulate_options()
             opts["solver"] = "CVode"
             opts["result_handling"] = "none"
-            
+
             from pyfmi.fmi_algorithm_drivers import AssimuloFMIAlg, PYFMI_JACOBIAN_LIMIT
-            
+
             class TempAlg(AssimuloFMIAlg):
                 def solve(self):
                     pass
-            
+
             def run_case(expected, default="Default"):
                 model.reset()
                 res = model.simulate(final_time=1.5,options=opts, algorithm=TempAlg)
                 assert res.options["with_jacobian"] == default, res.options["with_jacobian"]
                 assert res.solver.problem._with_jacobian == expected, res.solver.problem._with_jacobian
-            
+
             run_case(False)
-            
+
             model.get_ode_sizes = lambda: (PYFMI_JACOBIAN_LIMIT+1, 0)
             run_case(True)
-            
+
             opts["solver"] = "Radau5ODE"
             run_case(False)
-            
+
             opts["solver"] = "CVode"
             opts["with_jacobian"] = False
             run_case(False, False)
-            
+
             model.get_ode_sizes = lambda: (PYFMI_JACOBIAN_LIMIT-1, 0)
             opts["with_jacobian"] = True
             run_case(True, True)
-        
+
         @testattr(stddist = True)
         def test_sparse_option(self):
             from pyfmi.fmi_algorithm_drivers import AssimuloFMIAlg, PYFMI_JACOBIAN_SPARSE_SIZE_LIMIT, PYFMI_JACOBIAN_SPARSE_NNZ_LIMIT
-            
+
             class TempAlg(AssimuloFMIAlg):
                 def solve(self):
                     pass
-            
+
             def run_case(expected_jacobian, expected_sparse, fnbr=0, nnz={}, set_sparse=False):
                 class Sparse_FMUModelME2(Dummy_FMUModelME2):
                     def get_derivatives_dependencies(self):
                         return (nnz, {})
-            
+
                 model = Sparse_FMUModelME2([], "NoState.Example1.fmu", os.path.join(file_path, "files", "FMUs", "XML", "ME2.0"), _connect_dll=False)
                 opts = model.simulate_options()
                 opts["solver"] = "CVode"
                 opts["result_handling"] = "none"
                 if set_sparse:
                     opts["CVode_options"]["linear_solver"] = "SPARSE"
-                
+
                 model.get_ode_sizes = lambda: (fnbr, 0)
-                
+
                 res = model.simulate(final_time=1.5,options=opts, algorithm=TempAlg)
                 assert res.solver.problem._with_jacobian == expected_jacobian, res.solver.problem._with_jacobian
                 assert res.solver.linear_solver == expected_sparse, res.solver.linear_solver
-            
+
             run_case(False, "DENSE")
             run_case(True, "DENSE",  PYFMI_JACOBIAN_SPARSE_SIZE_LIMIT+1, {"Dep": [1]*PYFMI_JACOBIAN_SPARSE_SIZE_LIMIT**2})
             run_case(True, "SPARSE", PYFMI_JACOBIAN_SPARSE_SIZE_LIMIT+1, {"Dep": [1]*PYFMI_JACOBIAN_SPARSE_SIZE_LIMIT})
             run_case(True, "SPARSE", PYFMI_JACOBIAN_SPARSE_SIZE_LIMIT+1, {"Dep": [1]*PYFMI_JACOBIAN_SPARSE_SIZE_LIMIT}, True)
-        
+
         @testattr(stddist = True)
         def test_ncp_option(self):
             model = Dummy_FMUModelME2([], "NoState.Example1.fmu", os.path.join(file_path, "files", "FMUs", "XML", "ME2.0"), _connect_dll=False)
             opts = model.simulate_options()
             assert opts["ncp"] == 500, opts["ncp"]
-        
+
         @testattr(stddist = True)
         def test_solver_options(self):
             model = Dummy_FMUModelME2([], "NoState.Example1.fmu", os.path.join(file_path, "files", "FMUs", "XML", "ME2.0"), _connect_dll=False)
             opts = model.simulate_options()
-            
+
             try:
                 opts["CVode_options"] = "ShouldFail"
                 raise Exception("Setting an incorrect option should lead to exception being thrown, it wasn't")
             except UnrecognizedOptionError:
                 pass
-            
+
             opts["CVode_options"] = {"maxh":1.0}
             assert opts["CVode_options"]["atol"] == "Default", "Default should have been changed: " + opts["CVode_options"]["atol"]
             assert opts["CVode_options"]["maxh"] == 1.0, "Value should have been changed to 1.0: " + opts["CVode_options"]["maxh"]
-        
+
         @testattr(stddist = True)
         def test_solver_options_using_defaults(self):
             model = Dummy_FMUModelME2([], "NoState.Example1.fmu", os.path.join(file_path, "files", "FMUs", "XML", "ME2.0"), _connect_dll=False)
             opts = model.simulate_options()
-            
+
             opts["CVode_options"] = {"maxh":1.0}
             assert opts["CVode_options"]["atol"] == "Default", "Default should have been changed: " + opts["CVode_options"]["atol"]
             assert opts["CVode_options"]["maxh"] == 1.0, "Value should have been changed to 1.0: " + opts["CVode_options"]["maxh"]
-            
+
             opts["CVode_options"] = {"atol":1e-6} #Defaults should be used together with only the option atol set
             assert opts["CVode_options"]["atol"] == 1e-6, "Default should have been changed: " + opts["CVode_options"]["atol"]
             assert opts["CVode_options"]["maxh"] == "Default", "Value should have been default is: " + opts["CVode_options"]["maxh"]
-        
+
         @testattr(stddist = True)
         def test_deepcopy_option(self):
             from pyfmi.fmi_algorithm_drivers import AssimuloFMIAlgOptions
             opts = AssimuloFMIAlgOptions()
             opts["CVode_options"]["maxh"] = 2.0
-            
+
             import copy
-            
+
             opts_copy = copy.deepcopy(opts)
-            
+
             assert opts["CVode_options"]["maxh"] == opts_copy["CVode_options"]["maxh"], "Deepcopy not working..."
-        
+
         @testattr(stddist = True)
         def test_maxh_option(self):
             model = Dummy_FMUModelME2([], "NoState.Example1.fmu", os.path.join(file_path, "files", "FMUs", "XML", "ME2.0"), _connect_dll=False)
             opts = model.simulate_options()
             opts["result_handling"] = "none"
-            
+
             from pyfmi.fmi_algorithm_drivers import AssimuloFMIAlg
-            
+
             class TempAlg(AssimuloFMIAlg):
                 def solve(self):
                     pass
-            
+
             def run_case(tstart, tstop, solver, ncp="Default"):
                 model.reset()
-                
+
                 opts["solver"] = solver
-                
+
                 if ncp != "Default":
                     opts["ncp"] = ncp
-                
+
                 if opts["ncp"] == 0:
                     expected = 0.0
                 else:
                     expected = (float(tstop)-float(tstart))/float(opts["ncp"])
-                
+
                 res = model.simulate(start_time=tstart, final_time=tstop,options=opts, algorithm=TempAlg)
                 assert res.solver.maxh == expected, res.solver.maxh
                 assert res.options[solver+"_options"]["maxh"] == "Default", res.options[solver+"_options"]["maxh"]
-            
+
             run_case(0,1,"CVode")
             run_case(0,1,"CVode", 0)
             run_case(0,1,"Radau5ODE")
@@ -746,16 +744,16 @@
             run_case(0,1,"RodasODE")
             run_case(0,1,"LSODAR")
             run_case(0,1,"LSODAR")
-            
-
-            
+
+
+
 class Test_FMUModelME2:
 
     @testattr(stddist = True)
     def test_unzipped_fmu_exception_invalid_dir(self):
         """ Verify that we get an exception if unzipped FMU does not contain modelDescription.xml, which it should according to the FMI specification. """
         _helper_unzipped_fmu_exception_invalid_dir(FMUModelME2)
-    
+
     def _test_unzipped_bouncing_ball(self, fmu_loader):
         """ Simulates the bouncing ball FMU ME2.0 by unzipping the example FMU before loading, 'fmu_loader' is either FMUModelME2 or load_fmu. """
         tol = 1e-4
@@ -768,12 +766,12 @@
         res = unzipped_fmu.simulate(final_time = 2.0)
         value = np.abs(res.final('h') - (0.0424044))
         assert value < tol, "Assertion failed, value={} is not less than {}.".format(value, tol)
-    
+
     @testattr(stddist = True)
     def test_unzipped_fmu1(self):
         """ Test load and simulate unzipped ME FMU 2.0 using FMUModelME2 """
         self._test_unzipped_bouncing_ball(FMUModelME2)
-    
+
     @testattr(stddist = True)
     def test_unzipped_fmu2(self):
         """ Test load and simulate unzipped ME FMU 2.0 using load_fmu """
@@ -791,84 +789,84 @@
     def test_estimate_directional_derivatives_linearstate(self):
         full_path = os.path.join(file_path, "files", "FMUs", "XML", "ME2.0", "LinearStateSpace.fmu")
         model = Dummy_FMUModelME2([], full_path, _connect_dll=False)
-        
+
         def f(*args, **kwargs):
             derx1 = -1.*model.values[model.variables["x[1]"].value_reference] + model.values[model.variables["u[1]"].value_reference]
             derx2 = -1.*model.values[model.variables["x[2]"].value_reference] + model.values[model.variables["u[1]"].value_reference]
-            
+
             model.values[model.variables["y[1]"].value_reference] = model.values[model.variables["x[1]"].value_reference] + model.values[model.variables["x[2]"].value_reference]
 
             return np.array([derx1, derx2])
         model.get_derivatives = f
-        
+
         model.initialize()
         model.event_update()
         model.enter_continuous_time_mode()
-        
+
         [As, Bs, Cs, Ds] = model.get_state_space_representation(use_structure_info=False)
         [A, B, C, D] = model.get_state_space_representation()
-        
+
         assert As.shape == A.shape, str(As.shape)+' '+str(A.shape)
         assert Bs.shape == B.shape, str(Bs.shape)+' '+str(B.shape)
         assert Cs.shape == C.shape, str(Cs.shape)+' '+str(C.shape)
         assert Ds.shape == D.shape, str(Ds.shape)+' '+str(D.shape)
-        
+
         assert np.allclose(As, A.toarray()), str(As)+' '+str(A.toarray())
         assert np.allclose(Bs, B.toarray()), str(Bs)+' '+str(B.toarray())
         assert np.allclose(Cs, C.toarray()), str(Cs)+' '+str(C.toarray())
         assert np.allclose(Ds, D.toarray()), str(Ds)+' '+str(D.toarray())
-        
+
     @testattr(stddist = True)
     def test_estimate_directional_derivatives_without_structure_info(self):
         full_path = os.path.join(file_path, "files", "FMUs", "XML", "ME2.0", "Bouncing_Ball.fmu")
         model = Dummy_FMUModelME2([], full_path, _connect_dll=False)
-        
+
         def f(*args, **kwargs):
             derh = model.values[model.variables["v"].value_reference]
             derv = -9.81
             model.values[model.variables["der(h)"].value_reference] = derh
             return np.array([derh, derv])
         model.get_derivatives = f
-        
+
         model.initialize()
         model.event_update()
         model.enter_continuous_time_mode()
-        
+
         [As, Bs, Cs, Ds] = model.get_state_space_representation(use_structure_info=False)
         [A, B, C, D] = model.get_state_space_representation()
-        
+
         assert As.shape == A.shape, str(As.shape)+' '+str(A.shape)
         assert Bs.shape == B.shape, str(Bs.shape)+' '+str(B.shape)
         assert Cs.shape == C.shape, str(Cs.shape)+' '+str(C.shape)
         assert Ds.shape == D.shape, str(Ds.shape)+' '+str(D.shape)
-        
+
         assert np.allclose(As, A.toarray()), str(As)+' '+str(A.toarray())
         assert np.allclose(Bs, B.toarray()), str(Bs)+' '+str(B.toarray())
         assert np.allclose(Cs, C.toarray()), str(Cs)+' '+str(C.toarray())
         assert np.allclose(Ds, D.toarray()), str(Ds)+' '+str(D.toarray())
-    
+
     @testattr(stddist = True)
     def test_estimate_directional_derivatives_BCD(self):
         full_path = os.path.join(file_path, "files", "FMUs", "XML", "ME2.0", "OutputTest2.fmu")
         model = Dummy_FMUModelME2([], full_path, _connect_dll=False)
-        
+
         def f(*args, **kwargs):
             x1 = model.values[model.variables["x1"].value_reference]
             x2 = model.values[model.variables["x2"].value_reference]
             u1 = model.values[model.variables["u1"].value_reference]
-            
+
             model.values[model.variables["y1"].value_reference] = x1*x2 - u1
             model.values[model.variables["y2"].value_reference] = x2
             model.values[model.variables["y3"].value_reference] = u1 + x1
-            
+
             model.values[model.variables["der(x1)"].value_reference] = -1.0
             model.values[model.variables["der(x2)"].value_reference] = -1.0
         model.get_derivatives = f
-        
+
         model.initialize()
         model.event_update()
         model.enter_continuous_time_mode()
-        
+
         for func in [model._get_B, model._get_C, model._get_D]:
             A = func(use_structure_info=True)
             B = func(use_structure_info=True, output_matrix=A)
@@ -884,30 +882,30 @@
             D = func(use_structure_info=False, output_matrix=C)
             assert D is not C
             assert np.allclose(D, C.toarray())
-        
+
         B = model._get_B(use_structure_info=True)
         C = model._get_C(use_structure_info=True)
         D = model._get_D(use_structure_info=True)
-        
+
         assert np.allclose(B.toarray(), np.array([[0.0],[0.0]]))
         assert np.allclose(C.toarray(), np.array([[0.0, 0.0],[0.0, 1.0], [1.0, 0.0]]))
         assert np.allclose(D.toarray(), np.array([[-1.0],[0.0], [1.0]]))
-        
+
         B = model._get_B(use_structure_info=False)
         C = model._get_C(use_structure_info=False)
         D = model._get_D(use_structure_info=False)
-        
+
         assert np.allclose(B, np.array([[0.0],[0.0]]))
         assert np.allclose(C, np.array([[0.0, 0.0],[0.0, 1.0], [1.0, 0.0]]))
         assert np.allclose(D, np.array([[-1.0],[0.0], [1.0]]))
-        
+
     @testattr(stddist = True)
     def test_output_dependencies(self):
         full_path = os.path.join(file_path, "files", "FMUs", "XML", "ME2.0", "OutputTest2.fmu")
         model = FMUModelME2(full_path, _connect_dll=False)
-        
+
         [state_dep, input_dep] = model.get_output_dependencies()
-        
+
         assert state_dep["y1"][0] == "x1"
         assert state_dep["y1"][1] == "x2"
         assert state_dep["y2"][0] == "x2"
@@ -915,26 +913,26 @@
         assert input_dep["y1"][0] == "u1"
         assert input_dep["y3"][0] == "u1"
         assert len(input_dep["y2"]) == 0
-    
+
     @testattr(stddist = True)
     def test_output_dependencies_2(self):
         full_path = os.path.join(file_path, "files", "FMUs", "XML", "ME2.0", "CoupledClutches.fmu")
-        
+
         model = FMUModelME2(full_path, _connect_dll=False)
-        
+
         [state_dep, input_dep] = model.get_output_dependencies()
-        
+
         assert len(state_dep.keys()) == 0, len(state_dep.keys())
         assert len(input_dep.keys()) == 0, len(input_dep.keys())
-    
+
     @testattr(stddist = True)
     def test_derivative_dependencies(self):
         full_path = os.path.join(file_path, "files", "FMUs", "XML", "ME2.0", "NoState.Example1.fmu")
-        
+
         model = FMUModelME2(full_path, _connect_dll=False)
-        
+
         [state_dep, input_dep] = model.get_derivatives_dependencies()
-        
+
         assert len(state_dep.keys()) == 0, len(state_dep.keys())
         assert len(input_dep.keys()) == 0, len(input_dep.keys())
 
@@ -956,67 +954,67 @@
     @testattr(stddist = True)
     def test_malformed_xml(self):
         nose.tools.assert_raises(FMUException, load_fmu, os.path.join(file_path, "files", "FMUs", "XML", "ME2.0", "MalFormed.fmu"))
-        
+
     @testattr(stddist = True)
     def test_log_file_name(self):
         full_path = os.path.join(file_path, "files", "FMUs", "XML", "ME2.0", "CoupledClutches.fmu")
-        
+
         model = FMUModelME2(full_path, _connect_dll=False)
-        
+
         path, file_name = os.path.split(full_path)
         assert model.get_log_file_name() == file_name.replace(".","_")[:-4]+"_log.txt"
-    
+
     @testattr(stddist = True)
     def test_units(self):
         model = FMUModelME2("CoupledClutches.fmu", os.path.join(file_path, "files", "FMUs", "XML", "ME2.0"), _connect_dll=False)
-        
+
         assert model.get_variable_unit("J1.w") == "rad/s", model.get_variable_unit("J1.w")
         assert model.get_variable_unit("J1.phi") == "rad", model.get_variable_unit("J1.phi")
-        
+
         nose.tools.assert_raises(FMUException, model.get_variable_unit, "clutch1.useHeatPort")
         nose.tools.assert_raises(FMUException, model.get_variable_unit, "clutch1.sss")
         nose.tools.assert_raises(FMUException, model.get_variable_unit, "clutch1.sss")
-    
+
     @testattr(stddist = True)
     def test_display_units(self):
         model = FMUModelME2("CoupledClutches.fmu", os.path.join(file_path, "files", "FMUs", "XML", "ME2.0"), _connect_dll=False)
-        
+
         assert model.get_variable_display_unit("J1.phi") == "deg", model.get_variable_display_unit("J1.phi")
         nose.tools.assert_raises(FMUException, model.get_variable_display_unit, "J1.w")
 
 class Test_FMUModelBase2:
-    
+
     @testattr(stddist = True)
     def test_relative_quantity(self):
         full_path = os.path.join(file_path, "files", "FMUs", "XML", "ME2.0", "test_type_definitions.fmu")
         model = FMUModelME2(full_path, _connect_dll=False)
-        
+
         rel = model.get_variable_relative_quantity("real_with_attr")
         assert rel == True, "Relative quantity should be True"
         rel = model.get_variable_relative_quantity("real_with_attr_false")
         assert rel == False, "Relative quantity should be False"
-        
+
         rel = model.get_variable_relative_quantity("real_without_attr")
         assert rel == False, "Relative quantity should be (default) False"
 
         rel = model.get_variable_relative_quantity("real_with_typedef")
         assert rel == True, "Relative quantity should be True"
-        
+
         nose.tools.assert_raises(FMUException, model.get_variable_relative_quantity, "int_with_attr")
-    
+
     @testattr(stddist = True)
     def test_unicode_description(self):
         full_path = os.path.join(file_path, "files", "FMUs", "XML", "ME2.0", "Description.fmu")
         model = FMUModelME2(full_path, _connect_dll=False)
-        
+
         desc = model.get_variable_description("x")
 
         assert desc == "Test symbols '' ‘’"
-    
+
     @testattr(stddist = True)
     def test_declared_enumeration_type(self):
         model = FMUModelME2("Enumerations.Enumeration3.fmu", os.path.join(file_path, "files", "FMUs", "XML", "ME2.0"), _connect_dll=False)
-        
+
         enum = model.get_variable_declared_type("x")
         assert len(enum.items.keys()) == 2, len(enum.items.keys())
         enum = model.get_variable_declared_type("home")
@@ -1031,42 +1029,42 @@
     @testattr(stddist = True)
     def test_get_erronous_nominals(self):
         model = FMUModelME2("NominalTests.NominalTest4.fmu", os.path.join(file_path, "files", "FMUs", "XML", "ME2.0"), _connect_dll=False)
-        
+
         nose.tools.assert_almost_equal(model.get_variable_nominal("x"), 2.0)
         nose.tools.assert_almost_equal(model.get_variable_nominal("y"), 1.0)
-        
+
         nose.tools.assert_almost_equal(model.get_variable_nominal("x", _override_erroneous_nominal=False), -2.0)
         nose.tools.assert_almost_equal(model.get_variable_nominal("y", _override_erroneous_nominal=False), 0.0)
-        
+
         x_vref = model.get_variable_valueref("x")
         y_vref = model.get_variable_valueref("y")
-        
+
         nose.tools.assert_almost_equal(model.get_variable_nominal(valueref=x_vref), 2.0)
         nose.tools.assert_almost_equal(model.get_variable_nominal(valueref=y_vref), 1.0)
-        
+
         nose.tools.assert_almost_equal(model.get_variable_nominal(valueref=x_vref, _override_erroneous_nominal=False), -2.0)
         nose.tools.assert_almost_equal(model.get_variable_nominal(valueref=y_vref, _override_erroneous_nominal=False), 0.0)
-        
-    
+
+
     @testattr(stddist = True)
     def test_get_time_varying_variables(self):
         model = FMUModelME2("CoupledClutches.fmu", os.path.join(file_path, "files", "FMUs", "XML", "ME2.0"), _connect_dll=False)
-        
+
         [r,i,b] = model.get_model_time_varying_value_references()
         [r_f, i_f, b_f] = model.get_model_time_varying_value_references(filter="*")
-        
+
         assert len(r) == len(r_f)
         assert len(i) == len(i_f)
         assert len(b) == len(b_f)
-        
+
         vars = model.get_variable_alias("J4.phi")
         for var in vars:
             [r,i,b] = model.get_model_time_varying_value_references(filter=var)
             assert len(r) == 1, len(r)
-        
+
         [r,i,b] = model.get_model_time_varying_value_references(filter=list(vars.keys()))
         assert len(r) == 1, len(r)
-    
+
     @testattr(stddist = True)
     def test_get_directional_derivative_capability(self):
         bounce = Dummy_FMUModelME2([], "bouncingBall.fmu", os.path.join(file_path, "files", "FMUs", "XML", "ME2.0"), _connect_dll=False)
@@ -1075,14 +1073,14 @@
 
         # Bouncing ball don't have the capability, check that this is handled
         nose.tools.assert_raises(FMUException, bounce.get_directional_derivative, [1], [1], [1])
-        
+
         bounce = Dummy_FMUModelCS2([], "bouncingBall.fmu", os.path.join(file_path, "files", "FMUs", "XML", "CS2.0"), _connect_dll=False)
         bounce.setup_experiment()
         bounce.initialize()
 
         # Bouncing ball don't have the capability, check that this is handled
         nose.tools.assert_raises(FMUException, bounce.get_directional_derivative, [1], [1], [1])
-        
+
     @testattr(stddist = True)
     def test_simulation_without_initialization(self):
         model = Dummy_FMUModelME2([], "bouncingBall.fmu", os.path.join(file_path, "files", "FMUs", "XML", "ME2.0"), _connect_dll=False)
@@ -1090,47 +1088,47 @@
         opts["initialize"] = False
 
         nose.tools.assert_raises(FMUException, model.simulate, options=opts)
-        
+
         model = Dummy_FMUModelCS2([], "bouncingBall.fmu", os.path.join(file_path, "files", "FMUs", "XML", "CS2.0"), _connect_dll=False)
         opts = model.simulate_options()
         opts["initialize"] = False
 
         nose.tools.assert_raises(FMUException, model.simulate, options=opts)
-    
+
     @testattr(stddist = True)
     def test_caching(self):
         negated_alias = FMUModelME2("NegatedAlias.fmu", os.path.join(file_path, "files", "FMUs", "XML", "ME2.0"), _connect_dll=False)
 
         assert len(negated_alias.cache) == 0 #No starting cache
-        
+
         vars_1 = negated_alias.get_model_variables()
         vars_2 = negated_alias.get_model_variables()
         assert id(vars_1) == id(vars_2)
-        
+
         vars_3 = negated_alias.get_model_variables(filter="*")
         assert id(vars_1) != id(vars_3)
-        
+
         vars_4 = negated_alias.get_model_variables(type=0)
         assert id(vars_3) != id(vars_4)
-        
+
         vars_5 = negated_alias.get_model_time_varying_value_references()
         vars_7 = negated_alias.get_model_time_varying_value_references()
         assert id(vars_5) != id(vars_1)
         assert id(vars_5) == id(vars_7)
-        
+
         negated_alias = FMUModelME2("NegatedAlias.fmu", os.path.join(file_path, "files", "FMUs", "XML", "ME2.0"), _connect_dll=False)
 
         assert len(negated_alias.cache) == 0 #No starting cache
-        
+
         vars_6 = negated_alias.get_model_variables()
         assert id(vars_1) != id(vars_6)
-    
+
     @testattr(stddist = True)
     def test_get_scalar_variable(self):
         negated_alias = FMUModelME2("NegatedAlias.fmu", os.path.join(file_path, "files", "FMUs", "XML", "ME2.0"), _connect_dll=False)
 
         sc_x = negated_alias.get_scalar_variable("x")
-        
+
         assert sc_x.name == "x", sc_x.name
         assert sc_x.value_reference >= 0, sc_x.value_reference
         assert sc_x.type == fmi.FMI2_REAL, sc_x.type
@@ -1139,39 +1137,39 @@
         assert sc_x.initial == fmi.FMI2_INITIAL_APPROX, sc_x.initial
 
         nose.tools.assert_raises(FMUException, negated_alias.get_scalar_variable, "not_existing")
-    
+
     @testattr(stddist = True)
     def test_get_variable_description(self):
         model = FMUModelME2("CoupledClutches.fmu", os.path.join(file_path, "files", "FMUs", "XML", "ME2.0"), _connect_dll=False)
         assert model.get_variable_description("J1.phi") == "Absolute rotation angle of component"
-    
+
 
 class Test_load_fmu_only_XML:
-    
+
     @testattr(stddist = True)
     def test_loading_xml_me1(self):
-        
+
         model = FMUModelME1("CoupledClutches.fmu", os.path.join(file_path, "files", "FMUs", "XML", "ME1.0"), _connect_dll=False)
-        
+
         assert model.get_name() == "CoupledClutches", model.get_name()
 
     @testattr(stddist = True)
     def test_loading_xml_cs1(self):
-        
+
         model = FMUModelCS1("CoupledClutches.fmu", os.path.join(file_path, "files", "FMUs", "XML", "CS1.0"), _connect_dll=False)
-        
+
         assert model.get_name() == "CoupledClutches", model.get_name()
-        
+
     @testattr(stddist = True)
     def test_loading_xml_me2(self):
-        
+
         model = FMUModelME2("CoupledClutches.fmu", os.path.join(file_path, "files", "FMUs", "XML", "ME2.0"), _connect_dll=False)
-        
+
         assert model.get_name() == "CoupledClutches", model.get_name()
-        
+
     @testattr(stddist = True)
     def test_loading_xml_cs2(self):
-        
+
         model = FMUModelCS2("CoupledClutches.fmu", os.path.join(file_path, "files", "FMUs", "XML", "CS2.0"), _connect_dll=False)
-        
+
         assert model.get_name() == "CoupledClutches", model.get_name()