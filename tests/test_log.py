--- conflicted
+++ resolved
@@ -66,7 +66,6 @@
         except IndexError: #Test that the log is empty
             pass
 
-<<<<<<< HEAD
     def _test_logging_different_solver(self, solver_name):
         model = Dummy_FMUModelME2([], "Bouncing_Ball.fmu", os.path.join(file_path, "files", "FMUs", "XML", "ME2.0"), _connect_dll=False)
         opts=model.simulate_options()
@@ -95,11 +94,9 @@
     @testattr(stddist = True)
     def test_logging_option_LSODAR(self):
         self._test_logging_different_solver("LSODAR")
-=======
     @testattr(stddist = True)
     def test_extract_boolean_value(self):
         log = parse_xml_log(os.path.join(logs, "boolean_log.xml"))
         eis = log.find("EventInfo")
         for ei in eis:
-            assert isinstance(ei.time_event_info, bool), "Expected ei.time_event_info to be bool"
->>>>>>> 476e241e
+            assert isinstance(ei.time_event_info, bool), "Expected ei.time_event_info to be bool"