--- CHANGELOG ---
--- TBD: Unreleased ---
<<<<<<< HEAD
    * Fixed so that the written binary file is always consistent (i.e.
      if a simulation aborts, it can still be read)
    * Changed default loading strategiy for binary files, now the
      trajectories are loaded on demand instead of all at the same time.
=======
    * Updated Master algorithm options documentation and fixed result
      file naming.
    * Fixed 'block_initialization' in Master algorithm when using 
      Python 3
>>>>>>> 2367f42d
    * Fixed so that .initial is set properly on ScalarVariable2.
    * Fixed get_variable_nominal when called for valueref of variable.
    
--- PyFMI-2.8.5 ---
    * Added support for option 'logging' for different ODE solvers.
    
--- PyFMI-2.8.4 ---
    * Added utility function for determining if the maximum log file
      size has been reached
    * Added support for parsing boolean values in the XML log parser
    
--- PyFMI-2.8.3 ---
    * Fixed result saving when saving only the "time" variable
    * Exposed the dependencies kind attributes from FMI 2.0

--- PyFMI-2.8.2 ---
    * Added default arguments in the simulation interface (minor)

--- PyFMI-2.8.1 ---
    * Fixed so that the internal event information is saved together
      with the FMU state (when using save / get state).

--- PyFMI-2.8 ---
    * Fixed so that default options are not overriden when setting
      solver options.
    * Improved performance when simulating FMI 2.0 ME FMUs.
    * Building PyFMI now requires that Assimulo is installed.

--- PyFMI-2.7.4 ---
    * Minor fix for save/get state functionality.

--- PyFMI-2.7.3 ---
    * Added support for retrieving relative quantity
    * Fixed pickling of the OptionsBase class
    * Enabled support for serialize/de-serialization of FMU state

--- PyFMI-2.7.2 ---
    * Corrected version number.

--- PyFMI-2.7.1 ---
    * Fixed so that free/terminate methods are called correctly

--- PyFMI-2.7 ---
    * Fixed logging messages being printed to the console during 
      instantiation for FMI 1.0
    * Minor encoding issues fixed when retrieving declared types

--- PyFMI-2.6.1 ---
    * Minor fix in handling bytes/str in Python 3

--- PyFMI-2.6 ---
    * Fixed issue with log messages during the FMI methods terminate /
      free instance.
    * Removed caching on the get_variable_nominal method
    * Added a logging module (for parsing XML based FMU logs)
    * Fixed issue with the estimation of directional derivatives when
      the number of outputs was less than the number of states
    * Performance improvements
    * Fixed minor issue when storing the result (https://github.com/modelon-community/PyFMI/issues/21)
    * Added a 'silent' option to the CS simulation options.

--- PyFMI-2.5.7 ---
    * Fixed minor issue in plot GUI for compliance with Python 3.

--- PyFMI-2.5.6 ---
    * Fixed such that instance attributes 'name' and 'raw_name' in class ResultDymolaBinary
      are now attributes that consists of strings instead of bytes in Python 3.
    * Fixed issue with set_string when input was a list of strings in Python 3.
    * Methods _get_types_platform and get_version now returns data of type string 
      instead of bytes with Python 3.
    * Fixed other bytes/string incompabilities that caused exceptions with
      Python 3.

--- PyFMI-2.5.5 ---
    * Changed default value of maxh to be computed based on ncp, start
      and stop time according to, maxh=(stop-start)/ncp (ticket:5858)
    * Changed default ncp value from '0' to '500' (ticket:5857)
    * Changed default value for the sparse solver in CVode (if the
      systemsize is >100 and the non-zero pattern is less than 15% then
      a sparse solver is used) (ticket:5666)
    * Changed default value for Jacobian compression (if CVode is used
      and the systemsize is >10 then Jacobian compression is used) (ticket:5666)
    * Added option to specify if the variable descriptions should be 
      stored or not in the result file (ticket:5846)
    * Fixed issue with estimating directional derivatives when the 
      structure info is not used and the matrix has zero dim (ticket:5836)

--- PyFMI-2.5.4 ---
    * Improved the performance of estimating directional derivatives
      (ticket:5569)
    * Added support for computing only a subset of interesting columns
      when considering the cpr seed (ticket:5825)
    * Fixed so that the log file is kept open during the initialization
      call (ticket:5823)
    * Added support for binary result saving for coupled CS simulations
      and switched the default storing option to binary (ticket:5820)
    * Changed default value of "linear_correction" to False for coupled
      CS simulations (ticket:5821)
    * Fixed issue with discrete couplings for coupled CS simulations
      (ticket:5822)

--- PyFMI-2.5.3 ---
    * Fixed wrong default value for FMUModelME1Extended (ticket:5801)

--- PyFMI-2.5.2 ---
    * Improved relative imports of Assimulo dependent classes (ticket:5798)
    * Fixed unicode symbols in result files (ticket:5797)

--- PyFMI-2.5.1 ---
    * Fixed a number of encode/decoding issues for Python3 (ticket:5786)
    * Forced no copy if the provided array is already correct, minor 
      performance improvement (ticket:5785)
    * Removed a number of C compiler warnings (ticket:5782)
    * Fixed issue with corrupt result files after failed simulations (ticket:5784)
    * Added (hidden) option to only load the XML from an FMU, for testing
      purposes (ticket:5778)

--- PyFMI-2.5 ---
    * Fixed issue with atol not being updated when rtol is set (ticket:5709)
    * Added check on the nominal values (ticket:5706)
    * Fixed issue with reusing the FD computed Jacobian (ticket:5668)
    * Fixed potential race condition when creating temp directories (ticket:5660)
    * Added a method to retrieve the PyFMI log level (ticket:5639)
    * Made the binary result saving robust to handle incorrect model descriptions (ticket:5624)
    * Fixed issue with using the result filter together with FMI1 (ticket:5623)
    * Improved input handling for FMI2 (ticket:5615)
    * Cleanup of simulation logging (ticket:5614)
    * Fixed simulation logging when there are no states (ticket:5613)
    * Fixed issue with wrong return of time varying variables (ticket:5597)
    * Added functionality to set enumerations with strings (ticket:5587)
    * Changed so that the FMU is only unzipped once (for performance) (ticket:5551)
    * Changed so that the log is stored in memory during load_fmu call (ticket:5550)
    * Added option to limit the maximum size of the log file (ticket:5089)
    * Fixed memory leak when getting the dependency information (ticket:5553)
    * Deprecated get_log_file_name in favour of get_log_filename (ticket:5548)
    * Implemented support for injecting custom logging functionality (ticket:5545)
    * Added the possibility to retrieve unit/display unit name for FMI2
      and its value in the display unit (ticket:5537)
    * Added possibility to get a scalar variable directly (ticket:5521)
    * Fixed problem with binary saving (integer start time) (ticket:5496)
    * Updated the interactive info on the load_fmu method (ticket:5495)
    * Changed default file storing method to binary (ticket:5479)
    * Fixed issue with getting parameters when using memory storage option (ticket:5476)
    * Added support for getting the declared type for FMI2 (ticket:5475)
    * Added option to store result files on binary format (ticket:5470)
    * Improved method to retrieve model variables (ticket:5469)
    * Added a prototype of a Master algorithm for coupled ME FMUs (ticket:5438)
    * Fixed so that a "none" result handler can be used for CS (ticket:5403)
    * Removed deprecated FMUModel (ticket:5315)
    * Updated attributes to the initialize methods to be consistent between
      FMI1 and FMI2. Also added so that setup_experiment is called through
      FMI2.initialize() if not already called (ticket:5322).
    * Added option "maxh" (maximum step-size) to the Master algorithm (ticket:5396)
    * Fixed bug with step outside simulation region for the Master algorithm (ticket:5397)

--- PyFMI-2.4 ---
    * Fixed a missed encoding of strings, used for Python 3 (ticket:5163)
    * Added timeout option for when simulating CS FMUs (ticket:5313)
    * Added option to specify if the stop time is fixed or not (ticket:5298)
    * Fixed bug where setting the maximum order had no impact (ticket:5212)
    * Added option to use central difference instead of forward differences (ticket:5204)
    * Minor bugfixes and documentation improvements.

--- PyFMI-2.3.1 ---
    * Added caching of model variables when retrieving the variables lists (ticket:5007)
    * Added more information about where time is spent in a simulation (ticket:4983)
    * Improved performance when using filters (ticket:4984)

--- PyFMI-2.3 ---
    * Implemented a Master algorithm for simulation of CS FMUS
                            (ticket:4918)
    * Information from the integrator to the log (ticket:4101)
    * Parameter estimation of FMUs (ticket:4461, ticket:4809)
    * Bug fixes: plot gui (ticket:4472), pyfmi without assimulo (ticket:4509)
                 handle result (ticket:4658), enum definition (ticket:4740)
                 log name (ticket:4792), enum get/set (ticket:4941)
                 malformed xml (ticket:4888)
    * Allow do steps to be performed in parallel (ticket:4541)
    * Direct acces to low-level FMIL methods (ticket:4542)
    * Performance improvements for get/set (ticket:4566)
    * Fixed output dependencies (ticket:4728, ticket:4762)
    * Fixed derivative dependencies (ticket:4729, ticket:4765)
    * Add option to use finite differences if directional derivatives are not available (ticket:4733)
    * Add support for get/set string (ticket:4798)
    * Added option to disable reloading of simulation results (ticket:4930)

--- PyFMI-2.2 ---
    * Support for sparse representation of matrices (ticket:4306)
    * Update methods for getting variable lists (ticket:4370)
    * Fix for Python 3 (ticket:4386, ticket:4470)
    * Support for get/set FMU state (ticket:4455)
    * Bug fix for result storage (ticket:4460)
    * Bug fix for simulating FMU without states (ticket:4462)
    * Exposed enter/exit initialization mode (ticket:4436)
    * Using PyFMI without Assimulo (ticket:4393)

--- PyFMI-2.1 ---
    * PyFMI Python 3 compliant (ticket:4147)
    * Fix for assert fails in CS simulation (ticket:4244)
    * Methods for retrieving dependency information (ticket:4260)
    * Bug fixes (ticket:4264, ticket:4281)
    * Fix for discard of CS FMUs (ticket:4234)
    * Method for getting real status (ticket:4233)
    
--- PyFMI-2.0 ---
    * Support for FMI2
    * Added initial to scalar variable (ticket:4146)
    * Support for handling time events directly after initialize
                        (ticket:4122)
    * Fixed saving of enumeration variables (ticket:3778)
    * Added a plot GUI (ticket:1657, ticket:1658, 
                        ticket:3703, ticket:4047,
                        ticket:4121)
    * Bug fixes (ticket:3778, ticket:4054, ticket:4053)
    
--- PyFMI-1.5 ---
    * Added dummy result handler (ticket:3521)
    * Option to implicit Euler (ticket:3614)
    * Support for FMI2 RC2 (ticket:3680)
    
--- PyFMI-1.4.1 ---
    * Improved base result (ticket:3534)
    
--- PyFMI-1.4 ---
    * Fixed segfault on Windows (ticket:1947)
    * Added CS example (ticket:2363)
    * Performance improvement when setting inputs (ticket:3032)
    * Changed calling sequence for result handler (ticket:3115)
    * Added option to store result as CSV (ticket:3126)

--- PyFMI-1.3.2 ---
    * Changed the log output from load_fmu (ticket:3030)
    * Fixed enumeration access (ticket:3038)
    * Control of logging (ticket:3013)

--- PyFMI-1.3.1 ---
    * Minor fix in setup script (ticket:2983)

--- PyFMI-1.3 ---
    * Improved result handling (ticket:2864)
    * Changed default values for logging (ticket:2970)
    * Support for LSODAR from Assimulo (ticket:2945)
    * Changed default simulation time (ticket:2910)
    * Added filtering of model variables (ticket:2819)
    * Option to store simulation result in memory (ticket:2813)
    * Added reset method for CS1 (ticket:2724)
    * Fixed get/set negated values (ticket:2758)
    * Improved reset method (ticket:2270)
    * Decode description string to UTF-8 (ticket:2652)
    * Option to store log to file (ticket:2403)
    * Option to get the default experiment data (ticket:2564)
    * Bug fixes (ticket:2489, ticket:2569, ticket:2877, ticket:2916)

--- PyFMI-1.2.1 ---
    * -
    
--- PyFMI-1.2 ---
    * Added check for empty last error (ticket:2474)
    * Updated bouncingball example (ticket:2478)
    
--- PyFMI-1.2b1 ---
    * Import and simulation of co-simulation FMUs (ticket:2230)
    * Updated setup script (ticket:2293, ticket:2336)
    * Changed license to LGPL (ticket:2361)
    * Added convenience method getting variable by value ref (ticket:2480)
    * Minor improvements (ticket:2294, ticket:2453)
    * Minor bug fixes (ticket:2314, ticket:2412, ticket:2336)
    
--- PyFMI-1.1 ---
    * Included FMIL in setup (ticket:1940)
    * Fixed static / shared linking (ticket:2216)
    
--- PyFMI-1.1b1 ---
    * Changed internals to use FMI Library (FMIL) (ticket:1920)
    * Minor bug fixes (ticket:2203, ticket:1952)<|MERGE_RESOLUTION|>--- conflicted
+++ resolved
@@ -1,16 +1,13 @@
 --- CHANGELOG ---
 --- TBD: Unreleased ---
-<<<<<<< HEAD
     * Fixed so that the written binary file is always consistent (i.e.
       if a simulation aborts, it can still be read)
     * Changed default loading strategiy for binary files, now the
       trajectories are loaded on demand instead of all at the same time.
-=======
     * Updated Master algorithm options documentation and fixed result
       file naming.
     * Fixed 'block_initialization' in Master algorithm when using 
       Python 3
->>>>>>> 2367f42d
     * Fixed so that .initial is set properly on ScalarVariable2.
     * Fixed get_variable_nominal when called for valueref of variable.
     
