--- CHANGELOG ---
<<<<<<< HEAD
--- PyFMI-2.8.10 ---
    * Minor updates to exception messages.
    
=======
>>>>>>> d20f1a0f
--- PyFMI-2.8.9 ---
    * Reverted a fix added in 2.8.8 intended to make sure a log file was not created if no log messages due to potential issues with the implementation.
 
--- PyFMI-2.8.8 ---
    * Added support for writing result data to streams.
    * Fixed bug with on demand loading with data stored as 32 bit.
    * Fixed segfault when storing data from models with a huge number of
      variables.
    * Loading of FMUs can now be done from an unzipped folder if the argument 'allow_unzipped_fmu' is set to True.
    * The argument 'path' to load_fmu and the different FMI-classes is now deprecated.
    * Added support to log to streams via the keyword argument log_file_name. This is supported for all the FMI-classes as well as the function load_fmu.
    * Improved performance of the Master algorithm.
    * Updated exception types when loading an FMU fails.
    * Delayed creating of a log file. I.e. if there is no log messages
      a log file will not be created.
      
--- PyFMI-2.8.7 ---
    * Added safety check for updated binary files which can cause 
      issues.
    * Fixed so that a matrix of all the result from a binary file can 
      be retrieved even if delayed loading is used.
      
--- PyFMI-2.8.6 ---
    * Fixed so that the written binary file is always consistent (i.e.
      if a simulation aborts, it can still be read)
    * Changed default loading strategiy for binary files, now the
      trajectories are loaded on demand instead of all at the same time.
    * Updated Master algorithm options documentation and fixed result
      file naming.
    * Fixed 'block_initialization' in Master algorithm when using 
      Python 3
    * Fixed so that .initial is set properly on ScalarVariable2.
    * Fixed get_variable_nominal when called for valueref of variable.
    
--- PyFMI-2.8.5 ---
    * Added support for option 'logging' for different ODE solvers.
    
--- PyFMI-2.8.4 ---
    * Added utility function for determining if the maximum log file
      size has been reached
    * Added support for parsing boolean values in the XML log parser
    
--- PyFMI-2.8.3 ---
    * Fixed result saving when saving only the "time" variable
    * Exposed the dependencies kind attributes from FMI 2.0

--- PyFMI-2.8.2 ---
    * Added default arguments in the simulation interface (minor)

--- PyFMI-2.8.1 ---
    * Fixed so that the internal event information is saved together
      with the FMU state (when using save / get state).

--- PyFMI-2.8 ---
    * Fixed so that default options are not overriden when setting
      solver options.
    * Improved performance when simulating FMI 2.0 ME FMUs.
    * Building PyFMI now requires that Assimulo is installed.

--- PyFMI-2.7.4 ---
    * Minor fix for save/get state functionality.

--- PyFMI-2.7.3 ---
    * Added support for retrieving relative quantity
    * Fixed pickling of the OptionsBase class
    * Enabled support for serialize/de-serialization of FMU state

--- PyFMI-2.7.2 ---
    * Corrected version number.

--- PyFMI-2.7.1 ---
    * Fixed so that free/terminate methods are called correctly

--- PyFMI-2.7 ---
    * Fixed logging messages being printed to the console during 
      instantiation for FMI 1.0
    * Minor encoding issues fixed when retrieving declared types

--- PyFMI-2.6.1 ---
    * Minor fix in handling bytes/str in Python 3

--- PyFMI-2.6 ---
    * Fixed issue with log messages during the FMI methods terminate /
      free instance.
    * Removed caching on the get_variable_nominal method
    * Added a logging module (for parsing XML based FMU logs)
    * Fixed issue with the estimation of directional derivatives when
      the number of outputs was less than the number of states
    * Performance improvements
    * Fixed minor issue when storing the result (https://github.com/modelon-community/PyFMI/issues/21)
    * Added a 'silent' option to the CS simulation options.

--- PyFMI-2.5.7 ---
    * Fixed minor issue in plot GUI for compliance with Python 3.

--- PyFMI-2.5.6 ---
    * Fixed such that instance attributes 'name' and 'raw_name' in class ResultDymolaBinary
      are now attributes that consists of strings instead of bytes in Python 3.
    * Fixed issue with set_string when input was a list of strings in Python 3.
    * Methods _get_types_platform and get_version now returns data of type string 
      instead of bytes with Python 3.
    * Fixed other bytes/string incompabilities that caused exceptions with
      Python 3.

--- PyFMI-2.5.5 ---
    * Changed default value of maxh to be computed based on ncp, start
      and stop time according to, maxh=(stop-start)/ncp (ticket:5858)
    * Changed default ncp value from '0' to '500' (ticket:5857)
    * Changed default value for the sparse solver in CVode (if the
      systemsize is >100 and the non-zero pattern is less than 15% then
      a sparse solver is used) (ticket:5666)
    * Changed default value for Jacobian compression (if CVode is used
      and the systemsize is >10 then Jacobian compression is used) (ticket:5666)
    * Added option to specify if the variable descriptions should be 
      stored or not in the result file (ticket:5846)
    * Fixed issue with estimating directional derivatives when the 
      structure info is not used and the matrix has zero dim (ticket:5836)

--- PyFMI-2.5.4 ---
    * Improved the performance of estimating directional derivatives
      (ticket:5569)
    * Added support for computing only a subset of interesting columns
      when considering the cpr seed (ticket:5825)
    * Fixed so that the log file is kept open during the initialization
      call (ticket:5823)
    * Added support for binary result saving for coupled CS simulations
      and switched the default storing option to binary (ticket:5820)
    * Changed default value of "linear_correction" to False for coupled
      CS simulations (ticket:5821)
    * Fixed issue with discrete couplings for coupled CS simulations
      (ticket:5822)

--- PyFMI-2.5.3 ---
    * Fixed wrong default value for FMUModelME1Extended (ticket:5801)

--- PyFMI-2.5.2 ---
    * Improved relative imports of Assimulo dependent classes (ticket:5798)
    * Fixed unicode symbols in result files (ticket:5797)

--- PyFMI-2.5.1 ---
    * Fixed a number of encode/decoding issues for Python3 (ticket:5786)
    * Forced no copy if the provided array is already correct, minor 
      performance improvement (ticket:5785)
    * Removed a number of C compiler warnings (ticket:5782)
    * Fixed issue with corrupt result files after failed simulations (ticket:5784)
    * Added (hidden) option to only load the XML from an FMU, for testing
      purposes (ticket:5778)

--- PyFMI-2.5 ---
    * Fixed issue with atol not being updated when rtol is set (ticket:5709)
    * Added check on the nominal values (ticket:5706)
    * Fixed issue with reusing the FD computed Jacobian (ticket:5668)
    * Fixed potential race condition when creating temp directories (ticket:5660)
    * Added a method to retrieve the PyFMI log level (ticket:5639)
    * Made the binary result saving robust to handle incorrect model descriptions (ticket:5624)
    * Fixed issue with using the result filter together with FMI1 (ticket:5623)
    * Improved input handling for FMI2 (ticket:5615)
    * Cleanup of simulation logging (ticket:5614)
    * Fixed simulation logging when there are no states (ticket:5613)
    * Fixed issue with wrong return of time varying variables (ticket:5597)
    * Added functionality to set enumerations with strings (ticket:5587)
    * Changed so that the FMU is only unzipped once (for performance) (ticket:5551)
    * Changed so that the log is stored in memory during load_fmu call (ticket:5550)
    * Added option to limit the maximum size of the log file (ticket:5089)
    * Fixed memory leak when getting the dependency information (ticket:5553)
    * Deprecated get_log_file_name in favour of get_log_filename (ticket:5548)
    * Implemented support for injecting custom logging functionality (ticket:5545)
    * Added the possibility to retrieve unit/display unit name for FMI2
      and its value in the display unit (ticket:5537)
    * Added possibility to get a scalar variable directly (ticket:5521)
    * Fixed problem with binary saving (integer start time) (ticket:5496)
    * Updated the interactive info on the load_fmu method (ticket:5495)
    * Changed default file storing method to binary (ticket:5479)
    * Fixed issue with getting parameters when using memory storage option (ticket:5476)
    * Added support for getting the declared type for FMI2 (ticket:5475)
    * Added option to store result files on binary format (ticket:5470)
    * Improved method to retrieve model variables (ticket:5469)
    * Added a prototype of a Master algorithm for coupled ME FMUs (ticket:5438)
    * Fixed so that a "none" result handler can be used for CS (ticket:5403)
    * Removed deprecated FMUModel (ticket:5315)
    * Updated attributes to the initialize methods to be consistent between
      FMI1 and FMI2. Also added so that setup_experiment is called through
      FMI2.initialize() if not already called (ticket:5322).
    * Added option "maxh" (maximum step-size) to the Master algorithm (ticket:5396)
    * Fixed bug with step outside simulation region for the Master algorithm (ticket:5397)

--- PyFMI-2.4 ---
    * Fixed a missed encoding of strings, used for Python 3 (ticket:5163)
    * Added timeout option for when simulating CS FMUs (ticket:5313)
    * Added option to specify if the stop time is fixed or not (ticket:5298)
    * Fixed bug where setting the maximum order had no impact (ticket:5212)
    * Added option to use central difference instead of forward differences (ticket:5204)
    * Minor bugfixes and documentation improvements.

--- PyFMI-2.3.1 ---
    * Added caching of model variables when retrieving the variables lists (ticket:5007)
    * Added more information about where time is spent in a simulation (ticket:4983)
    * Improved performance when using filters (ticket:4984)

--- PyFMI-2.3 ---
    * Implemented a Master algorithm for simulation of CS FMUS
                            (ticket:4918)
    * Information from the integrator to the log (ticket:4101)
    * Parameter estimation of FMUs (ticket:4461, ticket:4809)
    * Bug fixes: plot gui (ticket:4472), pyfmi without assimulo (ticket:4509)
                 handle result (ticket:4658), enum definition (ticket:4740)
                 log name (ticket:4792), enum get/set (ticket:4941)
                 malformed xml (ticket:4888)
    * Allow do steps to be performed in parallel (ticket:4541)
    * Direct acces to low-level FMIL methods (ticket:4542)
    * Performance improvements for get/set (ticket:4566)
    * Fixed output dependencies (ticket:4728, ticket:4762)
    * Fixed derivative dependencies (ticket:4729, ticket:4765)
    * Add option to use finite differences if directional derivatives are not available (ticket:4733)
    * Add support for get/set string (ticket:4798)
    * Added option to disable reloading of simulation results (ticket:4930)

--- PyFMI-2.2 ---
    * Support for sparse representation of matrices (ticket:4306)
    * Update methods for getting variable lists (ticket:4370)
    * Fix for Python 3 (ticket:4386, ticket:4470)
    * Support for get/set FMU state (ticket:4455)
    * Bug fix for result storage (ticket:4460)
    * Bug fix for simulating FMU without states (ticket:4462)
    * Exposed enter/exit initialization mode (ticket:4436)
    * Using PyFMI without Assimulo (ticket:4393)

--- PyFMI-2.1 ---
    * PyFMI Python 3 compliant (ticket:4147)
    * Fix for assert fails in CS simulation (ticket:4244)
    * Methods for retrieving dependency information (ticket:4260)
    * Bug fixes (ticket:4264, ticket:4281)
    * Fix for discard of CS FMUs (ticket:4234)
    * Method for getting real status (ticket:4233)
    
--- PyFMI-2.0 ---
    * Support for FMI2
    * Added initial to scalar variable (ticket:4146)
    * Support for handling time events directly after initialize
                        (ticket:4122)
    * Fixed saving of enumeration variables (ticket:3778)
    * Added a plot GUI (ticket:1657, ticket:1658, 
                        ticket:3703, ticket:4047,
                        ticket:4121)
    * Bug fixes (ticket:3778, ticket:4054, ticket:4053)
    
--- PyFMI-1.5 ---
    * Added dummy result handler (ticket:3521)
    * Option to implicit Euler (ticket:3614)
    * Support for FMI2 RC2 (ticket:3680)
    
--- PyFMI-1.4.1 ---
    * Improved base result (ticket:3534)
    
--- PyFMI-1.4 ---
    * Fixed segfault on Windows (ticket:1947)
    * Added CS example (ticket:2363)
    * Performance improvement when setting inputs (ticket:3032)
    * Changed calling sequence for result handler (ticket:3115)
    * Added option to store result as CSV (ticket:3126)

--- PyFMI-1.3.2 ---
    * Changed the log output from load_fmu (ticket:3030)
    * Fixed enumeration access (ticket:3038)
    * Control of logging (ticket:3013)

--- PyFMI-1.3.1 ---
    * Minor fix in setup script (ticket:2983)

--- PyFMI-1.3 ---
    * Improved result handling (ticket:2864)
    * Changed default values for logging (ticket:2970)
    * Support for LSODAR from Assimulo (ticket:2945)
    * Changed default simulation time (ticket:2910)
    * Added filtering of model variables (ticket:2819)
    * Option to store simulation result in memory (ticket:2813)
    * Added reset method for CS1 (ticket:2724)
    * Fixed get/set negated values (ticket:2758)
    * Improved reset method (ticket:2270)
    * Decode description string to UTF-8 (ticket:2652)
    * Option to store log to file (ticket:2403)
    * Option to get the default experiment data (ticket:2564)
    * Bug fixes (ticket:2489, ticket:2569, ticket:2877, ticket:2916)

--- PyFMI-1.2.1 ---
    * -
    
--- PyFMI-1.2 ---
    * Added check for empty last error (ticket:2474)
    * Updated bouncingball example (ticket:2478)
    
--- PyFMI-1.2b1 ---
    * Import and simulation of co-simulation FMUs (ticket:2230)
    * Updated setup script (ticket:2293, ticket:2336)
    * Changed license to LGPL (ticket:2361)
    * Added convenience method getting variable by value ref (ticket:2480)
    * Minor improvements (ticket:2294, ticket:2453)
    * Minor bug fixes (ticket:2314, ticket:2412, ticket:2336)
    
--- PyFMI-1.1 ---
    * Included FMIL in setup (ticket:1940)
    * Fixed static / shared linking (ticket:2216)
    
--- PyFMI-1.1b1 ---
    * Changed internals to use FMI Library (FMIL) (ticket:1920)
    * Minor bug fixes (ticket:2203, ticket:1952)<|MERGE_RESOLUTION|>--- conflicted
+++ resolved
@@ -1,10 +1,7 @@
 --- CHANGELOG ---
-<<<<<<< HEAD
 --- PyFMI-2.8.10 ---
     * Minor updates to exception messages.
-    
-=======
->>>>>>> d20f1a0f
+
 --- PyFMI-2.8.9 ---
     * Reverted a fix added in 2.8.8 intended to make sure a log file was not created if no log messages due to potential issues with the implementation.
  
